--- conflicted
+++ resolved
@@ -1133,272 +1133,6 @@
     return( 0 );
 }
 
-<<<<<<< HEAD
-=======
-#if defined(MBEDTLS_SSL_SRV_SUPPORT_SSLV2_CLIENT_HELLO)
-static int ssl_parse_client_hello_v2( mbedtls_ssl_context *ssl )
-{
-    int ret, got_common_suite;
-    unsigned int i, j;
-    size_t n;
-    unsigned int ciph_len, sess_len, chal_len;
-    unsigned char *buf, *p;
-    const int *ciphersuites;
-    const mbedtls_ssl_ciphersuite_t *ciphersuite_info;
-
-    MBEDTLS_SSL_DEBUG_MSG( 2, ( "=> parse client hello v2" ) );
-
-#if defined(MBEDTLS_SSL_RENEGOTIATION)
-    if( ssl->renego_status != MBEDTLS_SSL_INITIAL_HANDSHAKE )
-    {
-        MBEDTLS_SSL_DEBUG_MSG( 1, ( "client hello v2 illegal for renegotiation" ) );
-        mbedtls_ssl_send_alert_message( ssl, MBEDTLS_SSL_ALERT_LEVEL_FATAL,
-                                        MBEDTLS_SSL_ALERT_MSG_HANDSHAKE_FAILURE );
-        return( MBEDTLS_ERR_SSL_BAD_HS_CLIENT_HELLO );
-    }
-#endif /* MBEDTLS_SSL_RENEGOTIATION */
-
-    buf = ssl->in_hdr;
-
-    MBEDTLS_SSL_DEBUG_BUF( 4, "record header", buf, 5 );
-
-    MBEDTLS_SSL_DEBUG_MSG( 3, ( "client hello v2, message type: %d",
-                   buf[2] ) );
-    MBEDTLS_SSL_DEBUG_MSG( 3, ( "client hello v2, message len.: %d",
-                   ( ( buf[0] & 0x7F ) << 8 ) | buf[1] ) );
-    MBEDTLS_SSL_DEBUG_MSG( 3, ( "client hello v2, max. version: [%d:%d]",
-                   buf[3], buf[4] ) );
-
-    /*
-     * SSLv2 Client Hello
-     *
-     * Record layer:
-     *     0  .   1   message length
-     *
-     * SSL layer:
-     *     2  .   2   message type
-     *     3  .   4   protocol version
-     */
-    if( buf[2] != MBEDTLS_SSL_HS_CLIENT_HELLO ||
-        buf[3] != MBEDTLS_SSL_MAJOR_VERSION_3 )
-    {
-        MBEDTLS_SSL_DEBUG_MSG( 1, ( "bad client hello message" ) );
-        return( MBEDTLS_ERR_SSL_BAD_HS_CLIENT_HELLO );
-    }
-
-    n = ( ( buf[0] << 8 ) | buf[1] ) & 0x7FFF;
-
-    if( n < 17 || n > 512 )
-    {
-        MBEDTLS_SSL_DEBUG_MSG( 1, ( "bad client hello message" ) );
-        return( MBEDTLS_ERR_SSL_BAD_HS_CLIENT_HELLO );
-    }
-
-    ssl->major_ver = MBEDTLS_SSL_MAJOR_VERSION_3;
-    ssl->minor_ver = ( buf[4] <= ssl->conf->max_minor_ver )
-                     ? buf[4]  : ssl->conf->max_minor_ver;
-
-    if( ssl->minor_ver < ssl->conf->min_minor_ver )
-    {
-        MBEDTLS_SSL_DEBUG_MSG( 1, ( "client only supports ssl smaller than minimum"
-                            " [%d:%d] < [%d:%d]",
-                            ssl->major_ver, ssl->minor_ver,
-                            ssl->conf->min_major_ver, ssl->conf->min_minor_ver ) );
-
-        mbedtls_ssl_send_alert_message( ssl, MBEDTLS_SSL_ALERT_LEVEL_FATAL,
-                                     MBEDTLS_SSL_ALERT_MSG_PROTOCOL_VERSION );
-        return( MBEDTLS_ERR_SSL_BAD_HS_PROTOCOL_VERSION );
-    }
-
-    ssl->handshake->max_major_ver = buf[3];
-    ssl->handshake->max_minor_ver = buf[4];
-
-    if( ( ret = mbedtls_ssl_fetch_input( ssl, 2 + n ) ) != 0 )
-    {
-        MBEDTLS_SSL_DEBUG_RET( 1, "mbedtls_ssl_fetch_input", ret );
-        return( ret );
-    }
-
-    ssl->handshake->update_checksum( ssl, buf + 2, n );
-
-    buf = ssl->in_msg;
-    n = ssl->in_left - 5;
-
-    /*
-     *    0  .   1   ciphersuitelist length
-     *    2  .   3   session id length
-     *    4  .   5   challenge length
-     *    6  .  ..   ciphersuitelist
-     *   ..  .  ..   session id
-     *   ..  .  ..   challenge
-     */
-    MBEDTLS_SSL_DEBUG_BUF( 4, "record contents", buf, n );
-
-    ciph_len = ( buf[0] << 8 ) | buf[1];
-    sess_len = ( buf[2] << 8 ) | buf[3];
-    chal_len = ( buf[4] << 8 ) | buf[5];
-
-    MBEDTLS_SSL_DEBUG_MSG( 3, ( "ciph_len: %u, sess_len: %u, chal_len: %u",
-                   ciph_len, sess_len, chal_len ) );
-
-    /*
-     * Make sure each parameter length is valid
-     */
-    if( ciph_len < 3 || ( ciph_len % 3 ) != 0 )
-    {
-        MBEDTLS_SSL_DEBUG_MSG( 1, ( "bad client hello message" ) );
-        return( MBEDTLS_ERR_SSL_BAD_HS_CLIENT_HELLO );
-    }
-
-    if( sess_len > 32 )
-    {
-        MBEDTLS_SSL_DEBUG_MSG( 1, ( "bad client hello message" ) );
-        return( MBEDTLS_ERR_SSL_BAD_HS_CLIENT_HELLO );
-    }
-
-    if( chal_len < 8 || chal_len > 32 )
-    {
-        MBEDTLS_SSL_DEBUG_MSG( 1, ( "bad client hello message" ) );
-        return( MBEDTLS_ERR_SSL_BAD_HS_CLIENT_HELLO );
-    }
-
-    if( n != 6 + ciph_len + sess_len + chal_len )
-    {
-        MBEDTLS_SSL_DEBUG_MSG( 1, ( "bad client hello message" ) );
-        return( MBEDTLS_ERR_SSL_BAD_HS_CLIENT_HELLO );
-    }
-
-    MBEDTLS_SSL_DEBUG_BUF( 3, "client hello, ciphersuitelist",
-                   buf + 6, ciph_len );
-    MBEDTLS_SSL_DEBUG_BUF( 3, "client hello, session id",
-                   buf + 6 + ciph_len, sess_len );
-    MBEDTLS_SSL_DEBUG_BUF( 3, "client hello, challenge",
-                   buf + 6 + ciph_len + sess_len, chal_len );
-
-    p = buf + 6 + ciph_len;
-    ssl->session_negotiate->id_len = sess_len;
-    memset( ssl->session_negotiate->id, 0,
-            sizeof( ssl->session_negotiate->id ) );
-    memcpy( ssl->session_negotiate->id, p, ssl->session_negotiate->id_len );
-
-    p += sess_len;
-    memset( ssl->handshake->randbytes, 0, 64 );
-    memcpy( ssl->handshake->randbytes + 32 - chal_len, p, chal_len );
-
-    /*
-     * Check for TLS_EMPTY_RENEGOTIATION_INFO_SCSV
-     */
-    for( i = 0, p = buf + 6; i < ciph_len; i += 3, p += 3 )
-    {
-        if( p[0] == 0 && p[1] == 0 && p[2] == MBEDTLS_SSL_EMPTY_RENEGOTIATION_INFO )
-        {
-            MBEDTLS_SSL_DEBUG_MSG( 3, ( "received TLS_EMPTY_RENEGOTIATION_INFO " ) );
-#if defined(MBEDTLS_SSL_RENEGOTIATION)
-            if( ssl->renego_status == MBEDTLS_SSL_RENEGOTIATION_IN_PROGRESS )
-            {
-                MBEDTLS_SSL_DEBUG_MSG( 1, ( "received RENEGOTIATION SCSV "
-                                    "during renegotiation" ) );
-
-                mbedtls_ssl_send_alert_message( ssl, MBEDTLS_SSL_ALERT_LEVEL_FATAL,
-                                                MBEDTLS_SSL_ALERT_MSG_HANDSHAKE_FAILURE );
-                return( MBEDTLS_ERR_SSL_BAD_HS_CLIENT_HELLO );
-            }
-#endif /* MBEDTLS_SSL_RENEGOTIATION */
-            ssl->secure_renegotiation = MBEDTLS_SSL_SECURE_RENEGOTIATION;
-            break;
-        }
-    }
-
-#if defined(MBEDTLS_SSL_FALLBACK_SCSV)
-    for( i = 0, p = buf + 6; i < ciph_len; i += 3, p += 3 )
-    {
-        if( p[0] == 0 &&
-            p[1] == (unsigned char)( ( MBEDTLS_SSL_FALLBACK_SCSV_VALUE >> 8 ) & 0xff ) &&
-            p[2] == (unsigned char)( ( MBEDTLS_SSL_FALLBACK_SCSV_VALUE      ) & 0xff ) )
-        {
-            MBEDTLS_SSL_DEBUG_MSG( 3, ( "received FALLBACK_SCSV" ) );
-
-            if( ssl->minor_ver < ssl->conf->max_minor_ver )
-            {
-                MBEDTLS_SSL_DEBUG_MSG( 1, ( "inapropriate fallback" ) );
-
-                mbedtls_ssl_send_alert_message( ssl, MBEDTLS_SSL_ALERT_LEVEL_FATAL,
-                                        MBEDTLS_SSL_ALERT_MSG_INAPROPRIATE_FALLBACK );
-
-                return( MBEDTLS_ERR_SSL_BAD_HS_CLIENT_HELLO );
-            }
-
-            break;
-        }
-    }
-#endif /* MBEDTLS_SSL_FALLBACK_SCSV */
-
-    got_common_suite = 0;
-    ciphersuites = ssl->conf->ciphersuite_list[ssl->minor_ver];
-    ciphersuite_info = NULL;
-#if defined(MBEDTLS_SSL_SRV_RESPECT_CLIENT_PREFERENCE)
-    for( j = 0, p = buf + 6; j < ciph_len; j += 3, p += 3 )
-        for( i = 0; ciphersuites[i] != 0; i++ )
-#else
-    for( i = 0; ciphersuites[i] != 0; i++ )
-        for( j = 0, p = buf + 6; j < ciph_len; j += 3, p += 3 )
-#endif
-        {
-            if( p[0] != 0 ||
-                p[1] != ( ( ciphersuites[i] >> 8 ) & 0xFF ) ||
-                p[2] != ( ( ciphersuites[i]      ) & 0xFF ) )
-                continue;
-
-            got_common_suite = 1;
-
-            if( ( ret = ssl_ciphersuite_match( ssl, ciphersuites[i],
-                                               &ciphersuite_info ) ) != 0 )
-                return( ret );
-
-            if( ciphersuite_info != NULL )
-                goto have_ciphersuite_v2;
-        }
-
-    if( got_common_suite )
-    {
-        MBEDTLS_SSL_DEBUG_MSG( 1, ( "got ciphersuites in common, "
-                            "but none of them usable" ) );
-        return( MBEDTLS_ERR_SSL_NO_USABLE_CIPHERSUITE );
-    }
-    else
-    {
-        MBEDTLS_SSL_DEBUG_MSG( 1, ( "got no ciphersuites in common" ) );
-        return( MBEDTLS_ERR_SSL_NO_CIPHER_CHOSEN );
-    }
-
-have_ciphersuite_v2:
-    MBEDTLS_SSL_DEBUG_MSG( 2, ( "selected ciphersuite: %s", ciphersuite_info->name ) );
-
-    ssl->session_negotiate->ciphersuite = ciphersuites[i];
-    ssl->handshake->ciphersuite_info = ciphersuite_info;
-
-    /*
-     * SSLv2 Client Hello relevant renegotiation security checks
-     */
-    if( ssl->secure_renegotiation == MBEDTLS_SSL_LEGACY_RENEGOTIATION &&
-        ssl->conf->allow_legacy_renegotiation == MBEDTLS_SSL_LEGACY_BREAK_HANDSHAKE )
-    {
-        MBEDTLS_SSL_DEBUG_MSG( 1, ( "legacy renegotiation, breaking off handshake" ) );
-        mbedtls_ssl_send_alert_message( ssl, MBEDTLS_SSL_ALERT_LEVEL_FATAL,
-                                        MBEDTLS_SSL_ALERT_MSG_HANDSHAKE_FAILURE );
-        return( MBEDTLS_ERR_SSL_BAD_HS_CLIENT_HELLO );
-    }
-
-    ssl->in_left = 0;
-    ssl->state++;
-
-    MBEDTLS_SSL_DEBUG_MSG( 2, ( "<= parse client hello v2" ) );
-
-    return( 0 );
-}
-#endif /* MBEDTLS_SSL_SRV_SUPPORT_SSLV2_CLIENT_HELLO */
-
->>>>>>> fce7061a
 /* This function doesn't alert on errors that happen early during
    ClientHello parsing because they might indicate that the client is
    not talking SSL/TLS at all and would not understand our alert. */

--- conflicted
+++ resolved
@@ -152,12 +152,6 @@
         case MBEDTLS_ERR_AES_INVALID_KEY_LENGTH:
         case MBEDTLS_ERR_AES_INVALID_INPUT_LENGTH:
             return( PSA_ERROR_NOT_SUPPORTED );
-<<<<<<< HEAD
-=======
-        case MBEDTLS_ERR_AES_HW_ACCEL_FAILED:
-            return( PSA_ERROR_HARDWARE_FAILURE );
->>>>>>> f6b677ea
-
         case MBEDTLS_ERR_ASN1_OUT_OF_DATA:
         case MBEDTLS_ERR_ASN1_UNEXPECTED_TAG:
         case MBEDTLS_ERR_ASN1_INVALID_LENGTH:
@@ -320,13 +314,6 @@
             return( PSA_ERROR_BUFFER_TOO_SMALL );
         case MBEDTLS_ERR_RSA_RNG_FAILED:
             return( PSA_ERROR_INSUFFICIENT_ENTROPY );
-<<<<<<< HEAD
-=======
-        case MBEDTLS_ERR_RSA_UNSUPPORTED_OPERATION:
-            return( PSA_ERROR_NOT_SUPPORTED );
-        case MBEDTLS_ERR_RSA_HW_ACCEL_FAILED:
-            return( PSA_ERROR_HARDWARE_FAILURE );
->>>>>>> f6b677ea
 
         case MBEDTLS_ERR_XTEA_INVALID_INPUT_LENGTH:
             return( PSA_ERROR_INVALID_ARGUMENT );

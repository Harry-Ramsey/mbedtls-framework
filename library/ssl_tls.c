/*
 *  SSLv3/TLSv1 shared functions
 *
 *  Copyright (C) 2006-2015, ARM Limited, All Rights Reserved
 *  SPDX-License-Identifier: Apache-2.0
 *
 *  Licensed under the Apache License, Version 2.0 (the "License"); you may
 *  not use this file except in compliance with the License.
 *  You may obtain a copy of the License at
 *
 *  http://www.apache.org/licenses/LICENSE-2.0
 *
 *  Unless required by applicable law or agreed to in writing, software
 *  distributed under the License is distributed on an "AS IS" BASIS, WITHOUT
 *  WARRANTIES OR CONDITIONS OF ANY KIND, either express or implied.
 *  See the License for the specific language governing permissions and
 *  limitations under the License.
 *
 *  This file is part of mbed TLS (https://tls.mbed.org)
 */
/*
 *  The SSL 3.0 specification was drafted by Netscape in 1996,
 *  and became an IETF standard in 1999.
 *
 *  http://wp.netscape.com/eng/ssl3/
 *  http://www.ietf.org/rfc/rfc2246.txt
 *  http://www.ietf.org/rfc/rfc4346.txt
 */

#if !defined(MBEDTLS_CONFIG_FILE)
#include "mbedtls/config.h"
#else
#include MBEDTLS_CONFIG_FILE
#endif

#if defined(MBEDTLS_SSL_TLS_C)

#if defined(MBEDTLS_PLATFORM_C)
#include "mbedtls/platform.h"
#else
#include <stdlib.h>
#define mbedtls_calloc    calloc
#define mbedtls_free      free
#endif

#include "mbedtls/debug.h"
#include "mbedtls/ssl.h"
#include "mbedtls/ssl_internal.h"

#include <string.h>

#if defined(MBEDTLS_X509_CRT_PARSE_C)
#include "mbedtls/oid.h"
#endif

/* Implementation that should never be optimized out by the compiler */
static void mbedtls_zeroize( void *v, size_t n ) {
    volatile unsigned char *p = v; while( n-- ) *p++ = 0;
}

/* Length of the "epoch" field in the record header */
static inline size_t ssl_ep_len( const mbedtls_ssl_context *ssl )
{
#if defined(MBEDTLS_SSL_PROTO_DTLS)
    if( ssl->conf->transport == MBEDTLS_SSL_TRANSPORT_DATAGRAM )
        return( 2 );
#else
    ((void) ssl);
#endif
    return( 0 );
}

/*
 * Start a timer.
 * Passing millisecs = 0 cancels a running timer.
 */
static void ssl_set_timer( mbedtls_ssl_context *ssl, uint32_t millisecs )
{
    if( ssl->f_set_timer == NULL )
        return;

    MBEDTLS_SSL_DEBUG_MSG( 3, ( "set_timer to %d ms", (int) millisecs ) );
    ssl->f_set_timer( ssl->p_timer, millisecs / 4, millisecs );
}

/*
 * Return -1 is timer is expired, 0 if it isn't.
 */
static int ssl_check_timer( mbedtls_ssl_context *ssl )
{
    if( ssl->f_get_timer == NULL )
        return( 0 );

    if( ssl->f_get_timer( ssl->p_timer ) == 2 )
    {
        MBEDTLS_SSL_DEBUG_MSG( 3, ( "timer expired" ) );
        return( -1 );
    }

    return( 0 );
}

#if defined(MBEDTLS_SSL_PROTO_DTLS)
/*
 * Double the retransmit timeout value, within the allowed range,
 * returning -1 if the maximum value has already been reached.
 */
static int ssl_double_retransmit_timeout( mbedtls_ssl_context *ssl )
{
    uint32_t new_timeout;

    if( ssl->handshake->retransmit_timeout >= ssl->conf->hs_timeout_max )
        return( -1 );

    new_timeout = 2 * ssl->handshake->retransmit_timeout;

    /* Avoid arithmetic overflow and range overflow */
    if( new_timeout < ssl->handshake->retransmit_timeout ||
        new_timeout > ssl->conf->hs_timeout_max )
    {
        new_timeout = ssl->conf->hs_timeout_max;
    }

    ssl->handshake->retransmit_timeout = new_timeout;
    MBEDTLS_SSL_DEBUG_MSG( 3, ( "update timeout value to %d millisecs",
                        ssl->handshake->retransmit_timeout ) );

    return( 0 );
}

static void ssl_reset_retransmit_timeout( mbedtls_ssl_context *ssl )
{
    ssl->handshake->retransmit_timeout = ssl->conf->hs_timeout_min;
    MBEDTLS_SSL_DEBUG_MSG( 3, ( "update timeout value to %d millisecs",
                        ssl->handshake->retransmit_timeout ) );
}
#endif /* MBEDTLS_SSL_PROTO_DTLS */

#if defined(MBEDTLS_SSL_MAX_FRAGMENT_LENGTH)
/*
 * Convert max_fragment_length codes to length.
 * RFC 6066 says:
 *    enum{
 *        2^9(1), 2^10(2), 2^11(3), 2^12(4), (255)
 *    } MaxFragmentLength;
 * and we add 0 -> extension unused
 */
static unsigned int mfl_code_to_length[MBEDTLS_SSL_MAX_FRAG_LEN_INVALID] =
{
    MBEDTLS_SSL_MAX_CONTENT_LEN,    /* MBEDTLS_SSL_MAX_FRAG_LEN_NONE */
    512,                    /* MBEDTLS_SSL_MAX_FRAG_LEN_512  */
    1024,                   /* MBEDTLS_SSL_MAX_FRAG_LEN_1024 */
    2048,                   /* MBEDTLS_SSL_MAX_FRAG_LEN_2048 */
    4096,                   /* MBEDTLS_SSL_MAX_FRAG_LEN_4096 */
};
#endif /* MBEDTLS_SSL_MAX_FRAGMENT_LENGTH */

#if defined(MBEDTLS_SSL_CLI_C)
static int ssl_session_copy( mbedtls_ssl_session *dst, const mbedtls_ssl_session *src )
{
    mbedtls_ssl_session_free( dst );
    memcpy( dst, src, sizeof( mbedtls_ssl_session ) );

#if defined(MBEDTLS_X509_CRT_PARSE_C)
    if( src->peer_cert != NULL )
    {
        int ret;

        dst->peer_cert = mbedtls_calloc( 1, sizeof(mbedtls_x509_crt) );
        if( dst->peer_cert == NULL )
            return( MBEDTLS_ERR_SSL_ALLOC_FAILED );

        mbedtls_x509_crt_init( dst->peer_cert );

        if( ( ret = mbedtls_x509_crt_parse_der( dst->peer_cert, src->peer_cert->raw.p,
                                        src->peer_cert->raw.len ) ) != 0 )
        {
            mbedtls_free( dst->peer_cert );
            dst->peer_cert = NULL;
            return( ret );
        }
    }
#endif /* MBEDTLS_X509_CRT_PARSE_C */

#if defined(MBEDTLS_SSL_SESSION_TICKETS) && defined(MBEDTLS_SSL_CLI_C)
    if( src->ticket != NULL )
    {
        dst->ticket = mbedtls_calloc( 1, src->ticket_len );
        if( dst->ticket == NULL )
            return( MBEDTLS_ERR_SSL_ALLOC_FAILED );

        memcpy( dst->ticket, src->ticket, src->ticket_len );
    }
#endif /* MBEDTLS_SSL_SESSION_TICKETS && MBEDTLS_SSL_CLI_C */

    return( 0 );
}
#endif /* MBEDTLS_SSL_CLI_C */

#if defined(MBEDTLS_SSL_HW_RECORD_ACCEL)
int (*mbedtls_ssl_hw_record_init)( mbedtls_ssl_context *ssl,
                     const unsigned char *key_enc, const unsigned char *key_dec,
                     size_t keylen,
                     const unsigned char *iv_enc,  const unsigned char *iv_dec,
                     size_t ivlen,
                     const unsigned char *mac_enc, const unsigned char *mac_dec,
                     size_t maclen ) = NULL;
int (*mbedtls_ssl_hw_record_activate)( mbedtls_ssl_context *ssl, int direction) = NULL;
int (*mbedtls_ssl_hw_record_reset)( mbedtls_ssl_context *ssl ) = NULL;
int (*mbedtls_ssl_hw_record_write)( mbedtls_ssl_context *ssl ) = NULL;
int (*mbedtls_ssl_hw_record_read)( mbedtls_ssl_context *ssl ) = NULL;
int (*mbedtls_ssl_hw_record_finish)( mbedtls_ssl_context *ssl ) = NULL;
#endif /* MBEDTLS_SSL_HW_RECORD_ACCEL */

/*
 * Key material generation
 */
#if defined(MBEDTLS_SSL_PROTO_SSL3)
static int ssl3_prf( const unsigned char *secret, size_t slen,
                     const char *label,
                     const unsigned char *random, size_t rlen,
                     unsigned char *dstbuf, size_t dlen )
{
    size_t i;
    mbedtls_md5_context md5;
    mbedtls_sha1_context sha1;
    unsigned char padding[16];
    unsigned char sha1sum[20];
    ((void)label);

    mbedtls_md5_init(  &md5  );
    mbedtls_sha1_init( &sha1 );

    /*
     *  SSLv3:
     *    block =
     *      MD5( secret + SHA1( 'A'    + secret + random ) ) +
     *      MD5( secret + SHA1( 'BB'   + secret + random ) ) +
     *      MD5( secret + SHA1( 'CCC'  + secret + random ) ) +
     *      ...
     */
    for( i = 0; i < dlen / 16; i++ )
    {
        memset( padding, (unsigned char) ('A' + i), 1 + i );

        mbedtls_sha1_starts( &sha1 );
        mbedtls_sha1_update( &sha1, padding, 1 + i );
        mbedtls_sha1_update( &sha1, secret, slen );
        mbedtls_sha1_update( &sha1, random, rlen );
        mbedtls_sha1_finish( &sha1, sha1sum );

        mbedtls_md5_starts( &md5 );
        mbedtls_md5_update( &md5, secret, slen );
        mbedtls_md5_update( &md5, sha1sum, 20 );
        mbedtls_md5_finish( &md5, dstbuf + i * 16 );
    }

    mbedtls_md5_free(  &md5  );
    mbedtls_sha1_free( &sha1 );

    mbedtls_zeroize( padding, sizeof( padding ) );
    mbedtls_zeroize( sha1sum, sizeof( sha1sum ) );

    return( 0 );
}
#endif /* MBEDTLS_SSL_PROTO_SSL3 */

#if defined(MBEDTLS_SSL_PROTO_TLS1) || defined(MBEDTLS_SSL_PROTO_TLS1_1)
static int tls1_prf( const unsigned char *secret, size_t slen,
                     const char *label,
                     const unsigned char *random, size_t rlen,
                     unsigned char *dstbuf, size_t dlen )
{
    size_t nb, hs;
    size_t i, j, k;
    const unsigned char *S1, *S2;
    unsigned char tmp[128];
    unsigned char h_i[20];
    const mbedtls_md_info_t *md_info;
    mbedtls_md_context_t md_ctx;
    int ret;

    mbedtls_md_init( &md_ctx );

    if( sizeof( tmp ) < 20 + strlen( label ) + rlen )
        return( MBEDTLS_ERR_SSL_BAD_INPUT_DATA );

    hs = ( slen + 1 ) / 2;
    S1 = secret;
    S2 = secret + slen - hs;

    nb = strlen( label );
    memcpy( tmp + 20, label, nb );
    memcpy( tmp + 20 + nb, random, rlen );
    nb += rlen;

    /*
     * First compute P_md5(secret,label+random)[0..dlen]
     */
    if( ( md_info = mbedtls_md_info_from_type( MBEDTLS_MD_MD5 ) ) == NULL )
        return( MBEDTLS_ERR_SSL_INTERNAL_ERROR );

    if( ( ret = mbedtls_md_setup( &md_ctx, md_info, 1 ) ) != 0 )
        return( ret );

    mbedtls_md_hmac_starts( &md_ctx, S1, hs );
    mbedtls_md_hmac_update( &md_ctx, tmp + 20, nb );
    mbedtls_md_hmac_finish( &md_ctx, 4 + tmp );

    for( i = 0; i < dlen; i += 16 )
    {
        mbedtls_md_hmac_reset ( &md_ctx );
        mbedtls_md_hmac_update( &md_ctx, 4 + tmp, 16 + nb );
        mbedtls_md_hmac_finish( &md_ctx, h_i );

        mbedtls_md_hmac_reset ( &md_ctx );
        mbedtls_md_hmac_update( &md_ctx, 4 + tmp, 16 );
        mbedtls_md_hmac_finish( &md_ctx, 4 + tmp );

        k = ( i + 16 > dlen ) ? dlen % 16 : 16;

        for( j = 0; j < k; j++ )
            dstbuf[i + j]  = h_i[j];
    }

    mbedtls_md_free( &md_ctx );

    /*
     * XOR out with P_sha1(secret,label+random)[0..dlen]
     */
    if( ( md_info = mbedtls_md_info_from_type( MBEDTLS_MD_SHA1 ) ) == NULL )
        return( MBEDTLS_ERR_SSL_INTERNAL_ERROR );

    if( ( ret = mbedtls_md_setup( &md_ctx, md_info, 1 ) ) != 0 )
        return( ret );

    mbedtls_md_hmac_starts( &md_ctx, S2, hs );
    mbedtls_md_hmac_update( &md_ctx, tmp + 20, nb );
    mbedtls_md_hmac_finish( &md_ctx, tmp );

    for( i = 0; i < dlen; i += 20 )
    {
        mbedtls_md_hmac_reset ( &md_ctx );
        mbedtls_md_hmac_update( &md_ctx, tmp, 20 + nb );
        mbedtls_md_hmac_finish( &md_ctx, h_i );

        mbedtls_md_hmac_reset ( &md_ctx );
        mbedtls_md_hmac_update( &md_ctx, tmp, 20 );
        mbedtls_md_hmac_finish( &md_ctx, tmp );

        k = ( i + 20 > dlen ) ? dlen % 20 : 20;

        for( j = 0; j < k; j++ )
            dstbuf[i + j] = (unsigned char)( dstbuf[i + j] ^ h_i[j] );
    }

    mbedtls_md_free( &md_ctx );

    mbedtls_zeroize( tmp, sizeof( tmp ) );
    mbedtls_zeroize( h_i, sizeof( h_i ) );

    return( 0 );
}
#endif /* MBEDTLS_SSL_PROTO_TLS1) || MBEDTLS_SSL_PROTO_TLS1_1 */

#if defined(MBEDTLS_SSL_PROTO_TLS1_2)
static int tls_prf_generic( mbedtls_md_type_t md_type,
                            const unsigned char *secret, size_t slen,
                            const char *label,
                            const unsigned char *random, size_t rlen,
                            unsigned char *dstbuf, size_t dlen )
{
    size_t nb;
    size_t i, j, k, md_len;
    unsigned char tmp[128];
    unsigned char h_i[MBEDTLS_MD_MAX_SIZE];
    const mbedtls_md_info_t *md_info;
    mbedtls_md_context_t md_ctx;
    int ret;

    mbedtls_md_init( &md_ctx );

    if( ( md_info = mbedtls_md_info_from_type( md_type ) ) == NULL )
        return( MBEDTLS_ERR_SSL_INTERNAL_ERROR );

    md_len = mbedtls_md_get_size( md_info );

    if( sizeof( tmp ) < md_len + strlen( label ) + rlen )
        return( MBEDTLS_ERR_SSL_BAD_INPUT_DATA );

    nb = strlen( label );
    memcpy( tmp + md_len, label, nb );
    memcpy( tmp + md_len + nb, random, rlen );
    nb += rlen;

    /*
     * Compute P_<hash>(secret, label + random)[0..dlen]
     */
    if ( ( ret = mbedtls_md_setup( &md_ctx, md_info, 1 ) ) != 0 )
        return( ret );

    mbedtls_md_hmac_starts( &md_ctx, secret, slen );
    mbedtls_md_hmac_update( &md_ctx, tmp + md_len, nb );
    mbedtls_md_hmac_finish( &md_ctx, tmp );

    for( i = 0; i < dlen; i += md_len )
    {
        mbedtls_md_hmac_reset ( &md_ctx );
        mbedtls_md_hmac_update( &md_ctx, tmp, md_len + nb );
        mbedtls_md_hmac_finish( &md_ctx, h_i );

        mbedtls_md_hmac_reset ( &md_ctx );
        mbedtls_md_hmac_update( &md_ctx, tmp, md_len );
        mbedtls_md_hmac_finish( &md_ctx, tmp );

        k = ( i + md_len > dlen ) ? dlen % md_len : md_len;

        for( j = 0; j < k; j++ )
            dstbuf[i + j]  = h_i[j];
    }

    mbedtls_md_free( &md_ctx );

    mbedtls_zeroize( tmp, sizeof( tmp ) );
    mbedtls_zeroize( h_i, sizeof( h_i ) );

    return( 0 );
}

#if defined(MBEDTLS_SHA256_C)
static int tls_prf_sha256( const unsigned char *secret, size_t slen,
                           const char *label,
                           const unsigned char *random, size_t rlen,
                           unsigned char *dstbuf, size_t dlen )
{
    return( tls_prf_generic( MBEDTLS_MD_SHA256, secret, slen,
                             label, random, rlen, dstbuf, dlen ) );
}
#endif /* MBEDTLS_SHA256_C */

#if defined(MBEDTLS_SHA512_C)
static int tls_prf_sha384( const unsigned char *secret, size_t slen,
                           const char *label,
                           const unsigned char *random, size_t rlen,
                           unsigned char *dstbuf, size_t dlen )
{
    return( tls_prf_generic( MBEDTLS_MD_SHA384, secret, slen,
                             label, random, rlen, dstbuf, dlen ) );
}
#endif /* MBEDTLS_SHA512_C */
#endif /* MBEDTLS_SSL_PROTO_TLS1_2 */

static void ssl_update_checksum_start( mbedtls_ssl_context *, const unsigned char *, size_t );

#if defined(MBEDTLS_SSL_PROTO_SSL3) || defined(MBEDTLS_SSL_PROTO_TLS1) || \
    defined(MBEDTLS_SSL_PROTO_TLS1_1)
static void ssl_update_checksum_md5sha1( mbedtls_ssl_context *, const unsigned char *, size_t );
#endif

#if defined(MBEDTLS_SSL_PROTO_SSL3)
static void ssl_calc_verify_ssl( mbedtls_ssl_context *, unsigned char * );
static void ssl_calc_finished_ssl( mbedtls_ssl_context *, unsigned char *, int );
#endif

#if defined(MBEDTLS_SSL_PROTO_TLS1) || defined(MBEDTLS_SSL_PROTO_TLS1_1)
static void ssl_calc_verify_tls( mbedtls_ssl_context *, unsigned char * );
static void ssl_calc_finished_tls( mbedtls_ssl_context *, unsigned char *, int );
#endif

#if defined(MBEDTLS_SSL_PROTO_TLS1_2)
#if defined(MBEDTLS_SHA256_C)
static void ssl_update_checksum_sha256( mbedtls_ssl_context *, const unsigned char *, size_t );
static void ssl_calc_verify_tls_sha256( mbedtls_ssl_context *,unsigned char * );
static void ssl_calc_finished_tls_sha256( mbedtls_ssl_context *,unsigned char *, int );
#endif

#if defined(MBEDTLS_SHA512_C)
static void ssl_update_checksum_sha384( mbedtls_ssl_context *, const unsigned char *, size_t );
static void ssl_calc_verify_tls_sha384( mbedtls_ssl_context *, unsigned char * );
static void ssl_calc_finished_tls_sha384( mbedtls_ssl_context *, unsigned char *, int );
#endif
#endif /* MBEDTLS_SSL_PROTO_TLS1_2 */

int mbedtls_ssl_derive_keys( mbedtls_ssl_context *ssl )
{
    int ret = 0;
    unsigned char tmp[64];
    unsigned char keyblk[256];
    unsigned char *key1;
    unsigned char *key2;
    unsigned char *mac_enc;
    unsigned char *mac_dec;
    size_t iv_copy_len;
    const mbedtls_cipher_info_t *cipher_info;
    const mbedtls_md_info_t *md_info;

    mbedtls_ssl_session *session = ssl->session_negotiate;
    mbedtls_ssl_transform *transform = ssl->transform_negotiate;
    mbedtls_ssl_handshake_params *handshake = ssl->handshake;

    MBEDTLS_SSL_DEBUG_MSG( 2, ( "=> derive keys" ) );

    cipher_info = mbedtls_cipher_info_from_type( transform->ciphersuite_info->cipher );
    if( cipher_info == NULL )
    {
        MBEDTLS_SSL_DEBUG_MSG( 1, ( "cipher info for %d not found",
                            transform->ciphersuite_info->cipher ) );
        return( MBEDTLS_ERR_SSL_BAD_INPUT_DATA );
    }

    md_info = mbedtls_md_info_from_type( transform->ciphersuite_info->mac );
    if( md_info == NULL )
    {
        MBEDTLS_SSL_DEBUG_MSG( 1, ( "mbedtls_md info for %d not found",
                            transform->ciphersuite_info->mac ) );
        return( MBEDTLS_ERR_SSL_BAD_INPUT_DATA );
    }

    /*
     * Set appropriate PRF function and other SSL / TLS / TLS1.2 functions
     */
#if defined(MBEDTLS_SSL_PROTO_SSL3)
    if( ssl->minor_ver == MBEDTLS_SSL_MINOR_VERSION_0 )
    {
        handshake->tls_prf = ssl3_prf;
        handshake->calc_verify = ssl_calc_verify_ssl;
        handshake->calc_finished = ssl_calc_finished_ssl;
    }
    else
#endif
#if defined(MBEDTLS_SSL_PROTO_TLS1) || defined(MBEDTLS_SSL_PROTO_TLS1_1)
    if( ssl->minor_ver < MBEDTLS_SSL_MINOR_VERSION_3 )
    {
        handshake->tls_prf = tls1_prf;
        handshake->calc_verify = ssl_calc_verify_tls;
        handshake->calc_finished = ssl_calc_finished_tls;
    }
    else
#endif
#if defined(MBEDTLS_SSL_PROTO_TLS1_2)
#if defined(MBEDTLS_SHA512_C)
    if( ssl->minor_ver == MBEDTLS_SSL_MINOR_VERSION_3 &&
        transform->ciphersuite_info->mac == MBEDTLS_MD_SHA384 )
    {
        handshake->tls_prf = tls_prf_sha384;
        handshake->calc_verify = ssl_calc_verify_tls_sha384;
        handshake->calc_finished = ssl_calc_finished_tls_sha384;
    }
    else
#endif
#if defined(MBEDTLS_SHA256_C)
    if( ssl->minor_ver == MBEDTLS_SSL_MINOR_VERSION_3 )
    {
        handshake->tls_prf = tls_prf_sha256;
        handshake->calc_verify = ssl_calc_verify_tls_sha256;
        handshake->calc_finished = ssl_calc_finished_tls_sha256;
    }
    else
#endif
#endif /* MBEDTLS_SSL_PROTO_TLS1_2 */
    {
        MBEDTLS_SSL_DEBUG_MSG( 1, ( "should never happen" ) );
        return( MBEDTLS_ERR_SSL_INTERNAL_ERROR );
    }

    /*
     * SSLv3:
     *   master =
     *     MD5( premaster + SHA1( 'A'   + premaster + randbytes ) ) +
     *     MD5( premaster + SHA1( 'BB'  + premaster + randbytes ) ) +
     *     MD5( premaster + SHA1( 'CCC' + premaster + randbytes ) )
     *
     * TLSv1+:
     *   master = PRF( premaster, "master secret", randbytes )[0..47]
     */
    if( handshake->resume == 0 )
    {
        MBEDTLS_SSL_DEBUG_BUF( 3, "premaster secret", handshake->premaster,
                       handshake->pmslen );

#if defined(MBEDTLS_SSL_EXTENDED_MASTER_SECRET)
        if( ssl->handshake->extended_ms == MBEDTLS_SSL_EXTENDED_MS_ENABLED )
        {
            unsigned char session_hash[48];
            size_t hash_len;

            MBEDTLS_SSL_DEBUG_MSG( 3, ( "using extended master secret" ) );

            ssl->handshake->calc_verify( ssl, session_hash );

#if defined(MBEDTLS_SSL_PROTO_TLS1_2)
            if( ssl->minor_ver == MBEDTLS_SSL_MINOR_VERSION_3 )
            {
#if defined(MBEDTLS_SHA512_C)
                if( ssl->transform_negotiate->ciphersuite_info->mac ==
                    MBEDTLS_MD_SHA384 )
                {
                    hash_len = 48;
                }
                else
#endif
                    hash_len = 32;
            }
            else
#endif /* MBEDTLS_SSL_PROTO_TLS1_2 */
                hash_len = 36;

            MBEDTLS_SSL_DEBUG_BUF( 3, "session hash", session_hash, hash_len );

            ret = handshake->tls_prf( handshake->premaster, handshake->pmslen,
                                      "extended master secret",
                                      session_hash, hash_len,
                                      session->master, 48 );
            if( ret != 0 )
            {
                MBEDTLS_SSL_DEBUG_RET( 1, "prf", ret );
                return( ret );
            }

        }
        else
#endif
        ret = handshake->tls_prf( handshake->premaster, handshake->pmslen,
                                  "master secret",
                                  handshake->randbytes, 64,
                                  session->master, 48 );
        if( ret != 0 )
        {
            MBEDTLS_SSL_DEBUG_RET( 1, "prf", ret );
            return( ret );
        }

        mbedtls_zeroize( handshake->premaster, sizeof(handshake->premaster) );
    }
    else
        MBEDTLS_SSL_DEBUG_MSG( 3, ( "no premaster (session resumed)" ) );

    /*
     * Swap the client and server random values.
     */
    memcpy( tmp, handshake->randbytes, 64 );
    memcpy( handshake->randbytes, tmp + 32, 32 );
    memcpy( handshake->randbytes + 32, tmp, 32 );
    mbedtls_zeroize( tmp, sizeof( tmp ) );

    /*
     *  SSLv3:
     *    key block =
     *      MD5( master + SHA1( 'A'    + master + randbytes ) ) +
     *      MD5( master + SHA1( 'BB'   + master + randbytes ) ) +
     *      MD5( master + SHA1( 'CCC'  + master + randbytes ) ) +
     *      MD5( master + SHA1( 'DDDD' + master + randbytes ) ) +
     *      ...
     *
     *  TLSv1:
     *    key block = PRF( master, "key expansion", randbytes )
     */
    ret = handshake->tls_prf( session->master, 48, "key expansion",
                              handshake->randbytes, 64, keyblk, 256 );
    if( ret != 0 )
    {
        MBEDTLS_SSL_DEBUG_RET( 1, "prf", ret );
        return( ret );
    }

    MBEDTLS_SSL_DEBUG_MSG( 3, ( "ciphersuite = %s",
                   mbedtls_ssl_get_ciphersuite_name( session->ciphersuite ) ) );
    MBEDTLS_SSL_DEBUG_BUF( 3, "master secret", session->master, 48 );
    MBEDTLS_SSL_DEBUG_BUF( 4, "random bytes", handshake->randbytes, 64 );
    MBEDTLS_SSL_DEBUG_BUF( 4, "key block", keyblk, 256 );

    mbedtls_zeroize( handshake->randbytes, sizeof( handshake->randbytes ) );

    /*
     * Determine the appropriate key, IV and MAC length.
     */

    transform->keylen = cipher_info->key_bitlen / 8;

    if( cipher_info->mode == MBEDTLS_MODE_GCM ||
        cipher_info->mode == MBEDTLS_MODE_CCM )
    {
        transform->maclen = 0;

        transform->ivlen = 12;
        transform->fixed_ivlen = 4;

        /* Minimum length is expicit IV + tag */
        transform->minlen = transform->ivlen - transform->fixed_ivlen
                            + ( transform->ciphersuite_info->flags &
                                MBEDTLS_CIPHERSUITE_SHORT_TAG ? 8 : 16 );
    }
    else
    {
        /* Initialize HMAC contexts */
        if( ( ret = mbedtls_md_setup( &transform->md_ctx_enc, md_info, 1 ) ) != 0 ||
            ( ret = mbedtls_md_setup( &transform->md_ctx_dec, md_info, 1 ) ) != 0 )
        {
            MBEDTLS_SSL_DEBUG_RET( 1, "mbedtls_md_setup", ret );
            return( ret );
        }

        /* Get MAC length */
        transform->maclen = mbedtls_md_get_size( md_info );

#if defined(MBEDTLS_SSL_TRUNCATED_HMAC)
        /*
         * If HMAC is to be truncated, we shall keep the leftmost bytes,
         * (rfc 6066 page 13 or rfc 2104 section 4),
         * so we only need to adjust the length here.
         */
        if( session->trunc_hmac == MBEDTLS_SSL_TRUNC_HMAC_ENABLED )
            transform->maclen = MBEDTLS_SSL_TRUNCATED_HMAC_LEN;
#endif /* MBEDTLS_SSL_TRUNCATED_HMAC */

        /* IV length */
        transform->ivlen = cipher_info->iv_size;

        /* Minimum length */
        if( cipher_info->mode == MBEDTLS_MODE_STREAM )
            transform->minlen = transform->maclen;
        else
        {
            /*
             * GenericBlockCipher:
             * 1. if EtM is in use: one block plus MAC
             *    otherwise: * first multiple of blocklen greater than maclen
             * 2. IV except for SSL3 and TLS 1.0
             */
#if defined(MBEDTLS_SSL_ENCRYPT_THEN_MAC)
            if( session->encrypt_then_mac == MBEDTLS_SSL_ETM_ENABLED )
            {
                transform->minlen = transform->maclen
                                  + cipher_info->block_size;
            }
            else
#endif
            {
                transform->minlen = transform->maclen
                                  + cipher_info->block_size
                                  - transform->maclen % cipher_info->block_size;
            }

#if defined(MBEDTLS_SSL_PROTO_SSL3) || defined(MBEDTLS_SSL_PROTO_TLS1)
            if( ssl->minor_ver == MBEDTLS_SSL_MINOR_VERSION_0 ||
                ssl->minor_ver == MBEDTLS_SSL_MINOR_VERSION_1 )
                ; /* No need to adjust minlen */
            else
#endif
#if defined(MBEDTLS_SSL_PROTO_TLS1_1) || defined(MBEDTLS_SSL_PROTO_TLS1_2)
            if( ssl->minor_ver == MBEDTLS_SSL_MINOR_VERSION_2 ||
                ssl->minor_ver == MBEDTLS_SSL_MINOR_VERSION_3 )
            {
                transform->minlen += transform->ivlen;
            }
            else
#endif
            {
                MBEDTLS_SSL_DEBUG_MSG( 1, ( "should never happen" ) );
                return( MBEDTLS_ERR_SSL_INTERNAL_ERROR );
            }
        }
    }

    MBEDTLS_SSL_DEBUG_MSG( 3, ( "keylen: %d, minlen: %d, ivlen: %d, maclen: %d",
                   transform->keylen, transform->minlen, transform->ivlen,
                   transform->maclen ) );

    /*
     * Finally setup the cipher contexts, IVs and MAC secrets.
     */
#if defined(MBEDTLS_SSL_CLI_C)
    if( ssl->conf->endpoint == MBEDTLS_SSL_IS_CLIENT )
    {
        key1 = keyblk + transform->maclen * 2;
        key2 = keyblk + transform->maclen * 2 + transform->keylen;

        mac_enc = keyblk;
        mac_dec = keyblk + transform->maclen;

        /*
         * This is not used in TLS v1.1.
         */
        iv_copy_len = ( transform->fixed_ivlen ) ?
                            transform->fixed_ivlen : transform->ivlen;
        memcpy( transform->iv_enc, key2 + transform->keylen,  iv_copy_len );
        memcpy( transform->iv_dec, key2 + transform->keylen + iv_copy_len,
                iv_copy_len );
    }
    else
#endif /* MBEDTLS_SSL_CLI_C */
#if defined(MBEDTLS_SSL_SRV_C)
    if( ssl->conf->endpoint == MBEDTLS_SSL_IS_SERVER )
    {
        key1 = keyblk + transform->maclen * 2 + transform->keylen;
        key2 = keyblk + transform->maclen * 2;

        mac_enc = keyblk + transform->maclen;
        mac_dec = keyblk;

        /*
         * This is not used in TLS v1.1.
         */
        iv_copy_len = ( transform->fixed_ivlen ) ?
                            transform->fixed_ivlen : transform->ivlen;
        memcpy( transform->iv_dec, key1 + transform->keylen,  iv_copy_len );
        memcpy( transform->iv_enc, key1 + transform->keylen + iv_copy_len,
                iv_copy_len );
    }
    else
#endif /* MBEDTLS_SSL_SRV_C */
    {
        MBEDTLS_SSL_DEBUG_MSG( 1, ( "should never happen" ) );
        return( MBEDTLS_ERR_SSL_INTERNAL_ERROR );
    }

#if defined(MBEDTLS_SSL_PROTO_SSL3)
    if( ssl->minor_ver == MBEDTLS_SSL_MINOR_VERSION_0 )
    {
        if( transform->maclen > sizeof transform->mac_enc )
        {
            MBEDTLS_SSL_DEBUG_MSG( 1, ( "should never happen" ) );
            return( MBEDTLS_ERR_SSL_INTERNAL_ERROR );
        }

        memcpy( transform->mac_enc, mac_enc, transform->maclen );
        memcpy( transform->mac_dec, mac_dec, transform->maclen );
    }
    else
#endif /* MBEDTLS_SSL_PROTO_SSL3 */
#if defined(MBEDTLS_SSL_PROTO_TLS1) || defined(MBEDTLS_SSL_PROTO_TLS1_1) || \
    defined(MBEDTLS_SSL_PROTO_TLS1_2)
    if( ssl->minor_ver >= MBEDTLS_SSL_MINOR_VERSION_1 )
    {
        mbedtls_md_hmac_starts( &transform->md_ctx_enc, mac_enc, transform->maclen );
        mbedtls_md_hmac_starts( &transform->md_ctx_dec, mac_dec, transform->maclen );
    }
    else
#endif
    {
        MBEDTLS_SSL_DEBUG_MSG( 1, ( "should never happen" ) );
        return( MBEDTLS_ERR_SSL_INTERNAL_ERROR );
    }

#if defined(MBEDTLS_SSL_HW_RECORD_ACCEL)
    if( mbedtls_ssl_hw_record_init != NULL )
    {
        int ret = 0;

        MBEDTLS_SSL_DEBUG_MSG( 2, ( "going for mbedtls_ssl_hw_record_init()" ) );

        if( ( ret = mbedtls_ssl_hw_record_init( ssl, key1, key2, transform->keylen,
                                        transform->iv_enc, transform->iv_dec,
                                        iv_copy_len,
                                        mac_enc, mac_dec,
                                        transform->maclen ) ) != 0 )
        {
            MBEDTLS_SSL_DEBUG_RET( 1, "mbedtls_ssl_hw_record_init", ret );
            return( MBEDTLS_ERR_SSL_HW_ACCEL_FAILED );
        }
    }
#endif /* MBEDTLS_SSL_HW_RECORD_ACCEL */

#if defined(MBEDTLS_SSL_EXPORT_KEYS)
    if( ssl->conf->f_export_keys != NULL )
    {
        ssl->conf->f_export_keys( ssl->conf->p_export_keys,
                                  session->master, keyblk,
                                  transform->maclen, transform->keylen,
                                  iv_copy_len );
    }
#endif

    if( ( ret = mbedtls_cipher_setup( &transform->cipher_ctx_enc,
                                 cipher_info ) ) != 0 )
    {
        MBEDTLS_SSL_DEBUG_RET( 1, "mbedtls_cipher_setup", ret );
        return( ret );
    }

    if( ( ret = mbedtls_cipher_setup( &transform->cipher_ctx_dec,
                                 cipher_info ) ) != 0 )
    {
        MBEDTLS_SSL_DEBUG_RET( 1, "mbedtls_cipher_setup", ret );
        return( ret );
    }

    if( ( ret = mbedtls_cipher_setkey( &transform->cipher_ctx_enc, key1,
                               cipher_info->key_bitlen,
                               MBEDTLS_ENCRYPT ) ) != 0 )
    {
        MBEDTLS_SSL_DEBUG_RET( 1, "mbedtls_cipher_setkey", ret );
        return( ret );
    }

    if( ( ret = mbedtls_cipher_setkey( &transform->cipher_ctx_dec, key2,
                               cipher_info->key_bitlen,
                               MBEDTLS_DECRYPT ) ) != 0 )
    {
        MBEDTLS_SSL_DEBUG_RET( 1, "mbedtls_cipher_setkey", ret );
        return( ret );
    }

#if defined(MBEDTLS_CIPHER_MODE_CBC)
    if( cipher_info->mode == MBEDTLS_MODE_CBC )
    {
        if( ( ret = mbedtls_cipher_set_padding_mode( &transform->cipher_ctx_enc,
                                             MBEDTLS_PADDING_NONE ) ) != 0 )
        {
            MBEDTLS_SSL_DEBUG_RET( 1, "mbedtls_cipher_set_padding_mode", ret );
            return( ret );
        }

        if( ( ret = mbedtls_cipher_set_padding_mode( &transform->cipher_ctx_dec,
                                             MBEDTLS_PADDING_NONE ) ) != 0 )
        {
            MBEDTLS_SSL_DEBUG_RET( 1, "mbedtls_cipher_set_padding_mode", ret );
            return( ret );
        }
    }
#endif /* MBEDTLS_CIPHER_MODE_CBC */

    mbedtls_zeroize( keyblk, sizeof( keyblk ) );

#if defined(MBEDTLS_ZLIB_SUPPORT)
    // Initialize compression
    //
    if( session->compression == MBEDTLS_SSL_COMPRESS_DEFLATE )
    {
        if( ssl->compress_buf == NULL )
        {
            MBEDTLS_SSL_DEBUG_MSG( 3, ( "Allocating compression buffer" ) );
            ssl->compress_buf = mbedtls_calloc( 1, MBEDTLS_SSL_BUFFER_LEN );
            if( ssl->compress_buf == NULL )
            {
                MBEDTLS_SSL_DEBUG_MSG( 1, ( "alloc(%d bytes) failed",
                                    MBEDTLS_SSL_BUFFER_LEN ) );
                return( MBEDTLS_ERR_SSL_ALLOC_FAILED );
            }
        }

        MBEDTLS_SSL_DEBUG_MSG( 3, ( "Initializing zlib states" ) );

        memset( &transform->ctx_deflate, 0, sizeof( transform->ctx_deflate ) );
        memset( &transform->ctx_inflate, 0, sizeof( transform->ctx_inflate ) );

        if( deflateInit( &transform->ctx_deflate,
                         Z_DEFAULT_COMPRESSION )   != Z_OK ||
            inflateInit( &transform->ctx_inflate ) != Z_OK )
        {
            MBEDTLS_SSL_DEBUG_MSG( 1, ( "Failed to initialize compression" ) );
            return( MBEDTLS_ERR_SSL_COMPRESSION_FAILED );
        }
    }
#endif /* MBEDTLS_ZLIB_SUPPORT */

    MBEDTLS_SSL_DEBUG_MSG( 2, ( "<= derive keys" ) );

    return( 0 );
}

#if defined(MBEDTLS_SSL_PROTO_SSL3)
void ssl_calc_verify_ssl( mbedtls_ssl_context *ssl, unsigned char hash[36] )
{
    mbedtls_md5_context md5;
    mbedtls_sha1_context sha1;
    unsigned char pad_1[48];
    unsigned char pad_2[48];

    MBEDTLS_SSL_DEBUG_MSG( 2, ( "=> calc verify ssl" ) );

    mbedtls_md5_init( &md5 );
    mbedtls_sha1_init( &sha1 );

    mbedtls_md5_clone( &md5, &ssl->handshake->fin_md5 );
    mbedtls_sha1_clone( &sha1, &ssl->handshake->fin_sha1 );

    memset( pad_1, 0x36, 48 );
    memset( pad_2, 0x5C, 48 );

    mbedtls_md5_update( &md5, ssl->session_negotiate->master, 48 );
    mbedtls_md5_update( &md5, pad_1, 48 );
    mbedtls_md5_finish( &md5, hash );

    mbedtls_md5_starts( &md5 );
    mbedtls_md5_update( &md5, ssl->session_negotiate->master, 48 );
    mbedtls_md5_update( &md5, pad_2, 48 );
    mbedtls_md5_update( &md5, hash,  16 );
    mbedtls_md5_finish( &md5, hash );

    mbedtls_sha1_update( &sha1, ssl->session_negotiate->master, 48 );
    mbedtls_sha1_update( &sha1, pad_1, 40 );
    mbedtls_sha1_finish( &sha1, hash + 16 );

    mbedtls_sha1_starts( &sha1 );
    mbedtls_sha1_update( &sha1, ssl->session_negotiate->master, 48 );
    mbedtls_sha1_update( &sha1, pad_2, 40 );
    mbedtls_sha1_update( &sha1, hash + 16, 20 );
    mbedtls_sha1_finish( &sha1, hash + 16 );

    MBEDTLS_SSL_DEBUG_BUF( 3, "calculated verify result", hash, 36 );
    MBEDTLS_SSL_DEBUG_MSG( 2, ( "<= calc verify" ) );

    mbedtls_md5_free(  &md5  );
    mbedtls_sha1_free( &sha1 );

    return;
}
#endif /* MBEDTLS_SSL_PROTO_SSL3 */

#if defined(MBEDTLS_SSL_PROTO_TLS1) || defined(MBEDTLS_SSL_PROTO_TLS1_1)
void ssl_calc_verify_tls( mbedtls_ssl_context *ssl, unsigned char hash[36] )
{
    mbedtls_md5_context md5;
    mbedtls_sha1_context sha1;

    MBEDTLS_SSL_DEBUG_MSG( 2, ( "=> calc verify tls" ) );

    mbedtls_md5_init( &md5 );
    mbedtls_sha1_init( &sha1 );

    mbedtls_md5_clone( &md5, &ssl->handshake->fin_md5 );
    mbedtls_sha1_clone( &sha1, &ssl->handshake->fin_sha1 );

     mbedtls_md5_finish( &md5,  hash );
    mbedtls_sha1_finish( &sha1, hash + 16 );

    MBEDTLS_SSL_DEBUG_BUF( 3, "calculated verify result", hash, 36 );
    MBEDTLS_SSL_DEBUG_MSG( 2, ( "<= calc verify" ) );

    mbedtls_md5_free(  &md5  );
    mbedtls_sha1_free( &sha1 );

    return;
}
#endif /* MBEDTLS_SSL_PROTO_TLS1 || MBEDTLS_SSL_PROTO_TLS1_1 */

#if defined(MBEDTLS_SSL_PROTO_TLS1_2)
#if defined(MBEDTLS_SHA256_C)
void ssl_calc_verify_tls_sha256( mbedtls_ssl_context *ssl, unsigned char hash[32] )
{
    mbedtls_sha256_context sha256;

    mbedtls_sha256_init( &sha256 );

    MBEDTLS_SSL_DEBUG_MSG( 2, ( "=> calc verify sha256" ) );

    mbedtls_sha256_clone( &sha256, &ssl->handshake->fin_sha256 );
    mbedtls_sha256_finish( &sha256, hash );

    MBEDTLS_SSL_DEBUG_BUF( 3, "calculated verify result", hash, 32 );
    MBEDTLS_SSL_DEBUG_MSG( 2, ( "<= calc verify" ) );

    mbedtls_sha256_free( &sha256 );

    return;
}
#endif /* MBEDTLS_SHA256_C */

#if defined(MBEDTLS_SHA512_C)
void ssl_calc_verify_tls_sha384( mbedtls_ssl_context *ssl, unsigned char hash[48] )
{
    mbedtls_sha512_context sha512;

    mbedtls_sha512_init( &sha512 );

    MBEDTLS_SSL_DEBUG_MSG( 2, ( "=> calc verify sha384" ) );

    mbedtls_sha512_clone( &sha512, &ssl->handshake->fin_sha512 );
    mbedtls_sha512_finish( &sha512, hash );

    MBEDTLS_SSL_DEBUG_BUF( 3, "calculated verify result", hash, 48 );
    MBEDTLS_SSL_DEBUG_MSG( 2, ( "<= calc verify" ) );

    mbedtls_sha512_free( &sha512 );

    return;
}
#endif /* MBEDTLS_SHA512_C */
#endif /* MBEDTLS_SSL_PROTO_TLS1_2 */

#if defined(MBEDTLS_KEY_EXCHANGE__SOME__PSK_ENABLED)
int mbedtls_ssl_psk_derive_premaster( mbedtls_ssl_context *ssl, mbedtls_key_exchange_type_t key_ex )
{
    unsigned char *p = ssl->handshake->premaster;
    unsigned char *end = p + sizeof( ssl->handshake->premaster );
    const unsigned char *psk = ssl->conf->psk;
    size_t psk_len = ssl->conf->psk_len;

    /* If the psk callback was called, use its result */
    if( ssl->handshake->psk != NULL )
    {
        psk = ssl->handshake->psk;
        psk_len = ssl->handshake->psk_len;
    }

    /*
     * PMS = struct {
     *     opaque other_secret<0..2^16-1>;
     *     opaque psk<0..2^16-1>;
     * };
     * with "other_secret" depending on the particular key exchange
     */
#if defined(MBEDTLS_KEY_EXCHANGE_PSK_ENABLED)
    if( key_ex == MBEDTLS_KEY_EXCHANGE_PSK )
    {
        if( end - p < 2 )
            return( MBEDTLS_ERR_SSL_BAD_INPUT_DATA );

        *(p++) = (unsigned char)( psk_len >> 8 );
        *(p++) = (unsigned char)( psk_len      );

        if( end < p || (size_t)( end - p ) < psk_len )
            return( MBEDTLS_ERR_SSL_BAD_INPUT_DATA );

        memset( p, 0, psk_len );
        p += psk_len;
    }
    else
#endif /* MBEDTLS_KEY_EXCHANGE_PSK_ENABLED */
#if defined(MBEDTLS_KEY_EXCHANGE_RSA_PSK_ENABLED)
    if( key_ex == MBEDTLS_KEY_EXCHANGE_RSA_PSK )
    {
        /*
         * other_secret already set by the ClientKeyExchange message,
         * and is 48 bytes long
         */
        *p++ = 0;
        *p++ = 48;
        p += 48;
    }
    else
#endif /* MBEDTLS_KEY_EXCHANGE_RSA_PSK_ENABLED */
#if defined(MBEDTLS_KEY_EXCHANGE_DHE_PSK_ENABLED)
    if( key_ex == MBEDTLS_KEY_EXCHANGE_DHE_PSK )
    {
        int ret;
        size_t len;

        /* Write length only when we know the actual value */
        if( ( ret = mbedtls_dhm_calc_secret( &ssl->handshake->dhm_ctx,
                                      p + 2, end - ( p + 2 ), &len,
                                      ssl->conf->f_rng, ssl->conf->p_rng ) ) != 0 )
        {
            MBEDTLS_SSL_DEBUG_RET( 1, "mbedtls_dhm_calc_secret", ret );
            return( ret );
        }
        *(p++) = (unsigned char)( len >> 8 );
        *(p++) = (unsigned char)( len );
        p += len;

        MBEDTLS_SSL_DEBUG_MPI( 3, "DHM: K ", &ssl->handshake->dhm_ctx.K  );
    }
    else
#endif /* MBEDTLS_KEY_EXCHANGE_DHE_PSK_ENABLED */
#if defined(MBEDTLS_KEY_EXCHANGE_ECDHE_PSK_ENABLED)
    if( key_ex == MBEDTLS_KEY_EXCHANGE_ECDHE_PSK )
    {
        int ret;
        size_t zlen;

        if( ( ret = mbedtls_ecdh_calc_secret( &ssl->handshake->ecdh_ctx, &zlen,
                                       p + 2, end - ( p + 2 ),
                                       ssl->conf->f_rng, ssl->conf->p_rng ) ) != 0 )
        {
            MBEDTLS_SSL_DEBUG_RET( 1, "mbedtls_ecdh_calc_secret", ret );
            return( ret );
        }

        *(p++) = (unsigned char)( zlen >> 8 );
        *(p++) = (unsigned char)( zlen      );
        p += zlen;

        MBEDTLS_SSL_DEBUG_MPI( 3, "ECDH: z", &ssl->handshake->ecdh_ctx.z );
    }
    else
#endif /* MBEDTLS_KEY_EXCHANGE_ECDHE_PSK_ENABLED */
    {
        MBEDTLS_SSL_DEBUG_MSG( 1, ( "should never happen" ) );
        return( MBEDTLS_ERR_SSL_INTERNAL_ERROR );
    }

    /* opaque psk<0..2^16-1>; */
    if( end - p < 2 )
        return( MBEDTLS_ERR_SSL_BAD_INPUT_DATA );

    *(p++) = (unsigned char)( psk_len >> 8 );
    *(p++) = (unsigned char)( psk_len      );

    if( end < p || (size_t)( end - p ) < psk_len )
        return( MBEDTLS_ERR_SSL_BAD_INPUT_DATA );

    memcpy( p, psk, psk_len );
    p += psk_len;

    ssl->handshake->pmslen = p - ssl->handshake->premaster;

    return( 0 );
}
#endif /* MBEDTLS_KEY_EXCHANGE__SOME__PSK_ENABLED */

#if defined(MBEDTLS_SSL_PROTO_SSL3)
/*
 * SSLv3.0 MAC functions
 */
static void ssl_mac( mbedtls_md_context_t *md_ctx, unsigned char *secret,
                     unsigned char *buf, size_t len,
                     unsigned char *ctr, int type )
{
    unsigned char header[11];
    unsigned char padding[48];
    int padlen;
    int md_size = mbedtls_md_get_size( md_ctx->md_info );
    int md_type = mbedtls_md_get_type( md_ctx->md_info );

    /* Only MD5 and SHA-1 supported */
    if( md_type == MBEDTLS_MD_MD5 )
        padlen = 48;
    else
        padlen = 40;

    memcpy( header, ctr, 8 );
    header[ 8] = (unsigned char)  type;
    header[ 9] = (unsigned char)( len >> 8 );
    header[10] = (unsigned char)( len      );

    memset( padding, 0x36, padlen );
    mbedtls_md_starts( md_ctx );
    mbedtls_md_update( md_ctx, secret,  md_size );
    mbedtls_md_update( md_ctx, padding, padlen  );
    mbedtls_md_update( md_ctx, header,  11      );
    mbedtls_md_update( md_ctx, buf,     len     );
    mbedtls_md_finish( md_ctx, buf +    len     );

    memset( padding, 0x5C, padlen );
    mbedtls_md_starts( md_ctx );
    mbedtls_md_update( md_ctx, secret,    md_size );
    mbedtls_md_update( md_ctx, padding,   padlen  );
    mbedtls_md_update( md_ctx, buf + len, md_size );
    mbedtls_md_finish( md_ctx, buf + len          );
}
#endif /* MBEDTLS_SSL_PROTO_SSL3 */

#if defined(MBEDTLS_ARC4_C) || defined(MBEDTLS_CIPHER_NULL_CIPHER) ||     \
    ( defined(MBEDTLS_CIPHER_MODE_CBC) &&                                  \
      ( defined(MBEDTLS_AES_C) || defined(MBEDTLS_CAMELLIA_C) ) )
#define SSL_SOME_MODES_USE_MAC
#endif

/*
 * Encryption/decryption functions
 */
static int ssl_encrypt_buf( mbedtls_ssl_context *ssl )
{
    mbedtls_cipher_mode_t mode;
    int auth_done = 0;

    MBEDTLS_SSL_DEBUG_MSG( 2, ( "=> encrypt buf" ) );

    if( ssl->session_out == NULL || ssl->transform_out == NULL )
    {
        MBEDTLS_SSL_DEBUG_MSG( 1, ( "should never happen" ) );
        return( MBEDTLS_ERR_SSL_INTERNAL_ERROR );
    }

    mode = mbedtls_cipher_get_cipher_mode( &ssl->transform_out->cipher_ctx_enc );

    MBEDTLS_SSL_DEBUG_BUF( 4, "before encrypt: output payload",
                      ssl->out_msg, ssl->out_msglen );

    /*
     * Add MAC before if needed
     */
#if defined(SSL_SOME_MODES_USE_MAC)
    if( mode == MBEDTLS_MODE_STREAM ||
        ( mode == MBEDTLS_MODE_CBC
#if defined(MBEDTLS_SSL_ENCRYPT_THEN_MAC)
          && ssl->session_out->encrypt_then_mac == MBEDTLS_SSL_ETM_DISABLED
#endif
        ) )
    {
#if defined(MBEDTLS_SSL_PROTO_SSL3)
        if( ssl->minor_ver == MBEDTLS_SSL_MINOR_VERSION_0 )
        {
            ssl_mac( &ssl->transform_out->md_ctx_enc,
                      ssl->transform_out->mac_enc,
                      ssl->out_msg, ssl->out_msglen,
                      ssl->out_ctr, ssl->out_msgtype );
        }
        else
#endif
#if defined(MBEDTLS_SSL_PROTO_TLS1) || defined(MBEDTLS_SSL_PROTO_TLS1_1) || \
        defined(MBEDTLS_SSL_PROTO_TLS1_2)
        if( ssl->minor_ver >= MBEDTLS_SSL_MINOR_VERSION_1 )
        {
            mbedtls_md_hmac_update( &ssl->transform_out->md_ctx_enc, ssl->out_ctr, 8 );
            mbedtls_md_hmac_update( &ssl->transform_out->md_ctx_enc, ssl->out_hdr, 3 );
            mbedtls_md_hmac_update( &ssl->transform_out->md_ctx_enc, ssl->out_len, 2 );
            mbedtls_md_hmac_update( &ssl->transform_out->md_ctx_enc,
                             ssl->out_msg, ssl->out_msglen );
            mbedtls_md_hmac_finish( &ssl->transform_out->md_ctx_enc,
                             ssl->out_msg + ssl->out_msglen );
            mbedtls_md_hmac_reset( &ssl->transform_out->md_ctx_enc );
        }
        else
#endif
        {
            MBEDTLS_SSL_DEBUG_MSG( 1, ( "should never happen" ) );
            return( MBEDTLS_ERR_SSL_INTERNAL_ERROR );
        }

        MBEDTLS_SSL_DEBUG_BUF( 4, "computed mac",
                       ssl->out_msg + ssl->out_msglen,
                       ssl->transform_out->maclen );

        ssl->out_msglen += ssl->transform_out->maclen;
        auth_done++;
    }
#endif /* AEAD not the only option */

    /*
     * Encrypt
     */
#if defined(MBEDTLS_ARC4_C) || defined(MBEDTLS_CIPHER_NULL_CIPHER)
    if( mode == MBEDTLS_MODE_STREAM )
    {
        int ret;
        size_t olen = 0;

        MBEDTLS_SSL_DEBUG_MSG( 3, ( "before encrypt: msglen = %d, "
                            "including %d bytes of padding",
                       ssl->out_msglen, 0 ) );

        if( ( ret = mbedtls_cipher_crypt( &ssl->transform_out->cipher_ctx_enc,
                                   ssl->transform_out->iv_enc,
                                   ssl->transform_out->ivlen,
                                   ssl->out_msg, ssl->out_msglen,
                                   ssl->out_msg, &olen ) ) != 0 )
        {
            MBEDTLS_SSL_DEBUG_RET( 1, "mbedtls_cipher_crypt", ret );
            return( ret );
        }

        if( ssl->out_msglen != olen )
        {
            MBEDTLS_SSL_DEBUG_MSG( 1, ( "should never happen" ) );
            return( MBEDTLS_ERR_SSL_INTERNAL_ERROR );
        }
    }
    else
#endif /* MBEDTLS_ARC4_C || MBEDTLS_CIPHER_NULL_CIPHER */
#if defined(MBEDTLS_GCM_C) || defined(MBEDTLS_CCM_C)
    if( mode == MBEDTLS_MODE_GCM ||
        mode == MBEDTLS_MODE_CCM )
    {
        int ret;
        size_t enc_msglen, olen;
        unsigned char *enc_msg;
        unsigned char add_data[13];
        unsigned char taglen = ssl->transform_out->ciphersuite_info->flags &
                               MBEDTLS_CIPHERSUITE_SHORT_TAG ? 8 : 16;

        memcpy( add_data, ssl->out_ctr, 8 );
        add_data[8]  = ssl->out_msgtype;
        mbedtls_ssl_write_version( ssl->major_ver, ssl->minor_ver,
                           ssl->conf->transport, add_data + 9 );
        add_data[11] = ( ssl->out_msglen >> 8 ) & 0xFF;
        add_data[12] = ssl->out_msglen & 0xFF;

        MBEDTLS_SSL_DEBUG_BUF( 4, "additional data used for AEAD",
                       add_data, 13 );

        /*
         * Generate IV
         */
        if( ssl->transform_out->ivlen - ssl->transform_out->fixed_ivlen != 8 )
        {
            /* Reminder if we ever add an AEAD mode with a different size */
            MBEDTLS_SSL_DEBUG_MSG( 1, ( "should never happen" ) );
            return( MBEDTLS_ERR_SSL_INTERNAL_ERROR );
        }

        memcpy( ssl->transform_out->iv_enc + ssl->transform_out->fixed_ivlen,
                             ssl->out_ctr, 8 );
        memcpy( ssl->out_iv, ssl->out_ctr, 8 );

        MBEDTLS_SSL_DEBUG_BUF( 4, "IV used", ssl->out_iv,
                ssl->transform_out->ivlen - ssl->transform_out->fixed_ivlen );

        /*
         * Fix pointer positions and message length with added IV
         */
        enc_msg = ssl->out_msg;
        enc_msglen = ssl->out_msglen;
        ssl->out_msglen += ssl->transform_out->ivlen -
                           ssl->transform_out->fixed_ivlen;

        MBEDTLS_SSL_DEBUG_MSG( 3, ( "before encrypt: msglen = %d, "
                            "including %d bytes of padding",
                       ssl->out_msglen, 0 ) );

        /*
         * Encrypt and authenticate
         */
        if( ( ret = mbedtls_cipher_auth_encrypt( &ssl->transform_out->cipher_ctx_enc,
                                         ssl->transform_out->iv_enc,
                                         ssl->transform_out->ivlen,
                                         add_data, 13,
                                         enc_msg, enc_msglen,
                                         enc_msg, &olen,
                                         enc_msg + enc_msglen, taglen ) ) != 0 )
        {
            MBEDTLS_SSL_DEBUG_RET( 1, "mbedtls_cipher_auth_encrypt", ret );
            return( ret );
        }

        if( olen != enc_msglen )
        {
            MBEDTLS_SSL_DEBUG_MSG( 1, ( "should never happen" ) );
            return( MBEDTLS_ERR_SSL_INTERNAL_ERROR );
        }

        ssl->out_msglen += taglen;
        auth_done++;

        MBEDTLS_SSL_DEBUG_BUF( 4, "after encrypt: tag", enc_msg + enc_msglen, taglen );
    }
    else
#endif /* MBEDTLS_GCM_C || MBEDTLS_CCM_C */
#if defined(MBEDTLS_CIPHER_MODE_CBC) &&                                    \
    ( defined(MBEDTLS_AES_C) || defined(MBEDTLS_CAMELLIA_C) )
    if( mode == MBEDTLS_MODE_CBC )
    {
        int ret;
        unsigned char *enc_msg;
        size_t enc_msglen, padlen, olen = 0, i;

        padlen = ssl->transform_out->ivlen - ( ssl->out_msglen + 1 ) %
                 ssl->transform_out->ivlen;
        if( padlen == ssl->transform_out->ivlen )
            padlen = 0;

        for( i = 0; i <= padlen; i++ )
            ssl->out_msg[ssl->out_msglen + i] = (unsigned char) padlen;

        ssl->out_msglen += padlen + 1;

        enc_msglen = ssl->out_msglen;
        enc_msg = ssl->out_msg;

#if defined(MBEDTLS_SSL_PROTO_TLS1_1) || defined(MBEDTLS_SSL_PROTO_TLS1_2)
        /*
         * Prepend per-record IV for block cipher in TLS v1.1 and up as per
         * Method 1 (6.2.3.2. in RFC4346 and RFC5246)
         */
        if( ssl->minor_ver >= MBEDTLS_SSL_MINOR_VERSION_2 )
        {
            /*
             * Generate IV
             */
            ret = ssl->conf->f_rng( ssl->conf->p_rng, ssl->transform_out->iv_enc,
                                  ssl->transform_out->ivlen );
            if( ret != 0 )
                return( ret );

            memcpy( ssl->out_iv, ssl->transform_out->iv_enc,
                    ssl->transform_out->ivlen );

            /*
             * Fix pointer positions and message length with added IV
             */
            enc_msg = ssl->out_msg;
            enc_msglen = ssl->out_msglen;
            ssl->out_msglen += ssl->transform_out->ivlen;
        }
#endif /* MBEDTLS_SSL_PROTO_TLS1_1 || MBEDTLS_SSL_PROTO_TLS1_2 */

        MBEDTLS_SSL_DEBUG_MSG( 3, ( "before encrypt: msglen = %d, "
                            "including %d bytes of IV and %d bytes of padding",
                            ssl->out_msglen, ssl->transform_out->ivlen,
                            padlen + 1 ) );

        if( ( ret = mbedtls_cipher_crypt( &ssl->transform_out->cipher_ctx_enc,
                                   ssl->transform_out->iv_enc,
                                   ssl->transform_out->ivlen,
                                   enc_msg, enc_msglen,
                                   enc_msg, &olen ) ) != 0 )
        {
            MBEDTLS_SSL_DEBUG_RET( 1, "mbedtls_cipher_crypt", ret );
            return( ret );
        }

        if( enc_msglen != olen )
        {
            MBEDTLS_SSL_DEBUG_MSG( 1, ( "should never happen" ) );
            return( MBEDTLS_ERR_SSL_INTERNAL_ERROR );
        }

#if defined(MBEDTLS_SSL_PROTO_SSL3) || defined(MBEDTLS_SSL_PROTO_TLS1)
        if( ssl->minor_ver < MBEDTLS_SSL_MINOR_VERSION_2 )
        {
            /*
             * Save IV in SSL3 and TLS1
             */
            memcpy( ssl->transform_out->iv_enc,
                    ssl->transform_out->cipher_ctx_enc.iv,
                    ssl->transform_out->ivlen );
        }
#endif

#if defined(MBEDTLS_SSL_ENCRYPT_THEN_MAC)
        if( auth_done == 0 )
        {
            /*
             * MAC(MAC_write_key, seq_num +
             *     TLSCipherText.type +
             *     TLSCipherText.version +
             *     length_of( (IV +) ENC(...) ) +
             *     IV + // except for TLS 1.0
             *     ENC(content + padding + padding_length));
             */
            unsigned char pseudo_hdr[13];

            MBEDTLS_SSL_DEBUG_MSG( 3, ( "using encrypt then mac" ) );

            memcpy( pseudo_hdr +  0, ssl->out_ctr, 8 );
            memcpy( pseudo_hdr +  8, ssl->out_hdr, 3 );
            pseudo_hdr[11] = (unsigned char)( ( ssl->out_msglen >> 8 ) & 0xFF );
            pseudo_hdr[12] = (unsigned char)( ( ssl->out_msglen      ) & 0xFF );

            MBEDTLS_SSL_DEBUG_BUF( 4, "MAC'd meta-data", pseudo_hdr, 13 );

            mbedtls_md_hmac_update( &ssl->transform_out->md_ctx_enc, pseudo_hdr, 13 );
            mbedtls_md_hmac_update( &ssl->transform_out->md_ctx_enc,
                             ssl->out_iv, ssl->out_msglen );
            mbedtls_md_hmac_finish( &ssl->transform_out->md_ctx_enc,
                             ssl->out_iv + ssl->out_msglen );
            mbedtls_md_hmac_reset( &ssl->transform_out->md_ctx_enc );

            ssl->out_msglen += ssl->transform_out->maclen;
            auth_done++;
        }
#endif /* MBEDTLS_SSL_ENCRYPT_THEN_MAC */
    }
    else
#endif /* MBEDTLS_CIPHER_MODE_CBC &&
          ( MBEDTLS_AES_C || MBEDTLS_CAMELLIA_C ) */
    {
        MBEDTLS_SSL_DEBUG_MSG( 1, ( "should never happen" ) );
        return( MBEDTLS_ERR_SSL_INTERNAL_ERROR );
    }

    /* Make extra sure authentication was performed, exactly once */
    if( auth_done != 1 )
    {
        MBEDTLS_SSL_DEBUG_MSG( 1, ( "should never happen" ) );
        return( MBEDTLS_ERR_SSL_INTERNAL_ERROR );
    }

    MBEDTLS_SSL_DEBUG_MSG( 2, ( "<= encrypt buf" ) );

    return( 0 );
}

#define SSL_MAX_MAC_SIZE   48

static int ssl_decrypt_buf( mbedtls_ssl_context *ssl )
{
    size_t i;
    mbedtls_cipher_mode_t mode;
    int auth_done = 0;
#if defined(SSL_SOME_MODES_USE_MAC)
    size_t padlen = 0, correct = 1;
#endif

    MBEDTLS_SSL_DEBUG_MSG( 2, ( "=> decrypt buf" ) );

    if( ssl->session_in == NULL || ssl->transform_in == NULL )
    {
        MBEDTLS_SSL_DEBUG_MSG( 1, ( "should never happen" ) );
        return( MBEDTLS_ERR_SSL_INTERNAL_ERROR );
    }

    mode = mbedtls_cipher_get_cipher_mode( &ssl->transform_in->cipher_ctx_dec );

    if( ssl->in_msglen < ssl->transform_in->minlen )
    {
        MBEDTLS_SSL_DEBUG_MSG( 1, ( "in_msglen (%d) < minlen (%d)",
                       ssl->in_msglen, ssl->transform_in->minlen ) );
        return( MBEDTLS_ERR_SSL_INVALID_MAC );
    }

#if defined(MBEDTLS_ARC4_C) || defined(MBEDTLS_CIPHER_NULL_CIPHER)
    if( mode == MBEDTLS_MODE_STREAM )
    {
        int ret;
        size_t olen = 0;

        padlen = 0;

        if( ( ret = mbedtls_cipher_crypt( &ssl->transform_in->cipher_ctx_dec,
                                   ssl->transform_in->iv_dec,
                                   ssl->transform_in->ivlen,
                                   ssl->in_msg, ssl->in_msglen,
                                   ssl->in_msg, &olen ) ) != 0 )
        {
            MBEDTLS_SSL_DEBUG_RET( 1, "mbedtls_cipher_crypt", ret );
            return( ret );
        }

        if( ssl->in_msglen != olen )
        {
            MBEDTLS_SSL_DEBUG_MSG( 1, ( "should never happen" ) );
            return( MBEDTLS_ERR_SSL_INTERNAL_ERROR );
        }
    }
    else
#endif /* MBEDTLS_ARC4_C || MBEDTLS_CIPHER_NULL_CIPHER */
#if defined(MBEDTLS_GCM_C) || defined(MBEDTLS_CCM_C)
    if( mode == MBEDTLS_MODE_GCM ||
        mode == MBEDTLS_MODE_CCM )
    {
        int ret;
        size_t dec_msglen, olen;
        unsigned char *dec_msg;
        unsigned char *dec_msg_result;
        unsigned char add_data[13];
        unsigned char taglen = ssl->transform_in->ciphersuite_info->flags &
                               MBEDTLS_CIPHERSUITE_SHORT_TAG ? 8 : 16;
        size_t explicit_iv_len = ssl->transform_in->ivlen -
                                 ssl->transform_in->fixed_ivlen;

        if( ssl->in_msglen < explicit_iv_len + taglen )
        {
            MBEDTLS_SSL_DEBUG_MSG( 1, ( "msglen (%d) < explicit_iv_len (%d) "
                                "+ taglen (%d)", ssl->in_msglen,
                                explicit_iv_len, taglen ) );
            return( MBEDTLS_ERR_SSL_INVALID_MAC );
        }
        dec_msglen = ssl->in_msglen - explicit_iv_len - taglen;

        dec_msg = ssl->in_msg;
        dec_msg_result = ssl->in_msg;
        ssl->in_msglen = dec_msglen;

        memcpy( add_data, ssl->in_ctr, 8 );
        add_data[8]  = ssl->in_msgtype;
        mbedtls_ssl_write_version( ssl->major_ver, ssl->minor_ver,
                           ssl->conf->transport, add_data + 9 );
        add_data[11] = ( ssl->in_msglen >> 8 ) & 0xFF;
        add_data[12] = ssl->in_msglen & 0xFF;

        MBEDTLS_SSL_DEBUG_BUF( 4, "additional data used for AEAD",
                       add_data, 13 );

        memcpy( ssl->transform_in->iv_dec + ssl->transform_in->fixed_ivlen,
                ssl->in_iv,
                ssl->transform_in->ivlen - ssl->transform_in->fixed_ivlen );

        MBEDTLS_SSL_DEBUG_BUF( 4, "IV used", ssl->transform_in->iv_dec,
                                     ssl->transform_in->ivlen );
        MBEDTLS_SSL_DEBUG_BUF( 4, "TAG used", dec_msg + dec_msglen, taglen );

        /*
         * Decrypt and authenticate
         */
        if( ( ret = mbedtls_cipher_auth_decrypt( &ssl->transform_in->cipher_ctx_dec,
                                         ssl->transform_in->iv_dec,
                                         ssl->transform_in->ivlen,
                                         add_data, 13,
                                         dec_msg, dec_msglen,
                                         dec_msg_result, &olen,
                                         dec_msg + dec_msglen, taglen ) ) != 0 )
        {
            MBEDTLS_SSL_DEBUG_RET( 1, "mbedtls_cipher_auth_decrypt", ret );

            if( ret == MBEDTLS_ERR_CIPHER_AUTH_FAILED )
                return( MBEDTLS_ERR_SSL_INVALID_MAC );

            return( ret );
        }
        auth_done++;

        if( olen != dec_msglen )
        {
            MBEDTLS_SSL_DEBUG_MSG( 1, ( "should never happen" ) );
            return( MBEDTLS_ERR_SSL_INTERNAL_ERROR );
        }
    }
    else
#endif /* MBEDTLS_GCM_C || MBEDTLS_CCM_C */
#if defined(MBEDTLS_CIPHER_MODE_CBC) &&                                    \
    ( defined(MBEDTLS_AES_C) || defined(MBEDTLS_CAMELLIA_C) )
    if( mode == MBEDTLS_MODE_CBC )
    {
        /*
         * Decrypt and check the padding
         */
        int ret;
        unsigned char *dec_msg;
        unsigned char *dec_msg_result;
        size_t dec_msglen;
        size_t minlen = 0;
        size_t olen = 0;

        /*
         * Check immediate ciphertext sanity
         */
#if defined(MBEDTLS_SSL_PROTO_TLS1_1) || defined(MBEDTLS_SSL_PROTO_TLS1_2)
        if( ssl->minor_ver >= MBEDTLS_SSL_MINOR_VERSION_2 )
            minlen += ssl->transform_in->ivlen;
#endif

        if( ssl->in_msglen < minlen + ssl->transform_in->ivlen ||
            ssl->in_msglen < minlen + ssl->transform_in->maclen + 1 )
        {
            MBEDTLS_SSL_DEBUG_MSG( 1, ( "msglen (%d) < max( ivlen(%d), maclen (%d) "
                                "+ 1 ) ( + expl IV )", ssl->in_msglen,
                                ssl->transform_in->ivlen,
                                ssl->transform_in->maclen ) );
            return( MBEDTLS_ERR_SSL_INVALID_MAC );
        }

        dec_msglen = ssl->in_msglen;
        dec_msg = ssl->in_msg;
        dec_msg_result = ssl->in_msg;

        /*
         * Authenticate before decrypt if enabled
         */
#if defined(MBEDTLS_SSL_ENCRYPT_THEN_MAC)
        if( ssl->session_in->encrypt_then_mac == MBEDTLS_SSL_ETM_ENABLED )
        {
            unsigned char computed_mac[SSL_MAX_MAC_SIZE];
            unsigned char pseudo_hdr[13];

            MBEDTLS_SSL_DEBUG_MSG( 3, ( "using encrypt then mac" ) );

            dec_msglen -= ssl->transform_in->maclen;
            ssl->in_msglen -= ssl->transform_in->maclen;

            memcpy( pseudo_hdr +  0, ssl->in_ctr, 8 );
            memcpy( pseudo_hdr +  8, ssl->in_hdr, 3 );
            pseudo_hdr[11] = (unsigned char)( ( ssl->in_msglen >> 8 ) & 0xFF );
            pseudo_hdr[12] = (unsigned char)( ( ssl->in_msglen      ) & 0xFF );

            MBEDTLS_SSL_DEBUG_BUF( 4, "MAC'd meta-data", pseudo_hdr, 13 );

            mbedtls_md_hmac_update( &ssl->transform_in->md_ctx_dec, pseudo_hdr, 13 );
            mbedtls_md_hmac_update( &ssl->transform_in->md_ctx_dec,
                             ssl->in_iv, ssl->in_msglen );
            mbedtls_md_hmac_finish( &ssl->transform_in->md_ctx_dec, computed_mac );
            mbedtls_md_hmac_reset( &ssl->transform_in->md_ctx_dec );

            MBEDTLS_SSL_DEBUG_BUF( 4, "message  mac", ssl->in_iv + ssl->in_msglen,
                                              ssl->transform_in->maclen );
            MBEDTLS_SSL_DEBUG_BUF( 4, "computed mac", computed_mac,
                                              ssl->transform_in->maclen );

            if( mbedtls_ssl_safer_memcmp( ssl->in_iv + ssl->in_msglen, computed_mac,
                              ssl->transform_in->maclen ) != 0 )
            {
                MBEDTLS_SSL_DEBUG_MSG( 1, ( "message mac does not match" ) );

                return( MBEDTLS_ERR_SSL_INVALID_MAC );
            }
            auth_done++;
        }
#endif /* MBEDTLS_SSL_ENCRYPT_THEN_MAC */

        /*
         * Check length sanity
         */
        if( ssl->in_msglen % ssl->transform_in->ivlen != 0 )
        {
            MBEDTLS_SSL_DEBUG_MSG( 1, ( "msglen (%d) %% ivlen (%d) != 0",
                           ssl->in_msglen, ssl->transform_in->ivlen ) );
            return( MBEDTLS_ERR_SSL_INVALID_MAC );
        }

#if defined(MBEDTLS_SSL_PROTO_TLS1_1) || defined(MBEDTLS_SSL_PROTO_TLS1_2)
        /*
         * Initialize for prepended IV for block cipher in TLS v1.1 and up
         */
        if( ssl->minor_ver >= MBEDTLS_SSL_MINOR_VERSION_2 )
        {
            dec_msglen -= ssl->transform_in->ivlen;
            ssl->in_msglen -= ssl->transform_in->ivlen;

            for( i = 0; i < ssl->transform_in->ivlen; i++ )
                ssl->transform_in->iv_dec[i] = ssl->in_iv[i];
        }
#endif /* MBEDTLS_SSL_PROTO_TLS1_1 || MBEDTLS_SSL_PROTO_TLS1_2 */

        if( ( ret = mbedtls_cipher_crypt( &ssl->transform_in->cipher_ctx_dec,
                                   ssl->transform_in->iv_dec,
                                   ssl->transform_in->ivlen,
                                   dec_msg, dec_msglen,
                                   dec_msg_result, &olen ) ) != 0 )
        {
            MBEDTLS_SSL_DEBUG_RET( 1, "mbedtls_cipher_crypt", ret );
            return( ret );
        }

        if( dec_msglen != olen )
        {
            MBEDTLS_SSL_DEBUG_MSG( 1, ( "should never happen" ) );
            return( MBEDTLS_ERR_SSL_INTERNAL_ERROR );
        }

#if defined(MBEDTLS_SSL_PROTO_SSL3) || defined(MBEDTLS_SSL_PROTO_TLS1)
        if( ssl->minor_ver < MBEDTLS_SSL_MINOR_VERSION_2 )
        {
            /*
             * Save IV in SSL3 and TLS1
             */
            memcpy( ssl->transform_in->iv_dec,
                    ssl->transform_in->cipher_ctx_dec.iv,
                    ssl->transform_in->ivlen );
        }
#endif

        padlen = 1 + ssl->in_msg[ssl->in_msglen - 1];

        if( ssl->in_msglen < ssl->transform_in->maclen + padlen &&
            auth_done == 0 )
        {
#if defined(MBEDTLS_SSL_DEBUG_ALL)
            MBEDTLS_SSL_DEBUG_MSG( 1, ( "msglen (%d) < maclen (%d) + padlen (%d)",
                        ssl->in_msglen, ssl->transform_in->maclen, padlen ) );
#endif
            padlen = 0;
            correct = 0;
        }

#if defined(MBEDTLS_SSL_PROTO_SSL3)
        if( ssl->minor_ver == MBEDTLS_SSL_MINOR_VERSION_0 )
        {
            if( padlen > ssl->transform_in->ivlen )
            {
#if defined(MBEDTLS_SSL_DEBUG_ALL)
                MBEDTLS_SSL_DEBUG_MSG( 1, ( "bad padding length: is %d, "
                                    "should be no more than %d",
                               padlen, ssl->transform_in->ivlen ) );
#endif
                correct = 0;
            }
        }
        else
#endif /* MBEDTLS_SSL_PROTO_SSL3 */
#if defined(MBEDTLS_SSL_PROTO_TLS1) || defined(MBEDTLS_SSL_PROTO_TLS1_1) || \
    defined(MBEDTLS_SSL_PROTO_TLS1_2)
        if( ssl->minor_ver > MBEDTLS_SSL_MINOR_VERSION_0 )
        {
            /*
             * TLSv1+: always check the padding up to the first failure
             * and fake check up to 256 bytes of padding
             */
            size_t pad_count = 0, real_count = 1;
            size_t padding_idx = ssl->in_msglen - padlen - 1;

            /*
             * Padding is guaranteed to be incorrect if:
             *   1. padlen >= ssl->in_msglen
             *
             *   2. padding_idx >= MBEDTLS_SSL_MAX_CONTENT_LEN +
             *                     ssl->transform_in->maclen
             *
             * In both cases we reset padding_idx to a safe value (0) to
             * prevent out-of-buffer reads.
             */
            correct &= ( ssl->in_msglen >= padlen + 1 );
            correct &= ( padding_idx < MBEDTLS_SSL_MAX_CONTENT_LEN +
                                       ssl->transform_in->maclen );

            padding_idx *= correct;

            for( i = 1; i <= 256; i++ )
            {
                real_count &= ( i <= padlen );
                pad_count += real_count *
                             ( ssl->in_msg[padding_idx + i] == padlen - 1 );
            }

            correct &= ( pad_count == padlen ); /* Only 1 on correct padding */

#if defined(MBEDTLS_SSL_DEBUG_ALL)
            if( padlen > 0 && correct == 0 )
                MBEDTLS_SSL_DEBUG_MSG( 1, ( "bad padding byte detected" ) );
#endif
            padlen &= correct * 0x1FF;
        }
        else
#endif /* MBEDTLS_SSL_PROTO_TLS1 || MBEDTLS_SSL_PROTO_TLS1_1 || \
          MBEDTLS_SSL_PROTO_TLS1_2 */
        {
            MBEDTLS_SSL_DEBUG_MSG( 1, ( "should never happen" ) );
            return( MBEDTLS_ERR_SSL_INTERNAL_ERROR );
        }

        ssl->in_msglen -= padlen;
    }
    else
#endif /* MBEDTLS_CIPHER_MODE_CBC &&
          ( MBEDTLS_AES_C || MBEDTLS_CAMELLIA_C ) */
    {
        MBEDTLS_SSL_DEBUG_MSG( 1, ( "should never happen" ) );
        return( MBEDTLS_ERR_SSL_INTERNAL_ERROR );
    }

    MBEDTLS_SSL_DEBUG_BUF( 4, "raw buffer after decryption",
                   ssl->in_msg, ssl->in_msglen );

    /*
     * Authenticate if not done yet.
     * Compute the MAC regardless of the padding result (RFC4346, CBCTIME).
     */
#if defined(SSL_SOME_MODES_USE_MAC)
    if( auth_done == 0 )
    {
        unsigned char tmp[SSL_MAX_MAC_SIZE];

        ssl->in_msglen -= ssl->transform_in->maclen;

        ssl->in_len[0] = (unsigned char)( ssl->in_msglen >> 8 );
        ssl->in_len[1] = (unsigned char)( ssl->in_msglen      );

        memcpy( tmp, ssl->in_msg + ssl->in_msglen, ssl->transform_in->maclen );

#if defined(MBEDTLS_SSL_PROTO_SSL3)
        if( ssl->minor_ver == MBEDTLS_SSL_MINOR_VERSION_0 )
        {
            ssl_mac( &ssl->transform_in->md_ctx_dec,
                      ssl->transform_in->mac_dec,
                      ssl->in_msg, ssl->in_msglen,
                      ssl->in_ctr, ssl->in_msgtype );
        }
        else
#endif /* MBEDTLS_SSL_PROTO_SSL3 */
#if defined(MBEDTLS_SSL_PROTO_TLS1) || defined(MBEDTLS_SSL_PROTO_TLS1_1) || \
        defined(MBEDTLS_SSL_PROTO_TLS1_2)
        if( ssl->minor_ver > MBEDTLS_SSL_MINOR_VERSION_0 )
        {
            /*
             * Process MAC and always update for padlen afterwards to make
             * total time independent of padlen
             *
             * extra_run compensates MAC check for padlen
             *
             * Known timing attacks:
             *  - Lucky Thirteen (http://www.isg.rhul.ac.uk/tls/TLStiming.pdf)
             *
             * We use ( ( Lx + 8 ) / 64 ) to handle 'negative Lx' values
             * correctly. (We round down instead of up, so -56 is the correct
             * value for our calculations instead of -55)
             */
            size_t j, extra_run = 0;
            extra_run = ( 13 + ssl->in_msglen + padlen + 8 ) / 64 -
                        ( 13 + ssl->in_msglen          + 8 ) / 64;

            extra_run &= correct * 0xFF;

            mbedtls_md_hmac_update( &ssl->transform_in->md_ctx_dec, ssl->in_ctr, 8 );
            mbedtls_md_hmac_update( &ssl->transform_in->md_ctx_dec, ssl->in_hdr, 3 );
            mbedtls_md_hmac_update( &ssl->transform_in->md_ctx_dec, ssl->in_len, 2 );
            mbedtls_md_hmac_update( &ssl->transform_in->md_ctx_dec, ssl->in_msg,
                             ssl->in_msglen );
            mbedtls_md_hmac_finish( &ssl->transform_in->md_ctx_dec,
                             ssl->in_msg + ssl->in_msglen );
            /* Call mbedtls_md_process at least once due to cache attacks */
            for( j = 0; j < extra_run + 1; j++ )
                mbedtls_md_process( &ssl->transform_in->md_ctx_dec, ssl->in_msg );

            mbedtls_md_hmac_reset( &ssl->transform_in->md_ctx_dec );
        }
        else
#endif /* MBEDTLS_SSL_PROTO_TLS1 || MBEDTLS_SSL_PROTO_TLS1_1 || \
              MBEDTLS_SSL_PROTO_TLS1_2 */
        {
            MBEDTLS_SSL_DEBUG_MSG( 1, ( "should never happen" ) );
            return( MBEDTLS_ERR_SSL_INTERNAL_ERROR );
        }

        MBEDTLS_SSL_DEBUG_BUF( 4, "message  mac", tmp, ssl->transform_in->maclen );
        MBEDTLS_SSL_DEBUG_BUF( 4, "computed mac", ssl->in_msg + ssl->in_msglen,
                       ssl->transform_in->maclen );

        if( mbedtls_ssl_safer_memcmp( tmp, ssl->in_msg + ssl->in_msglen,
                         ssl->transform_in->maclen ) != 0 )
        {
#if defined(MBEDTLS_SSL_DEBUG_ALL)
            MBEDTLS_SSL_DEBUG_MSG( 1, ( "message mac does not match" ) );
#endif
            correct = 0;
        }
        auth_done++;

        /*
         * Finally check the correct flag
         */
        if( correct == 0 )
            return( MBEDTLS_ERR_SSL_INVALID_MAC );
    }
#endif /* SSL_SOME_MODES_USE_MAC */

    /* Make extra sure authentication was performed, exactly once */
    if( auth_done != 1 )
    {
        MBEDTLS_SSL_DEBUG_MSG( 1, ( "should never happen" ) );
        return( MBEDTLS_ERR_SSL_INTERNAL_ERROR );
    }

    if( ssl->in_msglen == 0 )
    {
        ssl->nb_zero++;

        /*
         * Three or more empty messages may be a DoS attack
         * (excessive CPU consumption).
         */
        if( ssl->nb_zero > 3 )
        {
            MBEDTLS_SSL_DEBUG_MSG( 1, ( "received four consecutive empty "
                                "messages, possible DoS attack" ) );
            return( MBEDTLS_ERR_SSL_INVALID_MAC );
        }
    }
    else
        ssl->nb_zero = 0;

#if defined(MBEDTLS_SSL_PROTO_DTLS)
    if( ssl->conf->transport == MBEDTLS_SSL_TRANSPORT_DATAGRAM )
    {
        ; /* in_ctr read from peer, not maintained internally */
    }
    else
#endif
    {
        for( i = 8; i > ssl_ep_len( ssl ); i-- )
            if( ++ssl->in_ctr[i - 1] != 0 )
                break;

        /* The loop goes to its end iff the counter is wrapping */
        if( i == ssl_ep_len( ssl ) )
        {
            MBEDTLS_SSL_DEBUG_MSG( 1, ( "incoming message counter would wrap" ) );
            return( MBEDTLS_ERR_SSL_COUNTER_WRAPPING );
        }
    }

    MBEDTLS_SSL_DEBUG_MSG( 2, ( "<= decrypt buf" ) );

    return( 0 );
}

#undef MAC_NONE
#undef MAC_PLAINTEXT
#undef MAC_CIPHERTEXT

#if defined(MBEDTLS_ZLIB_SUPPORT)
/*
 * Compression/decompression functions
 */
static int ssl_compress_buf( mbedtls_ssl_context *ssl )
{
    int ret;
    unsigned char *msg_post = ssl->out_msg;
    size_t len_pre = ssl->out_msglen;
    unsigned char *msg_pre = ssl->compress_buf;

    MBEDTLS_SSL_DEBUG_MSG( 2, ( "=> compress buf" ) );

    if( len_pre == 0 )
        return( 0 );

    memcpy( msg_pre, ssl->out_msg, len_pre );

    MBEDTLS_SSL_DEBUG_MSG( 3, ( "before compression: msglen = %d, ",
                   ssl->out_msglen ) );

    MBEDTLS_SSL_DEBUG_BUF( 4, "before compression: output payload",
                   ssl->out_msg, ssl->out_msglen );

    ssl->transform_out->ctx_deflate.next_in = msg_pre;
    ssl->transform_out->ctx_deflate.avail_in = len_pre;
    ssl->transform_out->ctx_deflate.next_out = msg_post;
    ssl->transform_out->ctx_deflate.avail_out = MBEDTLS_SSL_BUFFER_LEN;

    ret = deflate( &ssl->transform_out->ctx_deflate, Z_SYNC_FLUSH );
    if( ret != Z_OK )
    {
        MBEDTLS_SSL_DEBUG_MSG( 1, ( "failed to perform compression (%d)", ret ) );
        return( MBEDTLS_ERR_SSL_COMPRESSION_FAILED );
    }

    ssl->out_msglen = MBEDTLS_SSL_BUFFER_LEN -
                      ssl->transform_out->ctx_deflate.avail_out;

    MBEDTLS_SSL_DEBUG_MSG( 3, ( "after compression: msglen = %d, ",
                   ssl->out_msglen ) );

    MBEDTLS_SSL_DEBUG_BUF( 4, "after compression: output payload",
                   ssl->out_msg, ssl->out_msglen );

    MBEDTLS_SSL_DEBUG_MSG( 2, ( "<= compress buf" ) );

    return( 0 );
}

static int ssl_decompress_buf( mbedtls_ssl_context *ssl )
{
    int ret;
    unsigned char *msg_post = ssl->in_msg;
    size_t len_pre = ssl->in_msglen;
    unsigned char *msg_pre = ssl->compress_buf;

    MBEDTLS_SSL_DEBUG_MSG( 2, ( "=> decompress buf" ) );

    if( len_pre == 0 )
        return( 0 );

    memcpy( msg_pre, ssl->in_msg, len_pre );

    MBEDTLS_SSL_DEBUG_MSG( 3, ( "before decompression: msglen = %d, ",
                   ssl->in_msglen ) );

    MBEDTLS_SSL_DEBUG_BUF( 4, "before decompression: input payload",
                   ssl->in_msg, ssl->in_msglen );

    ssl->transform_in->ctx_inflate.next_in = msg_pre;
    ssl->transform_in->ctx_inflate.avail_in = len_pre;
    ssl->transform_in->ctx_inflate.next_out = msg_post;
    ssl->transform_in->ctx_inflate.avail_out = MBEDTLS_SSL_MAX_CONTENT_LEN;

    ret = inflate( &ssl->transform_in->ctx_inflate, Z_SYNC_FLUSH );
    if( ret != Z_OK )
    {
        MBEDTLS_SSL_DEBUG_MSG( 1, ( "failed to perform decompression (%d)", ret ) );
        return( MBEDTLS_ERR_SSL_COMPRESSION_FAILED );
    }

    ssl->in_msglen = MBEDTLS_SSL_MAX_CONTENT_LEN -
                     ssl->transform_in->ctx_inflate.avail_out;

    MBEDTLS_SSL_DEBUG_MSG( 3, ( "after decompression: msglen = %d, ",
                   ssl->in_msglen ) );

    MBEDTLS_SSL_DEBUG_BUF( 4, "after decompression: input payload",
                   ssl->in_msg, ssl->in_msglen );

    MBEDTLS_SSL_DEBUG_MSG( 2, ( "<= decompress buf" ) );

    return( 0 );
}
#endif /* MBEDTLS_ZLIB_SUPPORT */

#if defined(MBEDTLS_SSL_SRV_C) && defined(MBEDTLS_SSL_RENEGOTIATION)
static int ssl_write_hello_request( mbedtls_ssl_context *ssl );

#if defined(MBEDTLS_SSL_PROTO_DTLS)
static int ssl_resend_hello_request( mbedtls_ssl_context *ssl )
{
    /* If renegotiation is not enforced, retransmit until we would reach max
     * timeout if we were using the usual handshake doubling scheme */
    if( ssl->conf->renego_max_records < 0 )
    {
        uint32_t ratio = ssl->conf->hs_timeout_max / ssl->conf->hs_timeout_min + 1;
        unsigned char doublings = 1;

        while( ratio != 0 )
        {
            ++doublings;
            ratio >>= 1;
        }

        if( ++ssl->renego_records_seen > doublings )
        {
            MBEDTLS_SSL_DEBUG_MSG( 2, ( "no longer retransmitting hello request" ) );
            return( 0 );
        }
    }

    return( ssl_write_hello_request( ssl ) );
}
#endif
#endif /* MBEDTLS_SSL_SRV_C && MBEDTLS_SSL_RENEGOTIATION */

/*
 * Fill the input message buffer by appending data to it.
 * The amount of data already fetched is in ssl->in_left.
 *
 * If we return 0, is it guaranteed that (at least) nb_want bytes are
 * available (from this read and/or a previous one). Otherwise, an error code
 * is returned (possibly EOF or WANT_READ).
 *
 * With stream transport (TLS) on success ssl->in_left == nb_want, but
 * with datagram transport (DTLS) on success ssl->in_left >= nb_want,
 * since we always read a whole datagram at once.
 *
 * For DTLS, it is up to the caller to set ssl->next_record_offset when
 * they're done reading a record.
 */
int mbedtls_ssl_fetch_input( mbedtls_ssl_context *ssl, size_t nb_want )
{
    int ret;
    size_t len;

    MBEDTLS_SSL_DEBUG_MSG( 2, ( "=> fetch input" ) );

    if( ssl->f_recv == NULL && ssl->f_recv_timeout == NULL )
    {
        MBEDTLS_SSL_DEBUG_MSG( 1, ( "Bad usage of mbedtls_ssl_set_bio() "
                            "or mbedtls_ssl_set_bio()" ) );
        return( MBEDTLS_ERR_SSL_BAD_INPUT_DATA );
    }

    if( nb_want > MBEDTLS_SSL_BUFFER_LEN - (size_t)( ssl->in_hdr - ssl->in_buf ) )
    {
        MBEDTLS_SSL_DEBUG_MSG( 1, ( "requesting more data than fits" ) );
        return( MBEDTLS_ERR_SSL_BAD_INPUT_DATA );
    }

#if defined(MBEDTLS_SSL_PROTO_DTLS)
    if( ssl->conf->transport == MBEDTLS_SSL_TRANSPORT_DATAGRAM )
    {
        uint32_t timeout;

        /* Just to be sure */
        if( ssl->f_set_timer == NULL || ssl->f_get_timer == NULL )
        {
            MBEDTLS_SSL_DEBUG_MSG( 1, ( "You must use "
                        "mbedtls_ssl_set_timer_cb() for DTLS" ) );
            return( MBEDTLS_ERR_SSL_BAD_INPUT_DATA );
        }

        /*
         * The point is, we need to always read a full datagram at once, so we
         * sometimes read more then requested, and handle the additional data.
         * It could be the rest of the current record (while fetching the
         * header) and/or some other records in the same datagram.
         */

        /*
         * Move to the next record in the already read datagram if applicable
         */
        if( ssl->next_record_offset != 0 )
        {
            if( ssl->in_left < ssl->next_record_offset )
            {
                MBEDTLS_SSL_DEBUG_MSG( 1, ( "should never happen" ) );
                return( MBEDTLS_ERR_SSL_INTERNAL_ERROR );
            }

            ssl->in_left -= ssl->next_record_offset;

            if( ssl->in_left != 0 )
            {
                MBEDTLS_SSL_DEBUG_MSG( 2, ( "next record in same datagram, offset: %d",
                                    ssl->next_record_offset ) );
                memmove( ssl->in_hdr,
                         ssl->in_hdr + ssl->next_record_offset,
                         ssl->in_left );
            }

            ssl->next_record_offset = 0;
        }

        MBEDTLS_SSL_DEBUG_MSG( 2, ( "in_left: %d, nb_want: %d",
                       ssl->in_left, nb_want ) );

        /*
         * Done if we already have enough data.
         */
        if( nb_want <= ssl->in_left)
        {
            MBEDTLS_SSL_DEBUG_MSG( 2, ( "<= fetch input" ) );
            return( 0 );
        }

        /*
         * A record can't be split accross datagrams. If we need to read but
         * are not at the beginning of a new record, the caller did something
         * wrong.
         */
        if( ssl->in_left != 0 )
        {
            MBEDTLS_SSL_DEBUG_MSG( 1, ( "should never happen" ) );
            return( MBEDTLS_ERR_SSL_INTERNAL_ERROR );
        }

        /*
         * Don't even try to read if time's out already.
         * This avoids by-passing the timer when repeatedly receiving messages
         * that will end up being dropped.
         */
        if( ssl_check_timer( ssl ) != 0 )
            ret = MBEDTLS_ERR_SSL_TIMEOUT;
        else
        {
            len = MBEDTLS_SSL_BUFFER_LEN - ( ssl->in_hdr - ssl->in_buf );

            if( ssl->state != MBEDTLS_SSL_HANDSHAKE_OVER )
                timeout = ssl->handshake->retransmit_timeout;
            else
                timeout = ssl->conf->read_timeout;

            MBEDTLS_SSL_DEBUG_MSG( 3, ( "f_recv_timeout: %u ms", timeout ) );

            if( ssl->f_recv_timeout != NULL )
                ret = ssl->f_recv_timeout( ssl->p_bio, ssl->in_hdr, len,
                                                                    timeout );
            else
                ret = ssl->f_recv( ssl->p_bio, ssl->in_hdr, len );

            MBEDTLS_SSL_DEBUG_RET( 2, "ssl->f_recv(_timeout)", ret );

            if( ret == 0 )
                return( MBEDTLS_ERR_SSL_CONN_EOF );
        }

        if( ret == MBEDTLS_ERR_SSL_TIMEOUT )
        {
            MBEDTLS_SSL_DEBUG_MSG( 2, ( "timeout" ) );
            ssl_set_timer( ssl, 0 );

            if( ssl->state != MBEDTLS_SSL_HANDSHAKE_OVER )
            {
                if( ssl_double_retransmit_timeout( ssl ) != 0 )
                {
                    MBEDTLS_SSL_DEBUG_MSG( 1, ( "handshake timeout" ) );
                    return( MBEDTLS_ERR_SSL_TIMEOUT );
                }

                if( ( ret = mbedtls_ssl_resend( ssl ) ) != 0 )
                {
                    MBEDTLS_SSL_DEBUG_RET( 1, "mbedtls_ssl_resend", ret );
                    return( ret );
                }

                return( MBEDTLS_ERR_SSL_WANT_READ );
            }
#if defined(MBEDTLS_SSL_SRV_C) && defined(MBEDTLS_SSL_RENEGOTIATION)
            else if( ssl->conf->endpoint == MBEDTLS_SSL_IS_SERVER &&
                     ssl->renego_status == MBEDTLS_SSL_RENEGOTIATION_PENDING )
            {
                if( ( ret = ssl_resend_hello_request( ssl ) ) != 0 )
                {
                    MBEDTLS_SSL_DEBUG_RET( 1, "ssl_resend_hello_request", ret );
                    return( ret );
                }

                return( MBEDTLS_ERR_SSL_WANT_READ );
            }
#endif /* MBEDTLS_SSL_SRV_C && MBEDTLS_SSL_RENEGOTIATION */
        }

        if( ret < 0 )
            return( ret );

        ssl->in_left = ret;
    }
    else
#endif
    {
        MBEDTLS_SSL_DEBUG_MSG( 2, ( "in_left: %d, nb_want: %d",
                       ssl->in_left, nb_want ) );

        while( ssl->in_left < nb_want )
        {
            len = nb_want - ssl->in_left;

            if( ssl_check_timer( ssl ) != 0 )
                ret = MBEDTLS_ERR_SSL_TIMEOUT;
            else
            {
                if( ssl->f_recv_timeout != NULL )
                {
                    ret = ssl->f_recv_timeout( ssl->p_bio,
                                               ssl->in_hdr + ssl->in_left, len,
                                               ssl->conf->read_timeout );
                }
                else
                {
                    ret = ssl->f_recv( ssl->p_bio,
                                       ssl->in_hdr + ssl->in_left, len );
                }
            }

            MBEDTLS_SSL_DEBUG_MSG( 2, ( "in_left: %d, nb_want: %d",
                                        ssl->in_left, nb_want ) );
            MBEDTLS_SSL_DEBUG_RET( 2, "ssl->f_recv(_timeout)", ret );

            if( ret == 0 )
                return( MBEDTLS_ERR_SSL_CONN_EOF );

            if( ret < 0 )
                return( ret );

            ssl->in_left += ret;
        }
    }

    MBEDTLS_SSL_DEBUG_MSG( 2, ( "<= fetch input" ) );

    return( 0 );
}

/*
 * Flush any data not yet written
 */
int mbedtls_ssl_flush_output( mbedtls_ssl_context *ssl )
{
    int ret;
    unsigned char *buf, i;

    MBEDTLS_SSL_DEBUG_MSG( 2, ( "=> flush output" ) );

    if( ssl->f_send == NULL )
    {
        MBEDTLS_SSL_DEBUG_MSG( 1, ( "Bad usage of mbedtls_ssl_set_bio() "
                            "or mbedtls_ssl_set_bio()" ) );
        return( MBEDTLS_ERR_SSL_BAD_INPUT_DATA );
    }

    /* Avoid incrementing counter if data is flushed */
    if( ssl->out_left == 0 )
    {
        MBEDTLS_SSL_DEBUG_MSG( 2, ( "<= flush output" ) );
        return( 0 );
    }

    while( ssl->out_left > 0 )
    {
        MBEDTLS_SSL_DEBUG_MSG( 2, ( "message length: %d, out_left: %d",
                       mbedtls_ssl_hdr_len( ssl ) + ssl->out_msglen, ssl->out_left ) );

        buf = ssl->out_hdr + mbedtls_ssl_hdr_len( ssl ) +
              ssl->out_msglen - ssl->out_left;
        ret = ssl->f_send( ssl->p_bio, buf, ssl->out_left );

        MBEDTLS_SSL_DEBUG_RET( 2, "ssl->f_send", ret );

        if( ret <= 0 )
            return( ret );

        ssl->out_left -= ret;
    }

    for( i = 8; i > ssl_ep_len( ssl ); i-- )
        if( ++ssl->out_ctr[i - 1] != 0 )
            break;

    /* The loop goes to its end iff the counter is wrapping */
    if( i == ssl_ep_len( ssl ) )
    {
        MBEDTLS_SSL_DEBUG_MSG( 1, ( "outgoing message counter would wrap" ) );
        return( MBEDTLS_ERR_SSL_COUNTER_WRAPPING );
    }

    MBEDTLS_SSL_DEBUG_MSG( 2, ( "<= flush output" ) );

    return( 0 );
}

/*
 * Functions to handle the DTLS retransmission state machine
 */
#if defined(MBEDTLS_SSL_PROTO_DTLS)
/*
 * Append current handshake message to current outgoing flight
 */
static int ssl_flight_append( mbedtls_ssl_context *ssl )
{
    mbedtls_ssl_flight_item *msg;

    /* Allocate space for current message */
    if( ( msg = mbedtls_calloc( 1, sizeof(  mbedtls_ssl_flight_item ) ) ) == NULL )
    {
        MBEDTLS_SSL_DEBUG_MSG( 1, ( "alloc %d bytes failed",
                            sizeof( mbedtls_ssl_flight_item ) ) );
        return( MBEDTLS_ERR_SSL_ALLOC_FAILED );
    }

    if( ( msg->p = mbedtls_calloc( 1, ssl->out_msglen ) ) == NULL )
    {
        MBEDTLS_SSL_DEBUG_MSG( 1, ( "alloc %d bytes failed", ssl->out_msglen ) );
        mbedtls_free( msg );
        return( MBEDTLS_ERR_SSL_ALLOC_FAILED );
    }

    /* Copy current handshake message with headers */
    memcpy( msg->p, ssl->out_msg, ssl->out_msglen );
    msg->len = ssl->out_msglen;
    msg->type = ssl->out_msgtype;
    msg->next = NULL;

    /* Append to the current flight */
    if( ssl->handshake->flight == NULL )
        ssl->handshake->flight = msg;
    else
    {
        mbedtls_ssl_flight_item *cur = ssl->handshake->flight;
        while( cur->next != NULL )
            cur = cur->next;
        cur->next = msg;
    }

    return( 0 );
}

/*
 * Free the current flight of handshake messages
 */
static void ssl_flight_free( mbedtls_ssl_flight_item *flight )
{
    mbedtls_ssl_flight_item *cur = flight;
    mbedtls_ssl_flight_item *next;

    while( cur != NULL )
    {
        next = cur->next;

        mbedtls_free( cur->p );
        mbedtls_free( cur );

        cur = next;
    }
}

#if defined(MBEDTLS_SSL_DTLS_ANTI_REPLAY)
static void ssl_dtls_replay_reset( mbedtls_ssl_context *ssl );
#endif

/*
 * Swap transform_out and out_ctr with the alternative ones
 */
static void ssl_swap_epochs( mbedtls_ssl_context *ssl )
{
    mbedtls_ssl_transform *tmp_transform;
    unsigned char tmp_out_ctr[8];

    if( ssl->transform_out == ssl->handshake->alt_transform_out )
    {
        MBEDTLS_SSL_DEBUG_MSG( 3, ( "skip swap epochs" ) );
        return;
    }

    MBEDTLS_SSL_DEBUG_MSG( 3, ( "swap epochs" ) );

    /* Swap transforms */
    tmp_transform                     = ssl->transform_out;
    ssl->transform_out                = ssl->handshake->alt_transform_out;
    ssl->handshake->alt_transform_out = tmp_transform;

    /* Swap epoch + sequence_number */
    memcpy( tmp_out_ctr,                 ssl->out_ctr,                8 );
    memcpy( ssl->out_ctr,                ssl->handshake->alt_out_ctr, 8 );
    memcpy( ssl->handshake->alt_out_ctr, tmp_out_ctr,                 8 );

    /* Adjust to the newly activated transform */
    if( ssl->transform_out != NULL &&
        ssl->minor_ver >= MBEDTLS_SSL_MINOR_VERSION_2 )
    {
        ssl->out_msg = ssl->out_iv + ssl->transform_out->ivlen -
                                     ssl->transform_out->fixed_ivlen;
    }
    else
        ssl->out_msg = ssl->out_iv;

#if defined(MBEDTLS_SSL_HW_RECORD_ACCEL)
    if( mbedtls_ssl_hw_record_activate != NULL )
    {
        if( ( ret = mbedtls_ssl_hw_record_activate( ssl, MBEDTLS_SSL_CHANNEL_OUTBOUND ) ) != 0 )
        {
            MBEDTLS_SSL_DEBUG_RET( 1, "mbedtls_ssl_hw_record_activate", ret );
            return( MBEDTLS_ERR_SSL_HW_ACCEL_FAILED );
        }
    }
#endif
}

/*
 * Retransmit the current flight of messages.
 *
 * Need to remember the current message in case flush_output returns
 * WANT_WRITE, causing us to exit this function and come back later.
 * This function must be called until state is no longer SENDING.
 */
int mbedtls_ssl_resend( mbedtls_ssl_context *ssl )
{
    MBEDTLS_SSL_DEBUG_MSG( 2, ( "=> mbedtls_ssl_resend" ) );

    if( ssl->handshake->retransmit_state != MBEDTLS_SSL_RETRANS_SENDING )
    {
        MBEDTLS_SSL_DEBUG_MSG( 2, ( "initialise resending" ) );

        ssl->handshake->cur_msg = ssl->handshake->flight;
        ssl_swap_epochs( ssl );

        ssl->handshake->retransmit_state = MBEDTLS_SSL_RETRANS_SENDING;
    }

    while( ssl->handshake->cur_msg != NULL )
    {
        int ret;
        mbedtls_ssl_flight_item *cur = ssl->handshake->cur_msg;

        /* Swap epochs before sending Finished: we can't do it after
         * sending ChangeCipherSpec, in case write returns WANT_READ.
         * Must be done before copying, may change out_msg pointer */
        if( cur->type == MBEDTLS_SSL_MSG_HANDSHAKE &&
            cur->p[0] == MBEDTLS_SSL_HS_FINISHED )
        {
            ssl_swap_epochs( ssl );
        }

        memcpy( ssl->out_msg, cur->p, cur->len );
        ssl->out_msglen = cur->len;
        ssl->out_msgtype = cur->type;

        ssl->handshake->cur_msg = cur->next;

        MBEDTLS_SSL_DEBUG_BUF( 3, "resent handshake message header", ssl->out_msg, 12 );

        if( ( ret = mbedtls_ssl_write_record( ssl ) ) != 0 )
        {
            MBEDTLS_SSL_DEBUG_RET( 1, "mbedtls_ssl_write_record", ret );
            return( ret );
        }
    }

    if( ssl->state == MBEDTLS_SSL_HANDSHAKE_OVER )
        ssl->handshake->retransmit_state = MBEDTLS_SSL_RETRANS_FINISHED;
    else
    {
        ssl->handshake->retransmit_state = MBEDTLS_SSL_RETRANS_WAITING;
        ssl_set_timer( ssl, ssl->handshake->retransmit_timeout );
    }

    MBEDTLS_SSL_DEBUG_MSG( 2, ( "<= mbedtls_ssl_resend" ) );

    return( 0 );
}

/*
 * To be called when the last message of an incoming flight is received.
 */
void mbedtls_ssl_recv_flight_completed( mbedtls_ssl_context *ssl )
{
    /* We won't need to resend that one any more */
    ssl_flight_free( ssl->handshake->flight );
    ssl->handshake->flight = NULL;
    ssl->handshake->cur_msg = NULL;

    /* The next incoming flight will start with this msg_seq */
    ssl->handshake->in_flight_start_seq = ssl->handshake->in_msg_seq;

    /* Cancel timer */
    ssl_set_timer( ssl, 0 );

    if( ssl->in_msgtype == MBEDTLS_SSL_MSG_HANDSHAKE &&
        ssl->in_msg[0] == MBEDTLS_SSL_HS_FINISHED )
    {
        ssl->handshake->retransmit_state = MBEDTLS_SSL_RETRANS_FINISHED;
    }
    else
        ssl->handshake->retransmit_state = MBEDTLS_SSL_RETRANS_PREPARING;
}

/*
 * To be called when the last message of an outgoing flight is send.
 */
void mbedtls_ssl_send_flight_completed( mbedtls_ssl_context *ssl )
{
    ssl_reset_retransmit_timeout( ssl );
    ssl_set_timer( ssl, ssl->handshake->retransmit_timeout );

    if( ssl->in_msgtype == MBEDTLS_SSL_MSG_HANDSHAKE &&
        ssl->in_msg[0] == MBEDTLS_SSL_HS_FINISHED )
    {
        ssl->handshake->retransmit_state = MBEDTLS_SSL_RETRANS_FINISHED;
    }
    else
        ssl->handshake->retransmit_state = MBEDTLS_SSL_RETRANS_WAITING;
}
#endif /* MBEDTLS_SSL_PROTO_DTLS */

/*
 * Record layer functions
 */

/*
 * Write current record.
 * Uses ssl->out_msgtype, ssl->out_msglen and bytes at ssl->out_msg.
 */
int mbedtls_ssl_write_record( mbedtls_ssl_context *ssl )
{
    int ret, done = 0, out_msg_type;
    size_t len = ssl->out_msglen;

    MBEDTLS_SSL_DEBUG_MSG( 2, ( "=> write record" ) );

#if defined(MBEDTLS_SSL_PROTO_DTLS)
    if( ssl->conf->transport == MBEDTLS_SSL_TRANSPORT_DATAGRAM &&
        ssl->handshake != NULL &&
        ssl->handshake->retransmit_state == MBEDTLS_SSL_RETRANS_SENDING )
    {
        ; /* Skip special handshake treatment when resending */
    }
    else
#endif
    if( ssl->out_msgtype == MBEDTLS_SSL_MSG_HANDSHAKE )
    {
        out_msg_type = ssl->out_msg[0];

        if( out_msg_type != MBEDTLS_SSL_HS_HELLO_REQUEST &&
            ssl->handshake == NULL )
        {
            MBEDTLS_SSL_DEBUG_MSG( 1, ( "should never happen" ) );
            return( MBEDTLS_ERR_SSL_INTERNAL_ERROR );
        }

        ssl->out_msg[1] = (unsigned char)( ( len - 4 ) >> 16 );
        ssl->out_msg[2] = (unsigned char)( ( len - 4 ) >>  8 );
        ssl->out_msg[3] = (unsigned char)( ( len - 4 )       );

        /*
         * DTLS has additional fields in the Handshake layer,
         * between the length field and the actual payload:
         *      uint16 message_seq;
         *      uint24 fragment_offset;
         *      uint24 fragment_length;
         */
#if defined(MBEDTLS_SSL_PROTO_DTLS)
        if( ssl->conf->transport == MBEDTLS_SSL_TRANSPORT_DATAGRAM )
        {
            /* Make room for the additional DTLS fields */
            memmove( ssl->out_msg + 12, ssl->out_msg + 4, len - 4 );
            ssl->out_msglen += 8;
            len += 8;

            /* Write message_seq and update it, except for HelloRequest */
            if( out_msg_type != MBEDTLS_SSL_HS_HELLO_REQUEST )
            {
                ssl->out_msg[4] = ( ssl->handshake->out_msg_seq >> 8 ) & 0xFF;
                ssl->out_msg[5] = ( ssl->handshake->out_msg_seq      ) & 0xFF;
                ++( ssl->handshake->out_msg_seq );
            }
            else
            {
                ssl->out_msg[4] = 0;
                ssl->out_msg[5] = 0;
            }

            /* We don't fragment, so frag_offset = 0 and frag_len = len */
            memset( ssl->out_msg + 6, 0x00, 3 );
            memcpy( ssl->out_msg + 9, ssl->out_msg + 1, 3 );
        }
#endif /* MBEDTLS_SSL_PROTO_DTLS */

        if( out_msg_type != MBEDTLS_SSL_HS_HELLO_REQUEST )
            ssl->handshake->update_checksum( ssl, ssl->out_msg, len );
    }

    /* Save handshake and CCS messages for resending */
#if defined(MBEDTLS_SSL_PROTO_DTLS)
    if( ssl->conf->transport == MBEDTLS_SSL_TRANSPORT_DATAGRAM &&
        ssl->handshake != NULL &&
        ssl->handshake->retransmit_state != MBEDTLS_SSL_RETRANS_SENDING &&
        ( ssl->out_msgtype == MBEDTLS_SSL_MSG_CHANGE_CIPHER_SPEC ||
          ssl->out_msgtype == MBEDTLS_SSL_MSG_HANDSHAKE ) )
    {
        if( ( ret = ssl_flight_append( ssl ) ) != 0 )
        {
            MBEDTLS_SSL_DEBUG_RET( 1, "ssl_flight_append", ret );
            return( ret );
        }
    }
#endif

#if defined(MBEDTLS_ZLIB_SUPPORT)
    if( ssl->transform_out != NULL &&
        ssl->session_out->compression == MBEDTLS_SSL_COMPRESS_DEFLATE )
    {
        if( ( ret = ssl_compress_buf( ssl ) ) != 0 )
        {
            MBEDTLS_SSL_DEBUG_RET( 1, "ssl_compress_buf", ret );
            return( ret );
        }

        len = ssl->out_msglen;
    }
#endif /*MBEDTLS_ZLIB_SUPPORT */

#if defined(MBEDTLS_SSL_HW_RECORD_ACCEL)
    if( mbedtls_ssl_hw_record_write != NULL )
    {
        MBEDTLS_SSL_DEBUG_MSG( 2, ( "going for mbedtls_ssl_hw_record_write()" ) );

        ret = mbedtls_ssl_hw_record_write( ssl );
        if( ret != 0 && ret != MBEDTLS_ERR_SSL_HW_ACCEL_FALLTHROUGH )
        {
            MBEDTLS_SSL_DEBUG_RET( 1, "mbedtls_ssl_hw_record_write", ret );
            return( MBEDTLS_ERR_SSL_HW_ACCEL_FAILED );
        }

        if( ret == 0 )
            done = 1;
    }
#endif /* MBEDTLS_SSL_HW_RECORD_ACCEL */
    if( !done )
    {
        ssl->out_hdr[0] = (unsigned char) ssl->out_msgtype;
        mbedtls_ssl_write_version( ssl->major_ver, ssl->minor_ver,
                           ssl->conf->transport, ssl->out_hdr + 1 );

        ssl->out_len[0] = (unsigned char)( len >> 8 );
        ssl->out_len[1] = (unsigned char)( len      );

        if( ssl->transform_out != NULL )
        {
            if( ( ret = ssl_encrypt_buf( ssl ) ) != 0 )
            {
                MBEDTLS_SSL_DEBUG_RET( 1, "ssl_encrypt_buf", ret );
                return( ret );
            }

            len = ssl->out_msglen;
            ssl->out_len[0] = (unsigned char)( len >> 8 );
            ssl->out_len[1] = (unsigned char)( len      );
        }

        ssl->out_left = mbedtls_ssl_hdr_len( ssl ) + ssl->out_msglen;

        MBEDTLS_SSL_DEBUG_MSG( 3, ( "output record: msgtype = %d, "
                            "version = [%d:%d], msglen = %d",
                       ssl->out_hdr[0], ssl->out_hdr[1], ssl->out_hdr[2],
                     ( ssl->out_len[0] << 8 ) | ssl->out_len[1] ) );

        MBEDTLS_SSL_DEBUG_BUF( 4, "output record sent to network",
                       ssl->out_hdr, mbedtls_ssl_hdr_len( ssl ) + ssl->out_msglen );
    }

    if( ( ret = mbedtls_ssl_flush_output( ssl ) ) != 0 )
    {
        MBEDTLS_SSL_DEBUG_RET( 1, "mbedtls_ssl_flush_output", ret );
        return( ret );
    }

    MBEDTLS_SSL_DEBUG_MSG( 2, ( "<= write record" ) );

    return( 0 );
}

#if defined(MBEDTLS_SSL_PROTO_DTLS)
/*
 * Mark bits in bitmask (used for DTLS HS reassembly)
 */
static void ssl_bitmask_set( unsigned char *mask, size_t offset, size_t len )
{
    unsigned int start_bits, end_bits;

    start_bits = 8 - ( offset % 8 );
    if( start_bits != 8 )
    {
        size_t first_byte_idx = offset / 8;

        /* Special case */
        if( len <= start_bits )
        {
            for( ; len != 0; len-- )
                mask[first_byte_idx] |= 1 << ( start_bits - len );

            /* Avoid potential issues with offset or len becoming invalid */
            return;
        }

        offset += start_bits; /* Now offset % 8 == 0 */
        len -= start_bits;

        for( ; start_bits != 0; start_bits-- )
            mask[first_byte_idx] |= 1 << ( start_bits - 1 );
    }

    end_bits = len % 8;
    if( end_bits != 0 )
    {
        size_t last_byte_idx = ( offset + len ) / 8;

        len -= end_bits; /* Now len % 8 == 0 */

        for( ; end_bits != 0; end_bits-- )
            mask[last_byte_idx] |= 1 << ( 8 - end_bits );
    }

    memset( mask + offset / 8, 0xFF, len / 8 );
}

/*
 * Check that bitmask is full
 */
static int ssl_bitmask_check( unsigned char *mask, size_t len )
{
    size_t i;

    for( i = 0; i < len / 8; i++ )
        if( mask[i] != 0xFF )
            return( -1 );

    for( i = 0; i < len % 8; i++ )
        if( ( mask[len / 8] & ( 1 << ( 7 - i ) ) ) == 0 )
            return( -1 );

    return( 0 );
}

/*
 * Reassemble fragmented DTLS handshake messages.
 *
 * Use a temporary buffer for reassembly, divided in two parts:
 * - the first holds the reassembled message (including handshake header),
 * - the second holds a bitmask indicating which parts of the message
 *   (excluding headers) have been received so far.
 */
static int ssl_reassemble_dtls_handshake( mbedtls_ssl_context *ssl )
{
    unsigned char *msg, *bitmask;
    size_t frag_len, frag_off;
    size_t msg_len = ssl->in_hslen - 12; /* Without headers */

    if( ssl->handshake == NULL )
    {
        MBEDTLS_SSL_DEBUG_MSG( 1, ( "not supported outside handshake (for now)" ) );
        return( MBEDTLS_ERR_SSL_FEATURE_UNAVAILABLE );
    }

    /*
     * For first fragment, check size and allocate buffer
     */
    if( ssl->handshake->hs_msg == NULL )
    {
        size_t alloc_len;

        MBEDTLS_SSL_DEBUG_MSG( 2, ( "initialize reassembly, total length = %d",
                            msg_len ) );

        if( ssl->in_hslen > MBEDTLS_SSL_MAX_CONTENT_LEN )
        {
            MBEDTLS_SSL_DEBUG_MSG( 1, ( "handshake message too large" ) );
            return( MBEDTLS_ERR_SSL_FEATURE_UNAVAILABLE );
        }

        /* The bitmask needs one bit per byte of message excluding header */
        alloc_len = 12 + msg_len + msg_len / 8 + ( msg_len % 8 != 0 );

        ssl->handshake->hs_msg = mbedtls_calloc( 1, alloc_len );
        if( ssl->handshake->hs_msg == NULL )
        {
            MBEDTLS_SSL_DEBUG_MSG( 1, ( "alloc failed (%d bytes)", alloc_len ) );
            return( MBEDTLS_ERR_SSL_ALLOC_FAILED );
        }

        /* Prepare final header: copy msg_type, length and message_seq,
         * then add standardised fragment_offset and fragment_length */
        memcpy( ssl->handshake->hs_msg, ssl->in_msg, 6 );
        memset( ssl->handshake->hs_msg + 6, 0, 3 );
        memcpy( ssl->handshake->hs_msg + 9,
                ssl->handshake->hs_msg + 1, 3 );
    }
    else
    {
        /* Make sure msg_type and length are consistent */
        if( memcmp( ssl->handshake->hs_msg, ssl->in_msg, 4 ) != 0 )
        {
            MBEDTLS_SSL_DEBUG_MSG( 1, ( "fragment header mismatch" ) );
            return( MBEDTLS_ERR_SSL_INVALID_RECORD );
        }
    }

    msg = ssl->handshake->hs_msg + 12;
    bitmask = msg + msg_len;

    /*
     * Check and copy current fragment
     */
    frag_off = ( ssl->in_msg[6]  << 16 ) |
               ( ssl->in_msg[7]  << 8  ) |
                 ssl->in_msg[8];
    frag_len = ( ssl->in_msg[9]  << 16 ) |
               ( ssl->in_msg[10] << 8  ) |
                 ssl->in_msg[11];

    if( frag_off + frag_len > msg_len )
    {
        MBEDTLS_SSL_DEBUG_MSG( 1, ( "invalid fragment offset/len: %d + %d > %d",
                          frag_off, frag_len, msg_len ) );
        return( MBEDTLS_ERR_SSL_INVALID_RECORD );
    }

    if( frag_len + 12 > ssl->in_msglen )
    {
        MBEDTLS_SSL_DEBUG_MSG( 1, ( "invalid fragment length: %d + 12 > %d",
                          frag_len, ssl->in_msglen ) );
        return( MBEDTLS_ERR_SSL_INVALID_RECORD );
    }

    MBEDTLS_SSL_DEBUG_MSG( 2, ( "adding fragment, offset = %d, length = %d",
                        frag_off, frag_len ) );

    memcpy( msg + frag_off, ssl->in_msg + 12, frag_len );
    ssl_bitmask_set( bitmask, frag_off, frag_len );

    /*
     * Do we have the complete message by now?
     * If yes, finalize it, else ask to read the next record.
     */
    if( ssl_bitmask_check( bitmask, msg_len ) != 0 )
    {
        MBEDTLS_SSL_DEBUG_MSG( 2, ( "message is not complete yet" ) );
        return( MBEDTLS_ERR_SSL_WANT_READ );
    }

    MBEDTLS_SSL_DEBUG_MSG( 2, ( "handshake message completed" ) );

    if( frag_len + 12 < ssl->in_msglen )
    {
        /*
         * We'got more handshake messages in the same record.
         * This case is not handled now because no know implementation does
         * that and it's hard to test, so we prefer to fail cleanly for now.
         */
        MBEDTLS_SSL_DEBUG_MSG( 1, ( "last fragment not alone in its record" ) );
        return( MBEDTLS_ERR_SSL_FEATURE_UNAVAILABLE );
    }

    if( ssl->in_left > ssl->next_record_offset )
    {
        /*
         * We've got more data in the buffer after the current record,
         * that we don't want to overwrite. Move it before writing the
         * reassembled message, and adjust in_left and next_record_offset.
         */
        unsigned char *cur_remain = ssl->in_hdr + ssl->next_record_offset;
        unsigned char *new_remain = ssl->in_msg + ssl->in_hslen;
        size_t remain_len = ssl->in_left - ssl->next_record_offset;

        /* First compute and check new lengths */
        ssl->next_record_offset = new_remain - ssl->in_hdr;
        ssl->in_left = ssl->next_record_offset + remain_len;

        if( ssl->in_left > MBEDTLS_SSL_BUFFER_LEN -
                           (size_t)( ssl->in_hdr - ssl->in_buf ) )
        {
            MBEDTLS_SSL_DEBUG_MSG( 1, ( "reassembled message too large for buffer" ) );
            return( MBEDTLS_ERR_SSL_BUFFER_TOO_SMALL );
        }

        memmove( new_remain, cur_remain, remain_len );
    }

    memcpy( ssl->in_msg, ssl->handshake->hs_msg, ssl->in_hslen );

    mbedtls_free( ssl->handshake->hs_msg );
    ssl->handshake->hs_msg = NULL;

    MBEDTLS_SSL_DEBUG_BUF( 3, "reassembled handshake message",
                   ssl->in_msg, ssl->in_hslen );

    return( 0 );
}
#endif /* MBEDTLS_SSL_PROTO_DTLS */

int mbedtls_ssl_prepare_handshake_record( mbedtls_ssl_context *ssl )
{
    if( ssl->in_msglen < mbedtls_ssl_hs_hdr_len( ssl ) )
    {
        MBEDTLS_SSL_DEBUG_MSG( 1, ( "handshake message too short: %d",
                            ssl->in_msglen ) );
        return( MBEDTLS_ERR_SSL_INVALID_RECORD );
    }

    ssl->in_hslen = mbedtls_ssl_hs_hdr_len( ssl ) + (
                    ( ssl->in_msg[1] << 16 ) |
                    ( ssl->in_msg[2] << 8  ) |
                      ssl->in_msg[3] );

    MBEDTLS_SSL_DEBUG_MSG( 3, ( "handshake message: msglen ="
                        " %d, type = %d, hslen = %d",
                        ssl->in_msglen, ssl->in_msg[0], ssl->in_hslen ) );

#if defined(MBEDTLS_SSL_PROTO_DTLS)
    if( ssl->conf->transport == MBEDTLS_SSL_TRANSPORT_DATAGRAM )
    {
        int ret;
        unsigned int recv_msg_seq = ( ssl->in_msg[4] << 8 ) | ssl->in_msg[5];

        /* ssl->handshake is NULL when receiving ClientHello for renego */
        if( ssl->handshake != NULL &&
            recv_msg_seq != ssl->handshake->in_msg_seq )
        {
            /* Retransmit only on last message from previous flight, to avoid
             * too many retransmissions.
             * Besides, No sane server ever retransmits HelloVerifyRequest */
            if( recv_msg_seq == ssl->handshake->in_flight_start_seq - 1 &&
                ssl->in_msg[0] != MBEDTLS_SSL_HS_HELLO_VERIFY_REQUEST )
            {
                MBEDTLS_SSL_DEBUG_MSG( 2, ( "received message from last flight, "
                                    "message_seq = %d, start_of_flight = %d",
                                    recv_msg_seq,
                                    ssl->handshake->in_flight_start_seq ) );

                if( ( ret = mbedtls_ssl_resend( ssl ) ) != 0 )
                {
                    MBEDTLS_SSL_DEBUG_RET( 1, "mbedtls_ssl_resend", ret );
                    return( ret );
                }
            }
            else
            {
                MBEDTLS_SSL_DEBUG_MSG( 2, ( "dropping out-of-sequence message: "
                                    "message_seq = %d, expected = %d",
                                    recv_msg_seq,
                                    ssl->handshake->in_msg_seq ) );
            }

            return( MBEDTLS_ERR_SSL_WANT_READ );
        }
        /* Wait until message completion to increment in_msg_seq */

        /* Reassemble if current message is fragmented or reassembly is
         * already in progress */
        if( ssl->in_msglen < ssl->in_hslen ||
            memcmp( ssl->in_msg + 6, "\0\0\0",        3 ) != 0 ||
            memcmp( ssl->in_msg + 9, ssl->in_msg + 1, 3 ) != 0 ||
            ( ssl->handshake != NULL && ssl->handshake->hs_msg != NULL ) )
        {
            MBEDTLS_SSL_DEBUG_MSG( 2, ( "found fragmented DTLS handshake message" ) );

            if( ( ret = ssl_reassemble_dtls_handshake( ssl ) ) != 0 )
            {
                MBEDTLS_SSL_DEBUG_RET( 1, "ssl_reassemble_dtls_handshake", ret );
                return( ret );
            }
        }
    }
    else
#endif /* MBEDTLS_SSL_PROTO_DTLS */
    /* With TLS we don't handle fragmentation (for now) */
    if( ssl->in_msglen < ssl->in_hslen )
    {
        MBEDTLS_SSL_DEBUG_MSG( 1, ( "TLS handshake fragmentation not supported" ) );
        return( MBEDTLS_ERR_SSL_FEATURE_UNAVAILABLE );
    }

    return( 0 );
}

void mbedtls_ssl_update_handshake_status( mbedtls_ssl_context *ssl )
{

    if( ssl->state != MBEDTLS_SSL_HANDSHAKE_OVER &&
        ssl->handshake != NULL )
    {
        ssl->handshake->update_checksum( ssl, ssl->in_msg, ssl->in_hslen );
    }

    /* Handshake message is complete, increment counter */
#if defined(MBEDTLS_SSL_PROTO_DTLS)
    if( ssl->conf->transport == MBEDTLS_SSL_TRANSPORT_DATAGRAM &&
        ssl->handshake != NULL )
    {
        ssl->handshake->in_msg_seq++;
    }
#endif
}

/*
 * DTLS anti-replay: RFC 6347 4.1.2.6
 *
 * in_window is a field of bits numbered from 0 (lsb) to 63 (msb).
 * Bit n is set iff record number in_window_top - n has been seen.
 *
 * Usually, in_window_top is the last record number seen and the lsb of
 * in_window is set. The only exception is the initial state (record number 0
 * not seen yet).
 */
#if defined(MBEDTLS_SSL_DTLS_ANTI_REPLAY)
static void ssl_dtls_replay_reset( mbedtls_ssl_context *ssl )
{
    ssl->in_window_top = 0;
    ssl->in_window = 0;
}

static inline uint64_t ssl_load_six_bytes( unsigned char *buf )
{
    return( ( (uint64_t) buf[0] << 40 ) |
            ( (uint64_t) buf[1] << 32 ) |
            ( (uint64_t) buf[2] << 24 ) |
            ( (uint64_t) buf[3] << 16 ) |
            ( (uint64_t) buf[4] <<  8 ) |
            ( (uint64_t) buf[5]       ) );
}

/*
 * Return 0 if sequence number is acceptable, -1 otherwise
 */
int mbedtls_ssl_dtls_replay_check( mbedtls_ssl_context *ssl )
{
    uint64_t rec_seqnum = ssl_load_six_bytes( ssl->in_ctr + 2 );
    uint64_t bit;

    if( ssl->conf->anti_replay == MBEDTLS_SSL_ANTI_REPLAY_DISABLED )
        return( 0 );

    if( rec_seqnum > ssl->in_window_top )
        return( 0 );

    bit = ssl->in_window_top - rec_seqnum;

    if( bit >= 64 )
        return( -1 );

    if( ( ssl->in_window & ( (uint64_t) 1 << bit ) ) != 0 )
        return( -1 );

    return( 0 );
}

/*
 * Update replay window on new validated record
 */
void mbedtls_ssl_dtls_replay_update( mbedtls_ssl_context *ssl )
{
    uint64_t rec_seqnum = ssl_load_six_bytes( ssl->in_ctr + 2 );

    if( ssl->conf->anti_replay == MBEDTLS_SSL_ANTI_REPLAY_DISABLED )
        return;

    if( rec_seqnum > ssl->in_window_top )
    {
        /* Update window_top and the contents of the window */
        uint64_t shift = rec_seqnum - ssl->in_window_top;

        if( shift >= 64 )
            ssl->in_window = 1;
        else
        {
            ssl->in_window <<= shift;
            ssl->in_window |= 1;
        }

        ssl->in_window_top = rec_seqnum;
    }
    else
    {
        /* Mark that number as seen in the current window */
        uint64_t bit = ssl->in_window_top - rec_seqnum;

        if( bit < 64 ) /* Always true, but be extra sure */
            ssl->in_window |= (uint64_t) 1 << bit;
    }
}
#endif /* MBEDTLS_SSL_DTLS_ANTI_REPLAY */

#if defined(MBEDTLS_SSL_DTLS_CLIENT_PORT_REUSE) && defined(MBEDTLS_SSL_SRV_C)
/* Forward declaration */
static int ssl_session_reset_int( mbedtls_ssl_context *ssl, int partial );

/*
 * Without any SSL context, check if a datagram looks like a ClientHello with
 * a valid cookie, and if it doesn't, generate a HelloVerifyRequest message.
 * Both input and output include full DTLS headers.
 *
 * - if cookie is valid, return 0
 * - if ClientHello looks superficially valid but cookie is not,
 *   fill obuf and set olen, then
 *   return MBEDTLS_ERR_SSL_HELLO_VERIFY_REQUIRED
 * - otherwise return a specific error code
 */
static int ssl_check_dtls_clihlo_cookie(
                           mbedtls_ssl_cookie_write_t *f_cookie_write,
                           mbedtls_ssl_cookie_check_t *f_cookie_check,
                           void *p_cookie,
                           const unsigned char *cli_id, size_t cli_id_len,
                           const unsigned char *in, size_t in_len,
                           unsigned char *obuf, size_t buf_len, size_t *olen )
{
    size_t sid_len, cookie_len;
    unsigned char *p;

    if( f_cookie_write == NULL || f_cookie_check == NULL )
        return( MBEDTLS_ERR_SSL_BAD_INPUT_DATA );

    /*
     * Structure of ClientHello with record and handshake headers,
     * and expected values. We don't need to check a lot, more checks will be
     * done when actually parsing the ClientHello - skipping those checks
     * avoids code duplication and does not make cookie forging any easier.
     *
     *  0-0  ContentType type;                  copied, must be handshake
     *  1-2  ProtocolVersion version;           copied
     *  3-4  uint16 epoch;                      copied, must be 0
     *  5-10 uint48 sequence_number;            copied
     * 11-12 uint16 length;                     (ignored)
     *
     * 13-13 HandshakeType msg_type;            (ignored)
     * 14-16 uint24 length;                     (ignored)
     * 17-18 uint16 message_seq;                copied
     * 19-21 uint24 fragment_offset;            copied, must be 0
     * 22-24 uint24 fragment_length;            (ignored)
     *
     * 25-26 ProtocolVersion client_version;    (ignored)
     * 27-58 Random random;                     (ignored)
     * 59-xx SessionID session_id;              1 byte len + sid_len content
     * 60+   opaque cookie<0..2^8-1>;           1 byte len + content
     *       ...
     *
     * Minimum length is 61 bytes.
     */
    if( in_len < 61 ||
        in[0] != MBEDTLS_SSL_MSG_HANDSHAKE ||
        in[3] != 0 || in[4] != 0 ||
        in[19] != 0 || in[20] != 0 || in[21] != 0 )
    {
        return( MBEDTLS_ERR_SSL_BAD_HS_CLIENT_HELLO );
    }

    sid_len = in[59];
    if( sid_len > in_len - 61 )
        return( MBEDTLS_ERR_SSL_BAD_HS_CLIENT_HELLO );

    cookie_len = in[60 + sid_len];
    if( cookie_len > in_len - 60 )
        return( MBEDTLS_ERR_SSL_BAD_HS_CLIENT_HELLO );

    if( f_cookie_check( p_cookie, in + sid_len + 61, cookie_len,
                        cli_id, cli_id_len ) == 0 )
    {
        /* Valid cookie */
        return( 0 );
    }

    /*
     * If we get here, we've got an invalid cookie, let's prepare HVR.
     *
     *  0-0  ContentType type;                  copied
     *  1-2  ProtocolVersion version;           copied
     *  3-4  uint16 epoch;                      copied
     *  5-10 uint48 sequence_number;            copied
     * 11-12 uint16 length;                     olen - 13
     *
     * 13-13 HandshakeType msg_type;            hello_verify_request
     * 14-16 uint24 length;                     olen - 25
     * 17-18 uint16 message_seq;                copied
     * 19-21 uint24 fragment_offset;            copied
     * 22-24 uint24 fragment_length;            olen - 25
     *
     * 25-26 ProtocolVersion server_version;    0xfe 0xff
     * 27-27 opaque cookie<0..2^8-1>;           cookie_len = olen - 27, cookie
     *
     * Minimum length is 28.
     */
    if( buf_len < 28 )
        return( MBEDTLS_ERR_SSL_BUFFER_TOO_SMALL );

    /* Copy most fields and adapt others */
    memcpy( obuf, in, 25 );
    obuf[13] = MBEDTLS_SSL_HS_HELLO_VERIFY_REQUEST;
    obuf[25] = 0xfe;
    obuf[26] = 0xff;

    /* Generate and write actual cookie */
    p = obuf + 28;
    if( f_cookie_write( p_cookie,
                        &p, obuf + buf_len, cli_id, cli_id_len ) != 0 )
    {
        return( MBEDTLS_ERR_SSL_INTERNAL_ERROR );
    }

    *olen = p - obuf;

    /* Go back and fill length fields */
    obuf[27] = (unsigned char)( *olen - 28 );

    obuf[14] = obuf[22] = (unsigned char)( ( *olen - 25 ) >> 16 );
    obuf[15] = obuf[23] = (unsigned char)( ( *olen - 25 ) >>  8 );
    obuf[16] = obuf[24] = (unsigned char)( ( *olen - 25 )       );

    obuf[11] = (unsigned char)( ( *olen - 13 ) >>  8 );
    obuf[12] = (unsigned char)( ( *olen - 13 )       );

    return( MBEDTLS_ERR_SSL_HELLO_VERIFY_REQUIRED );
}

/*
 * Handle possible client reconnect with the same UDP quadruplet
 * (RFC 6347 Section 4.2.8).
 *
 * Called by ssl_parse_record_header() in case we receive an epoch 0 record
 * that looks like a ClientHello.
 *
 * - if the input looks like a ClientHello without cookies,
 *   send back HelloVerifyRequest, then
 *   return MBEDTLS_ERR_SSL_HELLO_VERIFY_REQUIRED
 * - if the input looks like a ClientHello with a valid cookie,
 *   reset the session of the current context, and
 *   return MBEDTLS_ERR_SSL_CLIENT_RECONNECT
 * - if anything goes wrong, return a specific error code
 *
 * mbedtls_ssl_read_record() will ignore the record if anything else than
 * MBEDTLS_ERR_SSL_CLIENT_RECONNECT or 0 is returned, although this function
 * cannot not return 0.
 */
static int ssl_handle_possible_reconnect( mbedtls_ssl_context *ssl )
{
    int ret;
    size_t len;

    ret = ssl_check_dtls_clihlo_cookie(
            ssl->conf->f_cookie_write,
            ssl->conf->f_cookie_check,
            ssl->conf->p_cookie,
            ssl->cli_id, ssl->cli_id_len,
            ssl->in_buf, ssl->in_left,
            ssl->out_buf, MBEDTLS_SSL_MAX_CONTENT_LEN, &len );

    MBEDTLS_SSL_DEBUG_RET( 2, "ssl_check_dtls_clihlo_cookie", ret );

    if( ret == MBEDTLS_ERR_SSL_HELLO_VERIFY_REQUIRED )
    {
        /* Don't check write errors as we can't do anything here.
         * If the error is permanent we'll catch it later,
         * if it's not, then hopefully it'll work next time. */
        (void) ssl->f_send( ssl->p_bio, ssl->out_buf, len );

        return( MBEDTLS_ERR_SSL_HELLO_VERIFY_REQUIRED );
    }

    if( ret == 0 )
    {
        /* Got a valid cookie, partially reset context */
        if( ( ret = ssl_session_reset_int( ssl, 1 ) ) != 0 )
        {
            MBEDTLS_SSL_DEBUG_RET( 1, "reset", ret );
            return( ret );
        }

        return( MBEDTLS_ERR_SSL_CLIENT_RECONNECT );
    }

    return( ret );
}
#endif /* MBEDTLS_SSL_DTLS_CLIENT_PORT_REUSE && MBEDTLS_SSL_SRV_C */

/*
 * ContentType type;
 * ProtocolVersion version;
 * uint16 epoch;            // DTLS only
 * uint48 sequence_number;  // DTLS only
 * uint16 length;
 *
 * Return 0 if header looks sane (and, for DTLS, the record is expected)
 * MBEDTLS_ERR_SSL_INVALID_RECORD if the header looks bad,
 * MBEDTLS_ERR_SSL_UNEXPECTED_RECORD (DTLS only) if sane but unexpected.
 *
 * With DTLS, mbedtls_ssl_read_record() will:
 * 1. proceed with the record if this function returns 0
 * 2. drop only the current record if this function returns UNEXPECTED_RECORD
 * 3. return CLIENT_RECONNECT if this function return that value
 * 4. drop the whole datagram if this function returns anything else.
 * Point 2 is needed when the peer is resending, and we have already received
 * the first record from a datagram but are still waiting for the others.
 */
static int ssl_parse_record_header( mbedtls_ssl_context *ssl )
{
    int major_ver, minor_ver;

    MBEDTLS_SSL_DEBUG_BUF( 4, "input record header", ssl->in_hdr, mbedtls_ssl_hdr_len( ssl ) );

    ssl->in_msgtype =  ssl->in_hdr[0];
    ssl->in_msglen = ( ssl->in_len[0] << 8 ) | ssl->in_len[1];
    mbedtls_ssl_read_version( &major_ver, &minor_ver, ssl->conf->transport, ssl->in_hdr + 1 );

    MBEDTLS_SSL_DEBUG_MSG( 3, ( "input record: msgtype = %d, "
                        "version = [%d:%d], msglen = %d",
                        ssl->in_msgtype,
                        major_ver, minor_ver, ssl->in_msglen ) );

    /* Check record type */
    if( ssl->in_msgtype != MBEDTLS_SSL_MSG_HANDSHAKE &&
        ssl->in_msgtype != MBEDTLS_SSL_MSG_ALERT &&
        ssl->in_msgtype != MBEDTLS_SSL_MSG_CHANGE_CIPHER_SPEC &&
        ssl->in_msgtype != MBEDTLS_SSL_MSG_APPLICATION_DATA )
    {
        MBEDTLS_SSL_DEBUG_MSG( 1, ( "unknown record type" ) );

#if defined(MBEDTLS_SSL_PROTO_DTLS)
        /* Silently ignore invalid DTLS records as recommended by RFC 6347
         * Section 4.1.2.7 */
        if( ssl->conf->transport != MBEDTLS_SSL_TRANSPORT_DATAGRAM )
#endif /* MBEDTLS_SSL_PROTO_DTLS */
            mbedtls_ssl_send_alert_message( ssl, MBEDTLS_SSL_ALERT_LEVEL_FATAL,
                                    MBEDTLS_SSL_ALERT_MSG_UNEXPECTED_MESSAGE );

        return( MBEDTLS_ERR_SSL_INVALID_RECORD );
    }

    /* Check version */
    if( major_ver != ssl->major_ver )
    {
        MBEDTLS_SSL_DEBUG_MSG( 1, ( "major version mismatch" ) );
        return( MBEDTLS_ERR_SSL_INVALID_RECORD );
    }

    if( minor_ver > ssl->conf->max_minor_ver )
    {
        MBEDTLS_SSL_DEBUG_MSG( 1, ( "minor version mismatch" ) );
        return( MBEDTLS_ERR_SSL_INVALID_RECORD );
    }

    /* Check length against the size of our buffer */
    if( ssl->in_msglen > MBEDTLS_SSL_BUFFER_LEN
                         - (size_t)( ssl->in_msg - ssl->in_buf ) )
    {
        MBEDTLS_SSL_DEBUG_MSG( 1, ( "bad message length" ) );
        return( MBEDTLS_ERR_SSL_INVALID_RECORD );
    }

    /* Check length against bounds of the current transform and version */
    if( ssl->transform_in == NULL )
    {
        if( ssl->in_msglen < 1 ||
            ssl->in_msglen > MBEDTLS_SSL_MAX_CONTENT_LEN )
        {
            MBEDTLS_SSL_DEBUG_MSG( 1, ( "bad message length" ) );
            return( MBEDTLS_ERR_SSL_INVALID_RECORD );
        }
    }
    else
    {
        if( ssl->in_msglen < ssl->transform_in->minlen )
        {
            MBEDTLS_SSL_DEBUG_MSG( 1, ( "bad message length" ) );
            return( MBEDTLS_ERR_SSL_INVALID_RECORD );
        }

#if defined(MBEDTLS_SSL_PROTO_SSL3)
        if( ssl->minor_ver == MBEDTLS_SSL_MINOR_VERSION_0 &&
            ssl->in_msglen > ssl->transform_in->minlen + MBEDTLS_SSL_MAX_CONTENT_LEN )
        {
            MBEDTLS_SSL_DEBUG_MSG( 1, ( "bad message length" ) );
            return( MBEDTLS_ERR_SSL_INVALID_RECORD );
        }
#endif
#if defined(MBEDTLS_SSL_PROTO_TLS1) || defined(MBEDTLS_SSL_PROTO_TLS1_1) || \
    defined(MBEDTLS_SSL_PROTO_TLS1_2)
        /*
         * TLS encrypted messages can have up to 256 bytes of padding
         */
        if( ssl->minor_ver >= MBEDTLS_SSL_MINOR_VERSION_1 &&
            ssl->in_msglen > ssl->transform_in->minlen +
                             MBEDTLS_SSL_MAX_CONTENT_LEN + 256 )
        {
            MBEDTLS_SSL_DEBUG_MSG( 1, ( "bad message length" ) );
            return( MBEDTLS_ERR_SSL_INVALID_RECORD );
        }
#endif
    }

    /*
     * DTLS-related tests done last, because most of them may result in
     * silently dropping the record (but not the whole datagram), and we only
     * want to consider that after ensuring that the "basic" fields (type,
     * version, length) are sane.
     */
#if defined(MBEDTLS_SSL_PROTO_DTLS)
    if( ssl->conf->transport == MBEDTLS_SSL_TRANSPORT_DATAGRAM )
    {
        unsigned int rec_epoch = ( ssl->in_ctr[0] << 8 ) | ssl->in_ctr[1];

        /* Drop unexpected ChangeCipherSpec messages */
        if( ssl->in_msgtype == MBEDTLS_SSL_MSG_CHANGE_CIPHER_SPEC &&
            ssl->state != MBEDTLS_SSL_CLIENT_CHANGE_CIPHER_SPEC &&
            ssl->state != MBEDTLS_SSL_SERVER_CHANGE_CIPHER_SPEC )
        {
            MBEDTLS_SSL_DEBUG_MSG( 1, ( "dropping unexpected ChangeCipherSpec" ) );
            return( MBEDTLS_ERR_SSL_UNEXPECTED_RECORD );
        }

        /* Drop unexpected ApplicationData records,
         * except at the beginning of renegotiations */
        if( ssl->in_msgtype == MBEDTLS_SSL_MSG_APPLICATION_DATA &&
            ssl->state != MBEDTLS_SSL_HANDSHAKE_OVER
#if defined(MBEDTLS_SSL_RENEGOTIATION)
            && ! ( ssl->renego_status == MBEDTLS_SSL_RENEGOTIATION_IN_PROGRESS &&
                   ssl->state == MBEDTLS_SSL_SERVER_HELLO )
#endif
            )
        {
            MBEDTLS_SSL_DEBUG_MSG( 1, ( "dropping unexpected ApplicationData" ) );
            return( MBEDTLS_ERR_SSL_UNEXPECTED_RECORD );
        }

        /* Check epoch (and sequence number) with DTLS */
        if( rec_epoch != ssl->in_epoch )
        {
            MBEDTLS_SSL_DEBUG_MSG( 1, ( "record from another epoch: "
                                        "expected %d, received %d",
                                        ssl->in_epoch, rec_epoch ) );

#if defined(MBEDTLS_SSL_DTLS_CLIENT_PORT_REUSE) && defined(MBEDTLS_SSL_SRV_C)
            /*
             * Check for an epoch 0 ClientHello. We can't use in_msg here to
             * access the first byte of record content (handshake type), as we
             * have an active transform (possibly iv_len != 0), so use the
             * fact that the record header len is 13 instead.
             */
            if( ssl->conf->endpoint == MBEDTLS_SSL_IS_SERVER &&
                ssl->state == MBEDTLS_SSL_HANDSHAKE_OVER &&
                rec_epoch == 0 &&
                ssl->in_msgtype == MBEDTLS_SSL_MSG_HANDSHAKE &&
                ssl->in_left > 13 &&
                ssl->in_buf[13] == MBEDTLS_SSL_HS_CLIENT_HELLO )
            {
                MBEDTLS_SSL_DEBUG_MSG( 1, ( "possible client reconnect "
                                            "from the same port" ) );
                return( ssl_handle_possible_reconnect( ssl ) );
            }
            else
#endif /* MBEDTLS_SSL_DTLS_CLIENT_PORT_REUSE && MBEDTLS_SSL_SRV_C */
                return( MBEDTLS_ERR_SSL_UNEXPECTED_RECORD );
        }

#if defined(MBEDTLS_SSL_DTLS_ANTI_REPLAY)
        /* Replay detection only works for the current epoch */
        if( rec_epoch == ssl->in_epoch &&
            mbedtls_ssl_dtls_replay_check( ssl ) != 0 )
        {
            MBEDTLS_SSL_DEBUG_MSG( 1, ( "replayed record" ) );
            return( MBEDTLS_ERR_SSL_UNEXPECTED_RECORD );
        }
#endif
    }
#endif /* MBEDTLS_SSL_PROTO_DTLS */

    return( 0 );
}

/*
 * If applicable, decrypt (and decompress) record content
 */
static int ssl_prepare_record_content( mbedtls_ssl_context *ssl )
{
    int ret, done = 0;

    MBEDTLS_SSL_DEBUG_BUF( 4, "input record from network",
                   ssl->in_hdr, mbedtls_ssl_hdr_len( ssl ) + ssl->in_msglen );

#if defined(MBEDTLS_SSL_HW_RECORD_ACCEL)
    if( mbedtls_ssl_hw_record_read != NULL )
    {
        MBEDTLS_SSL_DEBUG_MSG( 2, ( "going for mbedtls_ssl_hw_record_read()" ) );

        ret = mbedtls_ssl_hw_record_read( ssl );
        if( ret != 0 && ret != MBEDTLS_ERR_SSL_HW_ACCEL_FALLTHROUGH )
        {
            MBEDTLS_SSL_DEBUG_RET( 1, "mbedtls_ssl_hw_record_read", ret );
            return( MBEDTLS_ERR_SSL_HW_ACCEL_FAILED );
        }

        if( ret == 0 )
            done = 1;
    }
#endif /* MBEDTLS_SSL_HW_RECORD_ACCEL */
    if( !done && ssl->transform_in != NULL )
    {
        if( ( ret = ssl_decrypt_buf( ssl ) ) != 0 )
        {
            MBEDTLS_SSL_DEBUG_RET( 1, "ssl_decrypt_buf", ret );
            return( ret );
        }

        MBEDTLS_SSL_DEBUG_BUF( 4, "input payload after decrypt",
                       ssl->in_msg, ssl->in_msglen );

        if( ssl->in_msglen > MBEDTLS_SSL_MAX_CONTENT_LEN )
        {
            MBEDTLS_SSL_DEBUG_MSG( 1, ( "bad message length" ) );
            return( MBEDTLS_ERR_SSL_INVALID_RECORD );
        }
    }

#if defined(MBEDTLS_ZLIB_SUPPORT)
    if( ssl->transform_in != NULL &&
        ssl->session_in->compression == MBEDTLS_SSL_COMPRESS_DEFLATE )
    {
        if( ( ret = ssl_decompress_buf( ssl ) ) != 0 )
        {
            MBEDTLS_SSL_DEBUG_RET( 1, "ssl_decompress_buf", ret );
            return( ret );
        }
    }
#endif /* MBEDTLS_ZLIB_SUPPORT */

#if defined(MBEDTLS_SSL_DTLS_ANTI_REPLAY)
    if( ssl->conf->transport == MBEDTLS_SSL_TRANSPORT_DATAGRAM )
    {
        mbedtls_ssl_dtls_replay_update( ssl );
    }
#endif

    return( 0 );
}

static void ssl_handshake_wrapup_free_hs_transform( mbedtls_ssl_context *ssl );

/*
 * Read a record.
 *
 * Silently ignore non-fatal alert (and for DTLS, invalid records as well,
 * RFC 6347 4.1.2.7) and continue reading until a valid record is found.
 *
 */
int mbedtls_ssl_read_record( mbedtls_ssl_context *ssl )
{
    int ret;

    MBEDTLS_SSL_DEBUG_MSG( 2, ( "=> read record" ) );

    if( ssl->keep_current_message == 0 )
    {
        do {

            if( ( ret = mbedtls_ssl_read_record_layer( ssl ) ) != 0 )
            {
                MBEDTLS_SSL_DEBUG_RET( 1, ( "mbedtls_ssl_read_record_layer" ), ret );
                return( ret );
            }

            ret = mbedtls_ssl_handle_message_type( ssl );

        } while( MBEDTLS_ERR_SSL_NON_FATAL == ret );

        if( 0 != ret )
        {
            MBEDTLS_SSL_DEBUG_RET( 1, ( "mbedtls_ssl_read_record_layer" ), ret );
            return( ret );
        }

        if( ssl->in_msgtype == MBEDTLS_SSL_MSG_HANDSHAKE )
        {
            mbedtls_ssl_update_handshake_status( ssl );
        }
    }
    else
    {
        MBEDTLS_SSL_DEBUG_MSG( 2, ( "<= reuse previously read message" ) );
        ssl->keep_current_message = 0;
    }

    MBEDTLS_SSL_DEBUG_MSG( 2, ( "<= read record" ) );

    return( 0 );
}

int mbedtls_ssl_read_record_layer( mbedtls_ssl_context *ssl )
{
    int ret;

    /*
     * Step A
     *
     * Consume last content-layer message and potentially
     * update in_msglen which keeps track of the contents'
     * consumption state.
     *
     * (1) Handshake messages:
     *     Remove last handshake message, move content
     *     and adapt in_msglen.
     *
     * (2) Alert messages:
     *     Consume whole record content, in_msglen = 0.
     *
     *     NOTE: This needs to be fixed, since like for
     *     handshake messages it is allowed to have
     *     multiple alerts witin a single record.
     *     Internal reference IOTSSL-1321.
     *
     * (3) Change cipher spec:
     *     Consume whole record content, in_msglen = 0.
     *
     * (4) Application data:
     *     Don't do anything - the record layer provides
     *     the application data as a stream transport
     *     and consumes through mbedtls_ssl_read only.
     *
     */

    /* Case (1): Handshake messages */
    if( ssl->in_hslen != 0 )
    {
        /* Hard assertion to be sure that no application data
         * is in flight, as corrupting ssl->in_msglen during
         * ssl->in_offt != NULL is fatal. */
        if( ssl->in_offt != NULL )
        {
            MBEDTLS_SSL_DEBUG_MSG( 1, ( "should never happen" ) );
            return( MBEDTLS_ERR_SSL_INTERNAL_ERROR );
        }

        /*
         * Get next Handshake message in the current record
         */

        /* Notes:
         * (1) in_hslen is *NOT* necessarily the size of the
         *     current handshake content: If DTLS handshake
         *     fragmentation is used, that's the fragment
         *     size instead. Using the total handshake message
         *     size here is FAULTY and should be changed at
         *     some point. Internal reference IOTSSL-1414.
         * (2) While it doesn't seem to cause problems, one
         *     has to be very careful not to assume that in_hslen
         *     is always <= in_msglen in a sensible communication.
         *     Again, it's wrong for DTLS handshake fragmentation.
         *     The following check is therefore mandatory, and
         *     should not be treated as a silently corrected assertion.
         *     Additionally, ssl->in_hslen might be arbitrarily out of
         *     bounds after handling a DTLS message with an unexpected
         *     sequence number, see mbedtls_ssl_prepare_handshake_record.
         */
        if( ssl->in_hslen < ssl->in_msglen )
        {
            ssl->in_msglen -= ssl->in_hslen;
            memmove( ssl->in_msg, ssl->in_msg + ssl->in_hslen,
                     ssl->in_msglen );

            MBEDTLS_SSL_DEBUG_BUF( 4, "remaining content in record",
                                   ssl->in_msg, ssl->in_msglen );
        }
        else
        {
            ssl->in_msglen = 0;
        }

        ssl->in_hslen   = 0;
    }
    /* Case (4): Application data */
    else if( ssl->in_offt != NULL )
    {
        return( 0 );
    }
    /* Everything else (CCS & Alerts) */
    else
    {
        ssl->in_msglen = 0;
    }

    /*
     * Step B
     *
     * Fetch and decode new record if current one is fully consumed.
     *
     */

    if( ssl->in_msglen > 0 )
    {
        /* There's something left to be processed in the current record. */
        return( 0 );
    }

    /* Need to fetch a new record */

#if defined(MBEDTLS_SSL_PROTO_DTLS)
read_record_header:
#endif

    /* Current record either fully processed or to be discarded. */

    if( ( ret = mbedtls_ssl_fetch_input( ssl, mbedtls_ssl_hdr_len( ssl ) ) ) != 0 )
    {
        MBEDTLS_SSL_DEBUG_RET( 1, "mbedtls_ssl_fetch_input", ret );
        return( ret );
    }

    if( ( ret = ssl_parse_record_header( ssl ) ) != 0 )
    {
#if defined(MBEDTLS_SSL_PROTO_DTLS)
        if( ssl->conf->transport == MBEDTLS_SSL_TRANSPORT_DATAGRAM &&
            ret != MBEDTLS_ERR_SSL_CLIENT_RECONNECT )
        {
            if( ret == MBEDTLS_ERR_SSL_UNEXPECTED_RECORD )
            {
                /* Skip unexpected record (but not whole datagram) */
                ssl->next_record_offset = ssl->in_msglen
                                        + mbedtls_ssl_hdr_len( ssl );

                MBEDTLS_SSL_DEBUG_MSG( 1, ( "discarding unexpected record "
                                            "(header)" ) );
            }
            else
            {
                /* Skip invalid record and the rest of the datagram */
                ssl->next_record_offset = 0;
                ssl->in_left = 0;

                MBEDTLS_SSL_DEBUG_MSG( 1, ( "discarding invalid record "
                                            "(header)" ) );
            }

            /* Get next record */
            goto read_record_header;
        }
#endif
        return( ret );
    }

    /*
     * Read and optionally decrypt the message contents
     */
    if( ( ret = mbedtls_ssl_fetch_input( ssl,
                                 mbedtls_ssl_hdr_len( ssl ) + ssl->in_msglen ) ) != 0 )
    {
        MBEDTLS_SSL_DEBUG_RET( 1, "mbedtls_ssl_fetch_input", ret );
        return( ret );
    }

    /* Done reading this record, get ready for the next one */
#if defined(MBEDTLS_SSL_PROTO_DTLS)
    if( ssl->conf->transport == MBEDTLS_SSL_TRANSPORT_DATAGRAM )
        ssl->next_record_offset = ssl->in_msglen + mbedtls_ssl_hdr_len( ssl );
    else
#endif
        ssl->in_left = 0;

    if( ( ret = ssl_prepare_record_content( ssl ) ) != 0 )
    {
#if defined(MBEDTLS_SSL_PROTO_DTLS)
        if( ssl->conf->transport == MBEDTLS_SSL_TRANSPORT_DATAGRAM )
        {
            /* Silently discard invalid records */
            if( ret == MBEDTLS_ERR_SSL_INVALID_RECORD ||
                ret == MBEDTLS_ERR_SSL_INVALID_MAC )
            {
                /* Except when waiting for Finished as a bad mac here
                 * probably means something went wrong in the handshake
                 * (eg wrong psk used, mitm downgrade attempt, etc.) */
                if( ssl->state == MBEDTLS_SSL_CLIENT_FINISHED ||
                    ssl->state == MBEDTLS_SSL_SERVER_FINISHED )
                {
#if defined(MBEDTLS_SSL_ALL_ALERT_MESSAGES)
                    if( ret == MBEDTLS_ERR_SSL_INVALID_MAC )
                    {
                        mbedtls_ssl_send_alert_message( ssl,
                                MBEDTLS_SSL_ALERT_LEVEL_FATAL,
                                MBEDTLS_SSL_ALERT_MSG_BAD_RECORD_MAC );
                    }
#endif
                    return( ret );
                }

#if defined(MBEDTLS_SSL_DTLS_BADMAC_LIMIT)
                if( ssl->conf->badmac_limit != 0 &&
                    ++ssl->badmac_seen >= ssl->conf->badmac_limit )
                {
                    MBEDTLS_SSL_DEBUG_MSG( 1, ( "too many records with bad MAC" ) );
                    return( MBEDTLS_ERR_SSL_INVALID_MAC );
                }
#endif

                /* As above, invalid records cause
                 * dismissal of the whole datagram. */

                ssl->next_record_offset = 0;
                ssl->in_left = 0;

                MBEDTLS_SSL_DEBUG_MSG( 1, ( "discarding invalid record (mac)" ) );
                goto read_record_header;
            }

            return( ret );
        }
        else
#endif
        {
            /* Error out (and send alert) on invalid records */
#if defined(MBEDTLS_SSL_ALL_ALERT_MESSAGES)
            if( ret == MBEDTLS_ERR_SSL_INVALID_MAC )
            {
                mbedtls_ssl_send_alert_message( ssl,
                        MBEDTLS_SSL_ALERT_LEVEL_FATAL,
                        MBEDTLS_SSL_ALERT_MSG_BAD_RECORD_MAC );
            }
#endif
            return( ret );
        }
    }

    /*
     * When we sent the last flight of the handshake, we MUST respond to a
     * retransmit of the peer's previous flight with a retransmit. (In
     * practice, only the Finished message will make it, other messages
     * including CCS use the old transform so they're dropped as invalid.)
     *
     * If the record we received is not a handshake message, however, it
     * means the peer received our last flight so we can clean up
     * handshake info.
     *
     * This check needs to be done before prepare_handshake() due to an edge
     * case: if the client immediately requests renegotiation, this
     * finishes the current handshake first, avoiding the new ClientHello
     * being mistaken for an ancient message in the current handshake.
     */
#if defined(MBEDTLS_SSL_PROTO_DTLS)
    if( ssl->conf->transport == MBEDTLS_SSL_TRANSPORT_DATAGRAM &&
        ssl->handshake != NULL &&
        ssl->state == MBEDTLS_SSL_HANDSHAKE_OVER )
    {
        if( ssl->in_msgtype == MBEDTLS_SSL_MSG_HANDSHAKE &&
                ssl->in_msg[0] == MBEDTLS_SSL_HS_FINISHED )
        {
            MBEDTLS_SSL_DEBUG_MSG( 2, ( "received retransmit of last flight" ) );

            if( ( ret = mbedtls_ssl_resend( ssl ) ) != 0 )
            {
                MBEDTLS_SSL_DEBUG_RET( 1, "mbedtls_ssl_resend", ret );
                return( ret );
            }

            return( MBEDTLS_ERR_SSL_WANT_READ );
        }
        else
        {
            ssl_handshake_wrapup_free_hs_transform( ssl );
        }
    }
#endif

    return( 0 );
}

int mbedtls_ssl_handle_message_type( mbedtls_ssl_context *ssl )
{
    int ret;

    /*
     * Handle particular types of records
     */
    if( ssl->in_msgtype == MBEDTLS_SSL_MSG_HANDSHAKE )
    {
        if( ( ret = mbedtls_ssl_prepare_handshake_record( ssl ) ) != 0 )
        {
            return( ret );
        }
    }

    if( ssl->in_msgtype == MBEDTLS_SSL_MSG_ALERT )
    {
        MBEDTLS_SSL_DEBUG_MSG( 2, ( "got an alert message, type: [%d:%d]",
                       ssl->in_msg[0], ssl->in_msg[1] ) );

        /*
         * Ignore non-fatal alerts, except close_notify and no_renegotiation
         */
        if( ssl->in_msg[0] == MBEDTLS_SSL_ALERT_LEVEL_FATAL )
        {
            MBEDTLS_SSL_DEBUG_MSG( 1, ( "is a fatal alert message (msg %d)",
                           ssl->in_msg[1] ) );
            return( MBEDTLS_ERR_SSL_FATAL_ALERT_MESSAGE );
        }

        if( ssl->in_msg[0] == MBEDTLS_SSL_ALERT_LEVEL_WARNING &&
            ssl->in_msg[1] == MBEDTLS_SSL_ALERT_MSG_CLOSE_NOTIFY )
        {
            MBEDTLS_SSL_DEBUG_MSG( 2, ( "is a close notify message" ) );
            return( MBEDTLS_ERR_SSL_PEER_CLOSE_NOTIFY );
        }

#if defined(MBEDTLS_SSL_RENEGOTIATION_ENABLED)
        if( ssl->in_msg[0] == MBEDTLS_SSL_ALERT_LEVEL_WARNING &&
            ssl->in_msg[1] == MBEDTLS_SSL_ALERT_MSG_NO_RENEGOTIATION )
        {
            MBEDTLS_SSL_DEBUG_MSG( 2, ( "is a SSLv3 no_cert" ) );
            /* Will be handled when trying to parse ServerHello */
            return( 0 );
        }
#endif

#if defined(MBEDTLS_SSL_PROTO_SSL3) && defined(MBEDTLS_SSL_SRV_C)
        if( ssl->minor_ver == MBEDTLS_SSL_MINOR_VERSION_0 &&
            ssl->conf->endpoint == MBEDTLS_SSL_IS_SERVER &&
            ssl->in_msg[0] == MBEDTLS_SSL_ALERT_LEVEL_WARNING &&
            ssl->in_msg[1] == MBEDTLS_SSL_ALERT_MSG_NO_CERT )
        {
            MBEDTLS_SSL_DEBUG_MSG( 2, ( "is a SSLv3 no_cert" ) );
            /* Will be handled in mbedtls_ssl_parse_certificate() */
            return( 0 );
        }
#endif /* MBEDTLS_SSL_PROTO_SSL3 && MBEDTLS_SSL_SRV_C */

        /* Silently ignore: fetch new message */
        return MBEDTLS_ERR_SSL_NON_FATAL;
    }

    return( 0 );
}

int mbedtls_ssl_send_fatal_handshake_failure( mbedtls_ssl_context *ssl )
{
    int ret;

    if( ( ret = mbedtls_ssl_send_alert_message( ssl,
                    MBEDTLS_SSL_ALERT_LEVEL_FATAL,
                    MBEDTLS_SSL_ALERT_MSG_HANDSHAKE_FAILURE ) ) != 0 )
    {
        return( ret );
    }

    return( 0 );
}

int mbedtls_ssl_send_alert_message( mbedtls_ssl_context *ssl,
                            unsigned char level,
                            unsigned char message )
{
    int ret;

    if( ssl == NULL || ssl->conf == NULL )
        return( MBEDTLS_ERR_SSL_BAD_INPUT_DATA );

    MBEDTLS_SSL_DEBUG_MSG( 2, ( "=> send alert message" ) );
    MBEDTLS_SSL_DEBUG_MSG( 3, ( "send alert level=%u message=%u", level, message ));

    ssl->out_msgtype = MBEDTLS_SSL_MSG_ALERT;
    ssl->out_msglen = 2;
    ssl->out_msg[0] = level;
    ssl->out_msg[1] = message;

    if( ( ret = mbedtls_ssl_write_record( ssl ) ) != 0 )
    {
        MBEDTLS_SSL_DEBUG_RET( 1, "mbedtls_ssl_write_record", ret );
        return( ret );
    }
    MBEDTLS_SSL_DEBUG_MSG( 2, ( "<= send alert message" ) );

    return( 0 );
}

/*
 * Handshake functions
 */
#if !defined(MBEDTLS_KEY_EXCHANGE_RSA_ENABLED)         && \
    !defined(MBEDTLS_KEY_EXCHANGE_RSA_PSK_ENABLED)     && \
    !defined(MBEDTLS_KEY_EXCHANGE_DHE_RSA_ENABLED)     && \
    !defined(MBEDTLS_KEY_EXCHANGE_ECDHE_RSA_ENABLED)   && \
    !defined(MBEDTLS_KEY_EXCHANGE_ECDHE_ECDSA_ENABLED) && \
    !defined(MBEDTLS_KEY_EXCHANGE_ECDH_RSA_ENABLED)    && \
    !defined(MBEDTLS_KEY_EXCHANGE_ECDH_ECDSA_ENABLED)
/* No certificate support -> dummy functions */
int mbedtls_ssl_write_certificate( mbedtls_ssl_context *ssl )
{
    const mbedtls_ssl_ciphersuite_t *ciphersuite_info = ssl->transform_negotiate->ciphersuite_info;

    MBEDTLS_SSL_DEBUG_MSG( 2, ( "=> write certificate" ) );

    if( ciphersuite_info->key_exchange == MBEDTLS_KEY_EXCHANGE_PSK ||
        ciphersuite_info->key_exchange == MBEDTLS_KEY_EXCHANGE_DHE_PSK ||
        ciphersuite_info->key_exchange == MBEDTLS_KEY_EXCHANGE_ECDHE_PSK ||
        ciphersuite_info->key_exchange == MBEDTLS_KEY_EXCHANGE_ECJPAKE )
    {
        MBEDTLS_SSL_DEBUG_MSG( 2, ( "<= skip write certificate" ) );
        ssl->state++;
        return( 0 );
    }

    MBEDTLS_SSL_DEBUG_MSG( 1, ( "should never happen" ) );
    return( MBEDTLS_ERR_SSL_INTERNAL_ERROR );
}

int mbedtls_ssl_parse_certificate( mbedtls_ssl_context *ssl )
{
    const mbedtls_ssl_ciphersuite_t *ciphersuite_info = ssl->transform_negotiate->ciphersuite_info;

    MBEDTLS_SSL_DEBUG_MSG( 2, ( "=> parse certificate" ) );

    if( ciphersuite_info->key_exchange == MBEDTLS_KEY_EXCHANGE_PSK ||
        ciphersuite_info->key_exchange == MBEDTLS_KEY_EXCHANGE_DHE_PSK ||
        ciphersuite_info->key_exchange == MBEDTLS_KEY_EXCHANGE_ECDHE_PSK ||
        ciphersuite_info->key_exchange == MBEDTLS_KEY_EXCHANGE_ECJPAKE )
    {
        MBEDTLS_SSL_DEBUG_MSG( 2, ( "<= skip parse certificate" ) );
        ssl->state++;
        return( 0 );
    }

    MBEDTLS_SSL_DEBUG_MSG( 1, ( "should never happen" ) );
    return( MBEDTLS_ERR_SSL_INTERNAL_ERROR );
}

#else
/* Some certificate support -> implement write and parse */

int mbedtls_ssl_write_certificate( mbedtls_ssl_context *ssl )
{
    int ret = MBEDTLS_ERR_SSL_FEATURE_UNAVAILABLE;
    size_t i, n;
    const mbedtls_x509_crt *crt;
    const mbedtls_ssl_ciphersuite_t *ciphersuite_info = ssl->transform_negotiate->ciphersuite_info;

    MBEDTLS_SSL_DEBUG_MSG( 2, ( "=> write certificate" ) );

    if( ciphersuite_info->key_exchange == MBEDTLS_KEY_EXCHANGE_PSK ||
        ciphersuite_info->key_exchange == MBEDTLS_KEY_EXCHANGE_DHE_PSK ||
        ciphersuite_info->key_exchange == MBEDTLS_KEY_EXCHANGE_ECDHE_PSK ||
        ciphersuite_info->key_exchange == MBEDTLS_KEY_EXCHANGE_ECJPAKE )
    {
        MBEDTLS_SSL_DEBUG_MSG( 2, ( "<= skip write certificate" ) );
        ssl->state++;
        return( 0 );
    }

#if defined(MBEDTLS_SSL_CLI_C)
    if( ssl->conf->endpoint == MBEDTLS_SSL_IS_CLIENT )
    {
        if( ssl->client_auth == 0 )
        {
            MBEDTLS_SSL_DEBUG_MSG( 2, ( "<= skip write certificate" ) );
            ssl->state++;
            return( 0 );
        }

#if defined(MBEDTLS_SSL_PROTO_SSL3)
        /*
         * If using SSLv3 and got no cert, send an Alert message
         * (otherwise an empty Certificate message will be sent).
         */
        if( mbedtls_ssl_own_cert( ssl )  == NULL &&
            ssl->minor_ver == MBEDTLS_SSL_MINOR_VERSION_0 )
        {
            ssl->out_msglen  = 2;
            ssl->out_msgtype = MBEDTLS_SSL_MSG_ALERT;
            ssl->out_msg[0]  = MBEDTLS_SSL_ALERT_LEVEL_WARNING;
            ssl->out_msg[1]  = MBEDTLS_SSL_ALERT_MSG_NO_CERT;

            MBEDTLS_SSL_DEBUG_MSG( 2, ( "got no certificate to send" ) );
            goto write_msg;
        }
#endif /* MBEDTLS_SSL_PROTO_SSL3 */
    }
#endif /* MBEDTLS_SSL_CLI_C */
#if defined(MBEDTLS_SSL_SRV_C)
    if( ssl->conf->endpoint == MBEDTLS_SSL_IS_SERVER )
    {
        if( mbedtls_ssl_own_cert( ssl ) == NULL )
        {
            MBEDTLS_SSL_DEBUG_MSG( 1, ( "got no certificate to send" ) );
            return( MBEDTLS_ERR_SSL_CERTIFICATE_REQUIRED );
        }
    }
#endif

    MBEDTLS_SSL_DEBUG_CRT( 3, "own certificate", mbedtls_ssl_own_cert( ssl ) );

    /*
     *     0  .  0    handshake type
     *     1  .  3    handshake length
     *     4  .  6    length of all certs
     *     7  .  9    length of cert. 1
     *    10  . n-1   peer certificate
     *     n  . n+2   length of cert. 2
     *    n+3 . ...   upper level cert, etc.
     */
    i = 7;
    crt = mbedtls_ssl_own_cert( ssl );

    while( crt != NULL )
    {
        n = crt->raw.len;
        if( n > MBEDTLS_SSL_MAX_CONTENT_LEN - 3 - i )
        {
            MBEDTLS_SSL_DEBUG_MSG( 1, ( "certificate too large, %d > %d",
                           i + 3 + n, MBEDTLS_SSL_MAX_CONTENT_LEN ) );
            return( MBEDTLS_ERR_SSL_CERTIFICATE_TOO_LARGE );
        }

        ssl->out_msg[i    ] = (unsigned char)( n >> 16 );
        ssl->out_msg[i + 1] = (unsigned char)( n >>  8 );
        ssl->out_msg[i + 2] = (unsigned char)( n       );

        i += 3; memcpy( ssl->out_msg + i, crt->raw.p, n );
        i += n; crt = crt->next;
    }

    ssl->out_msg[4]  = (unsigned char)( ( i - 7 ) >> 16 );
    ssl->out_msg[5]  = (unsigned char)( ( i - 7 ) >>  8 );
    ssl->out_msg[6]  = (unsigned char)( ( i - 7 )       );

    ssl->out_msglen  = i;
    ssl->out_msgtype = MBEDTLS_SSL_MSG_HANDSHAKE;
    ssl->out_msg[0]  = MBEDTLS_SSL_HS_CERTIFICATE;

#if defined(MBEDTLS_SSL_PROTO_SSL3) && defined(MBEDTLS_SSL_CLI_C)
write_msg:
#endif

    ssl->state++;

    if( ( ret = mbedtls_ssl_write_record( ssl ) ) != 0 )
    {
        MBEDTLS_SSL_DEBUG_RET( 1, "mbedtls_ssl_write_record", ret );
        return( ret );
    }

    MBEDTLS_SSL_DEBUG_MSG( 2, ( "<= write certificate" ) );

    return( ret );
}

int mbedtls_ssl_parse_certificate( mbedtls_ssl_context *ssl )
{
    int ret = MBEDTLS_ERR_SSL_FEATURE_UNAVAILABLE;
    size_t i, n;
    const mbedtls_ssl_ciphersuite_t *ciphersuite_info = ssl->transform_negotiate->ciphersuite_info;
    int authmode = ssl->conf->authmode;
    uint8_t alert;

    MBEDTLS_SSL_DEBUG_MSG( 2, ( "=> parse certificate" ) );

    if( ciphersuite_info->key_exchange == MBEDTLS_KEY_EXCHANGE_PSK ||
        ciphersuite_info->key_exchange == MBEDTLS_KEY_EXCHANGE_DHE_PSK ||
        ciphersuite_info->key_exchange == MBEDTLS_KEY_EXCHANGE_ECDHE_PSK ||
        ciphersuite_info->key_exchange == MBEDTLS_KEY_EXCHANGE_ECJPAKE )
    {
        MBEDTLS_SSL_DEBUG_MSG( 2, ( "<= skip parse certificate" ) );
        ssl->state++;
        return( 0 );
    }

#if defined(MBEDTLS_SSL_SRV_C)
    if( ssl->conf->endpoint == MBEDTLS_SSL_IS_SERVER &&
        ciphersuite_info->key_exchange == MBEDTLS_KEY_EXCHANGE_RSA_PSK )
    {
        MBEDTLS_SSL_DEBUG_MSG( 2, ( "<= skip parse certificate" ) );
        ssl->state++;
        return( 0 );
    }

#if defined(MBEDTLS_SSL_SERVER_NAME_INDICATION)
    if( ssl->handshake->sni_authmode != MBEDTLS_SSL_VERIFY_UNSET )
        authmode = ssl->handshake->sni_authmode;
#endif

    if( ssl->conf->endpoint == MBEDTLS_SSL_IS_SERVER &&
        authmode == MBEDTLS_SSL_VERIFY_NONE )
    {
        ssl->session_negotiate->verify_result = MBEDTLS_X509_BADCERT_SKIP_VERIFY;
        MBEDTLS_SSL_DEBUG_MSG( 2, ( "<= skip parse certificate" ) );
        ssl->state++;
        return( 0 );
    }
#endif

    if( ( ret = mbedtls_ssl_read_record( ssl ) ) != 0 )
    {
        /* mbedtls_ssl_read_record may have sent an alert already. We
           let it decide whether to alert. */
        MBEDTLS_SSL_DEBUG_RET( 1, "mbedtls_ssl_read_record", ret );
        return( ret );
    }

    ssl->state++;

#if defined(MBEDTLS_SSL_SRV_C)
#if defined(MBEDTLS_SSL_PROTO_SSL3)
    /*
     * Check if the client sent an empty certificate
     */
    if( ssl->conf->endpoint  == MBEDTLS_SSL_IS_SERVER &&
        ssl->minor_ver == MBEDTLS_SSL_MINOR_VERSION_0 )
    {
        if( ssl->in_msglen  == 2                        &&
            ssl->in_msgtype == MBEDTLS_SSL_MSG_ALERT            &&
            ssl->in_msg[0]  == MBEDTLS_SSL_ALERT_LEVEL_WARNING  &&
            ssl->in_msg[1]  == MBEDTLS_SSL_ALERT_MSG_NO_CERT )
        {
            MBEDTLS_SSL_DEBUG_MSG( 1, ( "SSLv3 client has no certificate" ) );

            /* The client was asked for a certificate but didn't send
               one. The client should know what's going on, so we
               don't send an alert. */
            ssl->session_negotiate->verify_result = MBEDTLS_X509_BADCERT_MISSING;
            if( authmode == MBEDTLS_SSL_VERIFY_OPTIONAL )
                return( 0 );
            else
                return( MBEDTLS_ERR_SSL_NO_CLIENT_CERTIFICATE );
        }
    }
#endif /* MBEDTLS_SSL_PROTO_SSL3 */

#if defined(MBEDTLS_SSL_PROTO_TLS1) || defined(MBEDTLS_SSL_PROTO_TLS1_1) || \
    defined(MBEDTLS_SSL_PROTO_TLS1_2)
    if( ssl->conf->endpoint  == MBEDTLS_SSL_IS_SERVER &&
        ssl->minor_ver != MBEDTLS_SSL_MINOR_VERSION_0 )
    {
        if( ssl->in_hslen   == 3 + mbedtls_ssl_hs_hdr_len( ssl ) &&
            ssl->in_msgtype == MBEDTLS_SSL_MSG_HANDSHAKE    &&
            ssl->in_msg[0]  == MBEDTLS_SSL_HS_CERTIFICATE   &&
            memcmp( ssl->in_msg + mbedtls_ssl_hs_hdr_len( ssl ), "\0\0\0", 3 ) == 0 )
        {
            MBEDTLS_SSL_DEBUG_MSG( 1, ( "TLSv1 client has no certificate" ) );

            /* The client was asked for a certificate but didn't send
               one. The client should know what's going on, so we
               don't send an alert. */
            ssl->session_negotiate->verify_result = MBEDTLS_X509_BADCERT_MISSING;
            if( authmode == MBEDTLS_SSL_VERIFY_OPTIONAL )
                return( 0 );
            else
                return( MBEDTLS_ERR_SSL_NO_CLIENT_CERTIFICATE );
        }
    }
#endif /* MBEDTLS_SSL_PROTO_TLS1 || MBEDTLS_SSL_PROTO_TLS1_1 || \
          MBEDTLS_SSL_PROTO_TLS1_2 */
#endif /* MBEDTLS_SSL_SRV_C */

    if( ssl->in_msgtype != MBEDTLS_SSL_MSG_HANDSHAKE )
    {
        MBEDTLS_SSL_DEBUG_MSG( 1, ( "bad certificate message" ) );
        mbedtls_ssl_send_alert_message( ssl, MBEDTLS_SSL_ALERT_LEVEL_FATAL,
                                        MBEDTLS_SSL_ALERT_MSG_UNEXPECTED_MESSAGE );
        return( MBEDTLS_ERR_SSL_UNEXPECTED_MESSAGE );
    }

    if( ssl->in_msg[0] != MBEDTLS_SSL_HS_CERTIFICATE ||
        ssl->in_hslen < mbedtls_ssl_hs_hdr_len( ssl ) + 3 + 3 )
    {
        MBEDTLS_SSL_DEBUG_MSG( 1, ( "bad certificate message" ) );
        mbedtls_ssl_send_alert_message( ssl, MBEDTLS_SSL_ALERT_LEVEL_FATAL,
                                        MBEDTLS_SSL_ALERT_MSG_DECODE_ERROR );
        return( MBEDTLS_ERR_SSL_BAD_HS_CERTIFICATE );
    }

    i = mbedtls_ssl_hs_hdr_len( ssl );

    /*
     * Same message structure as in mbedtls_ssl_write_certificate()
     */
    n = ( ssl->in_msg[i+1] << 8 ) | ssl->in_msg[i+2];

    if( ssl->in_msg[i] != 0 ||
        ssl->in_hslen != n + 3 + mbedtls_ssl_hs_hdr_len( ssl ) )
    {
        MBEDTLS_SSL_DEBUG_MSG( 1, ( "bad certificate message" ) );
        mbedtls_ssl_send_alert_message( ssl, MBEDTLS_SSL_ALERT_LEVEL_FATAL,
                                        MBEDTLS_SSL_ALERT_MSG_DECODE_ERROR );
        return( MBEDTLS_ERR_SSL_BAD_HS_CERTIFICATE );
    }

    /* In case we tried to reuse a session but it failed */
    if( ssl->session_negotiate->peer_cert != NULL )
    {
        mbedtls_x509_crt_free( ssl->session_negotiate->peer_cert );
        mbedtls_free( ssl->session_negotiate->peer_cert );
    }

    if( ( ssl->session_negotiate->peer_cert = mbedtls_calloc( 1,
                    sizeof( mbedtls_x509_crt ) ) ) == NULL )
    {
        MBEDTLS_SSL_DEBUG_MSG( 1, ( "alloc(%d bytes) failed",
                       sizeof( mbedtls_x509_crt ) ) );
        mbedtls_ssl_send_alert_message( ssl, MBEDTLS_SSL_ALERT_LEVEL_FATAL,
                                        MBEDTLS_SSL_ALERT_MSG_INTERNAL_ERROR );
        return( MBEDTLS_ERR_SSL_ALLOC_FAILED );
    }

    mbedtls_x509_crt_init( ssl->session_negotiate->peer_cert );

    i += 3;

    while( i < ssl->in_hslen )
    {
        if( ssl->in_msg[i] != 0 )
        {
            MBEDTLS_SSL_DEBUG_MSG( 1, ( "bad certificate message" ) );
            mbedtls_ssl_send_alert_message( ssl, MBEDTLS_SSL_ALERT_LEVEL_FATAL,
                                            MBEDTLS_SSL_ALERT_MSG_DECODE_ERROR );
            return( MBEDTLS_ERR_SSL_BAD_HS_CERTIFICATE );
        }

        n = ( (unsigned int) ssl->in_msg[i + 1] << 8 )
            | (unsigned int) ssl->in_msg[i + 2];
        i += 3;

        if( n < 128 || i + n > ssl->in_hslen )
        {
            MBEDTLS_SSL_DEBUG_MSG( 1, ( "bad certificate message" ) );
            mbedtls_ssl_send_alert_message( ssl, MBEDTLS_SSL_ALERT_LEVEL_FATAL,
                                            MBEDTLS_SSL_ALERT_MSG_DECODE_ERROR );
            return( MBEDTLS_ERR_SSL_BAD_HS_CERTIFICATE );
        }

        ret = mbedtls_x509_crt_parse_der( ssl->session_negotiate->peer_cert,
                                  ssl->in_msg + i, n );
        switch( ret )
        {
        case 0: /*ok*/
        case MBEDTLS_ERR_X509_UNKNOWN_SIG_ALG + MBEDTLS_ERR_OID_NOT_FOUND:
            /* Ignore certificate with an unknown algorithm: maybe a
               prior certificate was already trusted. */
            break;

        case MBEDTLS_ERR_X509_ALLOC_FAILED:
            alert = MBEDTLS_SSL_ALERT_MSG_INTERNAL_ERROR;
            goto crt_parse_der_failed;

        case MBEDTLS_ERR_X509_UNKNOWN_VERSION:
            alert = MBEDTLS_SSL_ALERT_MSG_UNSUPPORTED_CERT;
            goto crt_parse_der_failed;

        default:
            alert = MBEDTLS_SSL_ALERT_MSG_BAD_CERT;
        crt_parse_der_failed:
            mbedtls_ssl_send_alert_message( ssl, MBEDTLS_SSL_ALERT_LEVEL_FATAL, alert );
            MBEDTLS_SSL_DEBUG_RET( 1, " mbedtls_x509_crt_parse_der", ret );
            return( ret );
        }

        i += n;
    }

    MBEDTLS_SSL_DEBUG_CRT( 3, "peer certificate", ssl->session_negotiate->peer_cert );

    /*
     * On client, make sure the server cert doesn't change during renego to
     * avoid "triple handshake" attack: https://secure-resumption.com/
     */
#if defined(MBEDTLS_SSL_RENEGOTIATION) && defined(MBEDTLS_SSL_CLI_C)
    if( ssl->conf->endpoint == MBEDTLS_SSL_IS_CLIENT &&
        ssl->renego_status == MBEDTLS_SSL_RENEGOTIATION_IN_PROGRESS )
    {
        if( ssl->session->peer_cert == NULL )
        {
            MBEDTLS_SSL_DEBUG_MSG( 1, ( "new server cert during renegotiation" ) );
            mbedtls_ssl_send_alert_message( ssl, MBEDTLS_SSL_ALERT_LEVEL_FATAL,
                                            MBEDTLS_SSL_ALERT_MSG_ACCESS_DENIED );
            return( MBEDTLS_ERR_SSL_BAD_HS_CERTIFICATE );
        }

        if( ssl->session->peer_cert->raw.len !=
            ssl->session_negotiate->peer_cert->raw.len ||
            memcmp( ssl->session->peer_cert->raw.p,
                    ssl->session_negotiate->peer_cert->raw.p,
                    ssl->session->peer_cert->raw.len ) != 0 )
        {
            MBEDTLS_SSL_DEBUG_MSG( 1, ( "server cert changed during renegotiation" ) );
            mbedtls_ssl_send_alert_message( ssl, MBEDTLS_SSL_ALERT_LEVEL_FATAL,
                                            MBEDTLS_SSL_ALERT_MSG_ACCESS_DENIED );
            return( MBEDTLS_ERR_SSL_BAD_HS_CERTIFICATE );
        }
    }
#endif /* MBEDTLS_SSL_RENEGOTIATION && MBEDTLS_SSL_CLI_C */

    if( authmode != MBEDTLS_SSL_VERIFY_NONE )
    {
        mbedtls_x509_crt *ca_chain;
        mbedtls_x509_crl *ca_crl;

#if defined(MBEDTLS_SSL_SERVER_NAME_INDICATION)
        if( ssl->handshake->sni_ca_chain != NULL )
        {
            ca_chain = ssl->handshake->sni_ca_chain;
            ca_crl   = ssl->handshake->sni_ca_crl;
        }
        else
#endif
        {
            ca_chain = ssl->conf->ca_chain;
            ca_crl   = ssl->conf->ca_crl;
        }

        /*
         * Main check: verify certificate
         */
        ret = mbedtls_x509_crt_verify_with_profile(
                                ssl->session_negotiate->peer_cert,
                                ca_chain, ca_crl,
                                ssl->conf->cert_profile,
                                ssl->hostname,
                               &ssl->session_negotiate->verify_result,
                                ssl->conf->f_vrfy, ssl->conf->p_vrfy );

        if( ret != 0 )
        {
            MBEDTLS_SSL_DEBUG_RET( 1, "x509_verify_cert", ret );
        }

        /*
         * Secondary checks: always done, but change 'ret' only if it was 0
         */

#if defined(MBEDTLS_ECP_C)
        {
            const mbedtls_pk_context *pk = &ssl->session_negotiate->peer_cert->pk;

            /* If certificate uses an EC key, make sure the curve is OK */
            if( mbedtls_pk_can_do( pk, MBEDTLS_PK_ECKEY ) &&
                mbedtls_ssl_check_curve( ssl, mbedtls_pk_ec( *pk )->grp.id ) != 0 )
            {
                ssl->session_negotiate->verify_result |= MBEDTLS_X509_BADCERT_BAD_KEY;

                MBEDTLS_SSL_DEBUG_MSG( 1, ( "bad certificate (EC key curve)" ) );
                if( ret == 0 )
                    ret = MBEDTLS_ERR_SSL_BAD_HS_CERTIFICATE;
            }
        }
#endif /* MBEDTLS_ECP_C */

        if( mbedtls_ssl_check_cert_usage( ssl->session_negotiate->peer_cert,
                                 ciphersuite_info,
                                 ! ssl->conf->endpoint,
                                 &ssl->session_negotiate->verify_result ) != 0 )
        {
            MBEDTLS_SSL_DEBUG_MSG( 1, ( "bad certificate (usage extensions)" ) );
            if( ret == 0 )
                ret = MBEDTLS_ERR_SSL_BAD_HS_CERTIFICATE;
        }

        /* mbedtls_x509_crt_verify_with_profile is supposed to report a
         * verification failure through MBEDTLS_ERR_X509_CERT_VERIFY_FAILED,
         * with details encoded in the verification flags. All other kinds
         * of error codes, including those from the user provided f_vrfy
         * functions, are treated as fatal and lead to a failure of
         * ssl_parse_certificate even if verification was optional. */
        if( authmode == MBEDTLS_SSL_VERIFY_OPTIONAL &&
            ( ret == MBEDTLS_ERR_X509_CERT_VERIFY_FAILED ||
              ret == MBEDTLS_ERR_SSL_BAD_HS_CERTIFICATE ) )
        {
            ret = 0;
        }

        if( ca_chain == NULL && authmode == MBEDTLS_SSL_VERIFY_REQUIRED )
        {
            MBEDTLS_SSL_DEBUG_MSG( 1, ( "got no CA chain" ) );
            ret = MBEDTLS_ERR_SSL_CA_CHAIN_REQUIRED;
        }

        if( ret != 0 )
        {
            /* The certificate may have been rejected for several reasons.
               Pick one and send the corresponding alert. Which alert to send
               may be a subject of debate in some cases. */
            if( ssl->session_negotiate->verify_result & MBEDTLS_X509_BADCERT_OTHER )
                alert = MBEDTLS_SSL_ALERT_MSG_ACCESS_DENIED;
            else if( ssl->session_negotiate->verify_result & MBEDTLS_X509_BADCERT_CN_MISMATCH )
                alert = MBEDTLS_SSL_ALERT_MSG_BAD_CERT;
            else if( ssl->session_negotiate->verify_result & MBEDTLS_X509_BADCERT_KEY_USAGE )
                alert = MBEDTLS_SSL_ALERT_MSG_UNSUPPORTED_CERT;
            else if( ssl->session_negotiate->verify_result & MBEDTLS_X509_BADCERT_EXT_KEY_USAGE )
                alert = MBEDTLS_SSL_ALERT_MSG_UNSUPPORTED_CERT;
            else if( ssl->session_negotiate->verify_result & MBEDTLS_X509_BADCERT_NS_CERT_TYPE )
                alert = MBEDTLS_SSL_ALERT_MSG_UNSUPPORTED_CERT;
            else if( ssl->session_negotiate->verify_result & MBEDTLS_X509_BADCERT_BAD_PK )
                alert = MBEDTLS_SSL_ALERT_MSG_UNSUPPORTED_CERT;
            else if( ssl->session_negotiate->verify_result & MBEDTLS_X509_BADCERT_BAD_KEY )
                alert = MBEDTLS_SSL_ALERT_MSG_UNSUPPORTED_CERT;
            else if( ssl->session_negotiate->verify_result & MBEDTLS_X509_BADCERT_EXPIRED )
                alert = MBEDTLS_SSL_ALERT_MSG_CERT_EXPIRED;
            else if( ssl->session_negotiate->verify_result & MBEDTLS_X509_BADCERT_REVOKED )
                alert = MBEDTLS_SSL_ALERT_MSG_CERT_REVOKED;
            else if( ssl->session_negotiate->verify_result & MBEDTLS_X509_BADCERT_NOT_TRUSTED )
                alert = MBEDTLS_SSL_ALERT_MSG_UNKNOWN_CA;
            else
                alert = MBEDTLS_SSL_ALERT_MSG_CERT_UNKNOWN;
            mbedtls_ssl_send_alert_message( ssl, MBEDTLS_SSL_ALERT_LEVEL_FATAL,
                                            alert );
        }

#if defined(MBEDTLS_DEBUG_C)
        if( ssl->session_negotiate->verify_result != 0 )
        {
            MBEDTLS_SSL_DEBUG_MSG( 3, ( "! Certificate verification flags %x",
                                        ssl->session_negotiate->verify_result ) );
        }
        else
        {
            MBEDTLS_SSL_DEBUG_MSG( 3, ( "Certificate verification flags clear" ) );
        }
#endif /* MBEDTLS_DEBUG_C */
    }

    MBEDTLS_SSL_DEBUG_MSG( 2, ( "<= parse certificate" ) );

    return( ret );
}
#endif /* !MBEDTLS_KEY_EXCHANGE_RSA_ENABLED
          !MBEDTLS_KEY_EXCHANGE_RSA_PSK_ENABLED
          !MBEDTLS_KEY_EXCHANGE_DHE_RSA_ENABLED
          !MBEDTLS_KEY_EXCHANGE_ECDHE_RSA_ENABLED
          !MBEDTLS_KEY_EXCHANGE_ECDHE_ECDSA_ENABLED
          !MBEDTLS_KEY_EXCHANGE_ECDH_RSA_ENABLED
          !MBEDTLS_KEY_EXCHANGE_ECDH_ECDSA_ENABLED */

int mbedtls_ssl_write_change_cipher_spec( mbedtls_ssl_context *ssl )
{
    int ret;

    MBEDTLS_SSL_DEBUG_MSG( 2, ( "=> write change cipher spec" ) );

    ssl->out_msgtype = MBEDTLS_SSL_MSG_CHANGE_CIPHER_SPEC;
    ssl->out_msglen  = 1;
    ssl->out_msg[0]  = 1;

    ssl->state++;

    if( ( ret = mbedtls_ssl_write_record( ssl ) ) != 0 )
    {
        MBEDTLS_SSL_DEBUG_RET( 1, "mbedtls_ssl_write_record", ret );
        return( ret );
    }

    MBEDTLS_SSL_DEBUG_MSG( 2, ( "<= write change cipher spec" ) );

    return( 0 );
}

int mbedtls_ssl_parse_change_cipher_spec( mbedtls_ssl_context *ssl )
{
    int ret;

    MBEDTLS_SSL_DEBUG_MSG( 2, ( "=> parse change cipher spec" ) );

    if( ( ret = mbedtls_ssl_read_record( ssl ) ) != 0 )
    {
        MBEDTLS_SSL_DEBUG_RET( 1, "mbedtls_ssl_read_record", ret );
        return( ret );
    }

    if( ssl->in_msgtype != MBEDTLS_SSL_MSG_CHANGE_CIPHER_SPEC )
    {
        MBEDTLS_SSL_DEBUG_MSG( 1, ( "bad change cipher spec message" ) );
        mbedtls_ssl_send_alert_message( ssl, MBEDTLS_SSL_ALERT_LEVEL_FATAL,
                                        MBEDTLS_SSL_ALERT_MSG_UNEXPECTED_MESSAGE );
        return( MBEDTLS_ERR_SSL_UNEXPECTED_MESSAGE );
    }

    if( ssl->in_msglen != 1 || ssl->in_msg[0] != 1 )
    {
        MBEDTLS_SSL_DEBUG_MSG( 1, ( "bad change cipher spec message" ) );
        mbedtls_ssl_send_alert_message( ssl, MBEDTLS_SSL_ALERT_LEVEL_FATAL,
                                        MBEDTLS_SSL_ALERT_MSG_DECODE_ERROR );
        return( MBEDTLS_ERR_SSL_BAD_HS_CHANGE_CIPHER_SPEC );
    }

    /*
     * Switch to our negotiated transform and session parameters for inbound
     * data.
     */
    MBEDTLS_SSL_DEBUG_MSG( 3, ( "switching to new transform spec for inbound data" ) );
    ssl->transform_in = ssl->transform_negotiate;
    ssl->session_in = ssl->session_negotiate;

#if defined(MBEDTLS_SSL_PROTO_DTLS)
    if( ssl->conf->transport == MBEDTLS_SSL_TRANSPORT_DATAGRAM )
    {
#if defined(MBEDTLS_SSL_DTLS_ANTI_REPLAY)
        ssl_dtls_replay_reset( ssl );
#endif

        /* Increment epoch */
        if( ++ssl->in_epoch == 0 )
        {
            MBEDTLS_SSL_DEBUG_MSG( 1, ( "DTLS epoch would wrap" ) );
            /* This is highly unlikely to happen for legitimate reasons, so
               treat it as an attack and don't send an alert. */
            return( MBEDTLS_ERR_SSL_COUNTER_WRAPPING );
        }
    }
    else
#endif /* MBEDTLS_SSL_PROTO_DTLS */
    memset( ssl->in_ctr, 0, 8 );

    /*
     * Set the in_msg pointer to the correct location based on IV length
     */
    if( ssl->minor_ver >= MBEDTLS_SSL_MINOR_VERSION_2 )
    {
        ssl->in_msg = ssl->in_iv + ssl->transform_negotiate->ivlen -
                      ssl->transform_negotiate->fixed_ivlen;
    }
    else
        ssl->in_msg = ssl->in_iv;

#if defined(MBEDTLS_SSL_HW_RECORD_ACCEL)
    if( mbedtls_ssl_hw_record_activate != NULL )
    {
        if( ( ret = mbedtls_ssl_hw_record_activate( ssl, MBEDTLS_SSL_CHANNEL_INBOUND ) ) != 0 )
        {
            MBEDTLS_SSL_DEBUG_RET( 1, "mbedtls_ssl_hw_record_activate", ret );
            mbedtls_ssl_send_alert_message( ssl, MBEDTLS_SSL_ALERT_LEVEL_FATAL,
                                            MBEDTLS_SSL_ALERT_MSG_INTERNAL_ERROR );
            return( MBEDTLS_ERR_SSL_HW_ACCEL_FAILED );
        }
    }
#endif

    ssl->state++;

    MBEDTLS_SSL_DEBUG_MSG( 2, ( "<= parse change cipher spec" ) );

    return( 0 );
}

void mbedtls_ssl_optimize_checksum( mbedtls_ssl_context *ssl,
                            const mbedtls_ssl_ciphersuite_t *ciphersuite_info )
{
    ((void) ciphersuite_info);

#if defined(MBEDTLS_SSL_PROTO_SSL3) || defined(MBEDTLS_SSL_PROTO_TLS1) || \
    defined(MBEDTLS_SSL_PROTO_TLS1_1)
    if( ssl->minor_ver < MBEDTLS_SSL_MINOR_VERSION_3 )
        ssl->handshake->update_checksum = ssl_update_checksum_md5sha1;
    else
#endif
#if defined(MBEDTLS_SSL_PROTO_TLS1_2)
#if defined(MBEDTLS_SHA512_C)
    if( ciphersuite_info->mac == MBEDTLS_MD_SHA384 )
        ssl->handshake->update_checksum = ssl_update_checksum_sha384;
    else
#endif
#if defined(MBEDTLS_SHA256_C)
    if( ciphersuite_info->mac != MBEDTLS_MD_SHA384 )
        ssl->handshake->update_checksum = ssl_update_checksum_sha256;
    else
#endif
#endif /* MBEDTLS_SSL_PROTO_TLS1_2 */
    {
        MBEDTLS_SSL_DEBUG_MSG( 1, ( "should never happen" ) );
        return;
    }
}

void mbedtls_ssl_reset_checksum( mbedtls_ssl_context *ssl )
{
#if defined(MBEDTLS_SSL_PROTO_SSL3) || defined(MBEDTLS_SSL_PROTO_TLS1) || \
    defined(MBEDTLS_SSL_PROTO_TLS1_1)
     mbedtls_md5_starts( &ssl->handshake->fin_md5  );
    mbedtls_sha1_starts( &ssl->handshake->fin_sha1 );
#endif
#if defined(MBEDTLS_SSL_PROTO_TLS1_2)
#if defined(MBEDTLS_SHA256_C)
    mbedtls_sha256_starts( &ssl->handshake->fin_sha256, 0 );
#endif
#if defined(MBEDTLS_SHA512_C)
    mbedtls_sha512_starts( &ssl->handshake->fin_sha512, 1 );
#endif
#endif /* MBEDTLS_SSL_PROTO_TLS1_2 */
}

static void ssl_update_checksum_start( mbedtls_ssl_context *ssl,
                                       const unsigned char *buf, size_t len )
{
#if defined(MBEDTLS_SSL_PROTO_SSL3) || defined(MBEDTLS_SSL_PROTO_TLS1) || \
    defined(MBEDTLS_SSL_PROTO_TLS1_1)
     mbedtls_md5_update( &ssl->handshake->fin_md5 , buf, len );
    mbedtls_sha1_update( &ssl->handshake->fin_sha1, buf, len );
#endif
#if defined(MBEDTLS_SSL_PROTO_TLS1_2)
#if defined(MBEDTLS_SHA256_C)
    mbedtls_sha256_update( &ssl->handshake->fin_sha256, buf, len );
#endif
#if defined(MBEDTLS_SHA512_C)
    mbedtls_sha512_update( &ssl->handshake->fin_sha512, buf, len );
#endif
#endif /* MBEDTLS_SSL_PROTO_TLS1_2 */
}

#if defined(MBEDTLS_SSL_PROTO_SSL3) || defined(MBEDTLS_SSL_PROTO_TLS1) || \
    defined(MBEDTLS_SSL_PROTO_TLS1_1)
static void ssl_update_checksum_md5sha1( mbedtls_ssl_context *ssl,
                                         const unsigned char *buf, size_t len )
{
     mbedtls_md5_update( &ssl->handshake->fin_md5 , buf, len );
    mbedtls_sha1_update( &ssl->handshake->fin_sha1, buf, len );
}
#endif

#if defined(MBEDTLS_SSL_PROTO_TLS1_2)
#if defined(MBEDTLS_SHA256_C)
static void ssl_update_checksum_sha256( mbedtls_ssl_context *ssl,
                                        const unsigned char *buf, size_t len )
{
    mbedtls_sha256_update( &ssl->handshake->fin_sha256, buf, len );
}
#endif

#if defined(MBEDTLS_SHA512_C)
static void ssl_update_checksum_sha384( mbedtls_ssl_context *ssl,
                                        const unsigned char *buf, size_t len )
{
    mbedtls_sha512_update( &ssl->handshake->fin_sha512, buf, len );
}
#endif
#endif /* MBEDTLS_SSL_PROTO_TLS1_2 */

#if defined(MBEDTLS_SSL_PROTO_SSL3)
static void ssl_calc_finished_ssl(
                mbedtls_ssl_context *ssl, unsigned char *buf, int from )
{
    const char *sender;
    mbedtls_md5_context  md5;
    mbedtls_sha1_context sha1;

    unsigned char padbuf[48];
    unsigned char md5sum[16];
    unsigned char sha1sum[20];

    mbedtls_ssl_session *session = ssl->session_negotiate;
    if( !session )
        session = ssl->session;

    MBEDTLS_SSL_DEBUG_MSG( 2, ( "=> calc  finished ssl" ) );

    mbedtls_md5_init( &md5 );
    mbedtls_sha1_init( &sha1 );

    mbedtls_md5_clone( &md5, &ssl->handshake->fin_md5 );
    mbedtls_sha1_clone( &sha1, &ssl->handshake->fin_sha1 );

    /*
     * SSLv3:
     *   hash =
     *      MD5( master + pad2 +
     *          MD5( handshake + sender + master + pad1 ) )
     *   + SHA1( master + pad2 +
     *         SHA1( handshake + sender + master + pad1 ) )
     */

#if !defined(MBEDTLS_MD5_ALT)
    MBEDTLS_SSL_DEBUG_BUF( 4, "finished  md5 state", (unsigned char *)
                    md5.state, sizeof(  md5.state ) );
#endif

#if !defined(MBEDTLS_SHA1_ALT)
    MBEDTLS_SSL_DEBUG_BUF( 4, "finished sha1 state", (unsigned char *)
                   sha1.state, sizeof( sha1.state ) );
#endif

    sender = ( from == MBEDTLS_SSL_IS_CLIENT ) ? "CLNT"
                                       : "SRVR";

    memset( padbuf, 0x36, 48 );

    mbedtls_md5_update( &md5, (const unsigned char *) sender, 4 );
    mbedtls_md5_update( &md5, session->master, 48 );
    mbedtls_md5_update( &md5, padbuf, 48 );
    mbedtls_md5_finish( &md5, md5sum );

    mbedtls_sha1_update( &sha1, (const unsigned char *) sender, 4 );
    mbedtls_sha1_update( &sha1, session->master, 48 );
    mbedtls_sha1_update( &sha1, padbuf, 40 );
    mbedtls_sha1_finish( &sha1, sha1sum );

    memset( padbuf, 0x5C, 48 );

    mbedtls_md5_starts( &md5 );
    mbedtls_md5_update( &md5, session->master, 48 );
    mbedtls_md5_update( &md5, padbuf, 48 );
    mbedtls_md5_update( &md5, md5sum, 16 );
    mbedtls_md5_finish( &md5, buf );

    mbedtls_sha1_starts( &sha1 );
    mbedtls_sha1_update( &sha1, session->master, 48 );
    mbedtls_sha1_update( &sha1, padbuf , 40 );
    mbedtls_sha1_update( &sha1, sha1sum, 20 );
    mbedtls_sha1_finish( &sha1, buf + 16 );

    MBEDTLS_SSL_DEBUG_BUF( 3, "calc finished result", buf, 36 );

    mbedtls_md5_free(  &md5  );
    mbedtls_sha1_free( &sha1 );

    mbedtls_zeroize(  padbuf, sizeof(  padbuf ) );
    mbedtls_zeroize(  md5sum, sizeof(  md5sum ) );
    mbedtls_zeroize( sha1sum, sizeof( sha1sum ) );

    MBEDTLS_SSL_DEBUG_MSG( 2, ( "<= calc  finished" ) );
}
#endif /* MBEDTLS_SSL_PROTO_SSL3 */

#if defined(MBEDTLS_SSL_PROTO_TLS1) || defined(MBEDTLS_SSL_PROTO_TLS1_1)
static void ssl_calc_finished_tls(
                mbedtls_ssl_context *ssl, unsigned char *buf, int from )
{
    int len = 12;
    const char *sender;
    mbedtls_md5_context  md5;
    mbedtls_sha1_context sha1;
    unsigned char padbuf[36];

    mbedtls_ssl_session *session = ssl->session_negotiate;
    if( !session )
        session = ssl->session;

    MBEDTLS_SSL_DEBUG_MSG( 2, ( "=> calc  finished tls" ) );

    mbedtls_md5_init( &md5 );
    mbedtls_sha1_init( &sha1 );

    mbedtls_md5_clone( &md5, &ssl->handshake->fin_md5 );
    mbedtls_sha1_clone( &sha1, &ssl->handshake->fin_sha1 );

    /*
     * TLSv1:
     *   hash = PRF( master, finished_label,
     *               MD5( handshake ) + SHA1( handshake ) )[0..11]
     */

#if !defined(MBEDTLS_MD5_ALT)
    MBEDTLS_SSL_DEBUG_BUF( 4, "finished  md5 state", (unsigned char *)
                    md5.state, sizeof(  md5.state ) );
#endif

#if !defined(MBEDTLS_SHA1_ALT)
    MBEDTLS_SSL_DEBUG_BUF( 4, "finished sha1 state", (unsigned char *)
                   sha1.state, sizeof( sha1.state ) );
#endif

    sender = ( from == MBEDTLS_SSL_IS_CLIENT )
             ? "client finished"
             : "server finished";

    mbedtls_md5_finish(  &md5, padbuf );
    mbedtls_sha1_finish( &sha1, padbuf + 16 );

    ssl->handshake->tls_prf( session->master, 48, sender,
                             padbuf, 36, buf, len );

    MBEDTLS_SSL_DEBUG_BUF( 3, "calc finished result", buf, len );

    mbedtls_md5_free(  &md5  );
    mbedtls_sha1_free( &sha1 );

    mbedtls_zeroize(  padbuf, sizeof(  padbuf ) );

    MBEDTLS_SSL_DEBUG_MSG( 2, ( "<= calc  finished" ) );
}
#endif /* MBEDTLS_SSL_PROTO_TLS1 || MBEDTLS_SSL_PROTO_TLS1_1 */

#if defined(MBEDTLS_SSL_PROTO_TLS1_2)
#if defined(MBEDTLS_SHA256_C)
static void ssl_calc_finished_tls_sha256(
                mbedtls_ssl_context *ssl, unsigned char *buf, int from )
{
    int len = 12;
    const char *sender;
    mbedtls_sha256_context sha256;
    unsigned char padbuf[32];

    mbedtls_ssl_session *session = ssl->session_negotiate;
    if( !session )
        session = ssl->session;

    mbedtls_sha256_init( &sha256 );

    MBEDTLS_SSL_DEBUG_MSG( 2, ( "=> calc  finished tls sha256" ) );

    mbedtls_sha256_clone( &sha256, &ssl->handshake->fin_sha256 );

    /*
     * TLSv1.2:
     *   hash = PRF( master, finished_label,
     *               Hash( handshake ) )[0.11]
     */

#if !defined(MBEDTLS_SHA256_ALT)
    MBEDTLS_SSL_DEBUG_BUF( 4, "finished sha2 state", (unsigned char *)
                   sha256.state, sizeof( sha256.state ) );
#endif

    sender = ( from == MBEDTLS_SSL_IS_CLIENT )
             ? "client finished"
             : "server finished";

    mbedtls_sha256_finish( &sha256, padbuf );

    ssl->handshake->tls_prf( session->master, 48, sender,
                             padbuf, 32, buf, len );

    MBEDTLS_SSL_DEBUG_BUF( 3, "calc finished result", buf, len );

    mbedtls_sha256_free( &sha256 );

    mbedtls_zeroize(  padbuf, sizeof(  padbuf ) );

    MBEDTLS_SSL_DEBUG_MSG( 2, ( "<= calc  finished" ) );
}
#endif /* MBEDTLS_SHA256_C */

#if defined(MBEDTLS_SHA512_C)
static void ssl_calc_finished_tls_sha384(
                mbedtls_ssl_context *ssl, unsigned char *buf, int from )
{
    int len = 12;
    const char *sender;
    mbedtls_sha512_context sha512;
    unsigned char padbuf[48];

    mbedtls_ssl_session *session = ssl->session_negotiate;
    if( !session )
        session = ssl->session;

    mbedtls_sha512_init( &sha512 );

    MBEDTLS_SSL_DEBUG_MSG( 2, ( "=> calc  finished tls sha384" ) );

    mbedtls_sha512_clone( &sha512, &ssl->handshake->fin_sha512 );

    /*
     * TLSv1.2:
     *   hash = PRF( master, finished_label,
     *               Hash( handshake ) )[0.11]
     */

#if !defined(MBEDTLS_SHA512_ALT)
    MBEDTLS_SSL_DEBUG_BUF( 4, "finished sha512 state", (unsigned char *)
                   sha512.state, sizeof( sha512.state ) );
#endif

    sender = ( from == MBEDTLS_SSL_IS_CLIENT )
             ? "client finished"
             : "server finished";

    mbedtls_sha512_finish( &sha512, padbuf );

    ssl->handshake->tls_prf( session->master, 48, sender,
                             padbuf, 48, buf, len );

    MBEDTLS_SSL_DEBUG_BUF( 3, "calc finished result", buf, len );

    mbedtls_sha512_free( &sha512 );

    mbedtls_zeroize(  padbuf, sizeof( padbuf ) );

    MBEDTLS_SSL_DEBUG_MSG( 2, ( "<= calc  finished" ) );
}
#endif /* MBEDTLS_SHA512_C */
#endif /* MBEDTLS_SSL_PROTO_TLS1_2 */

static void ssl_handshake_wrapup_free_hs_transform( mbedtls_ssl_context *ssl )
{
    MBEDTLS_SSL_DEBUG_MSG( 3, ( "=> handshake wrapup: final free" ) );

    /*
     * Free our handshake params
     */
    mbedtls_ssl_handshake_free( ssl->handshake );
    mbedtls_free( ssl->handshake );
    ssl->handshake = NULL;

    /*
     * Free the previous transform and swith in the current one
     */
    if( ssl->transform )
    {
        mbedtls_ssl_transform_free( ssl->transform );
        mbedtls_free( ssl->transform );
    }
    ssl->transform = ssl->transform_negotiate;
    ssl->transform_negotiate = NULL;

    MBEDTLS_SSL_DEBUG_MSG( 3, ( "<= handshake wrapup: final free" ) );
}

void mbedtls_ssl_handshake_wrapup( mbedtls_ssl_context *ssl )
{
    int resume = ssl->handshake->resume;

    MBEDTLS_SSL_DEBUG_MSG( 3, ( "=> handshake wrapup" ) );

#if defined(MBEDTLS_SSL_RENEGOTIATION)
    if( ssl->renego_status == MBEDTLS_SSL_RENEGOTIATION_IN_PROGRESS )
    {
        ssl->renego_status =  MBEDTLS_SSL_RENEGOTIATION_DONE;
        ssl->renego_records_seen = 0;
    }
#endif

    /*
     * Free the previous session and switch in the current one
     */
    if( ssl->session )
    {
#if defined(MBEDTLS_SSL_ENCRYPT_THEN_MAC)
        /* RFC 7366 3.1: keep the EtM state */
        ssl->session_negotiate->encrypt_then_mac =
                  ssl->session->encrypt_then_mac;
#endif

        mbedtls_ssl_session_free( ssl->session );
        mbedtls_free( ssl->session );
    }
    ssl->session = ssl->session_negotiate;
    ssl->session_negotiate = NULL;

    /*
     * Add cache entry
     */
    if( ssl->conf->f_set_cache != NULL &&
        ssl->session->id_len != 0 &&
        resume == 0 )
    {
        if( ssl->conf->f_set_cache( ssl->conf->p_cache, ssl->session ) != 0 )
            MBEDTLS_SSL_DEBUG_MSG( 1, ( "cache did not store session" ) );
    }

#if defined(MBEDTLS_SSL_PROTO_DTLS)
    if( ssl->conf->transport == MBEDTLS_SSL_TRANSPORT_DATAGRAM &&
        ssl->handshake->flight != NULL )
    {
        /* Cancel handshake timer */
        ssl_set_timer( ssl, 0 );

        /* Keep last flight around in case we need to resend it:
         * we need the handshake and transform structures for that */
        MBEDTLS_SSL_DEBUG_MSG( 3, ( "skip freeing handshake and transform" ) );
    }
    else
#endif
        ssl_handshake_wrapup_free_hs_transform( ssl );

    ssl->state++;

    MBEDTLS_SSL_DEBUG_MSG( 3, ( "<= handshake wrapup" ) );
}

int mbedtls_ssl_write_finished( mbedtls_ssl_context *ssl )
{
    int ret, hash_len;

    MBEDTLS_SSL_DEBUG_MSG( 2, ( "=> write finished" ) );

    /*
     * Set the out_msg pointer to the correct location based on IV length
     */
    if( ssl->minor_ver >= MBEDTLS_SSL_MINOR_VERSION_2 )
    {
        ssl->out_msg = ssl->out_iv + ssl->transform_negotiate->ivlen -
                       ssl->transform_negotiate->fixed_ivlen;
    }
    else
        ssl->out_msg = ssl->out_iv;

    ssl->handshake->calc_finished( ssl, ssl->out_msg + 4, ssl->conf->endpoint );

    /*
     * RFC 5246 7.4.9 (Page 63) says 12 is the default length and ciphersuites
     * may define some other value. Currently (early 2016), no defined
     * ciphersuite does this (and this is unlikely to change as activity has
     * moved to TLS 1.3 now) so we can keep the hardcoded 12 here.
     */
    hash_len = ( ssl->minor_ver == MBEDTLS_SSL_MINOR_VERSION_0 ) ? 36 : 12;

#if defined(MBEDTLS_SSL_RENEGOTIATION)
    ssl->verify_data_len = hash_len;
    memcpy( ssl->own_verify_data, ssl->out_msg + 4, hash_len );
#endif

    ssl->out_msglen  = 4 + hash_len;
    ssl->out_msgtype = MBEDTLS_SSL_MSG_HANDSHAKE;
    ssl->out_msg[0]  = MBEDTLS_SSL_HS_FINISHED;

    /*
     * In case of session resuming, invert the client and server
     * ChangeCipherSpec messages order.
     */
    if( ssl->handshake->resume != 0 )
    {
#if defined(MBEDTLS_SSL_CLI_C)
        if( ssl->conf->endpoint == MBEDTLS_SSL_IS_CLIENT )
            ssl->state = MBEDTLS_SSL_HANDSHAKE_WRAPUP;
#endif
#if defined(MBEDTLS_SSL_SRV_C)
        if( ssl->conf->endpoint == MBEDTLS_SSL_IS_SERVER )
            ssl->state = MBEDTLS_SSL_CLIENT_CHANGE_CIPHER_SPEC;
#endif
    }
    else
        ssl->state++;

    /*
     * Switch to our negotiated transform and session parameters for outbound
     * data.
     */
    MBEDTLS_SSL_DEBUG_MSG( 3, ( "switching to new transform spec for outbound data" ) );

#if defined(MBEDTLS_SSL_PROTO_DTLS)
    if( ssl->conf->transport == MBEDTLS_SSL_TRANSPORT_DATAGRAM )
    {
        unsigned char i;

        /* Remember current epoch settings for resending */
        ssl->handshake->alt_transform_out = ssl->transform_out;
        memcpy( ssl->handshake->alt_out_ctr, ssl->out_ctr, 8 );

        /* Set sequence_number to zero */
        memset( ssl->out_ctr + 2, 0, 6 );

        /* Increment epoch */
        for( i = 2; i > 0; i-- )
            if( ++ssl->out_ctr[i - 1] != 0 )
                break;

        /* The loop goes to its end iff the counter is wrapping */
        if( i == 0 )
        {
            MBEDTLS_SSL_DEBUG_MSG( 1, ( "DTLS epoch would wrap" ) );
            return( MBEDTLS_ERR_SSL_COUNTER_WRAPPING );
        }
    }
    else
#endif /* MBEDTLS_SSL_PROTO_DTLS */
    memset( ssl->out_ctr, 0, 8 );

    ssl->transform_out = ssl->transform_negotiate;
    ssl->session_out = ssl->session_negotiate;

#if defined(MBEDTLS_SSL_HW_RECORD_ACCEL)
    if( mbedtls_ssl_hw_record_activate != NULL )
    {
        if( ( ret = mbedtls_ssl_hw_record_activate( ssl, MBEDTLS_SSL_CHANNEL_OUTBOUND ) ) != 0 )
        {
            MBEDTLS_SSL_DEBUG_RET( 1, "mbedtls_ssl_hw_record_activate", ret );
            return( MBEDTLS_ERR_SSL_HW_ACCEL_FAILED );
        }
    }
#endif

#if defined(MBEDTLS_SSL_PROTO_DTLS)
    if( ssl->conf->transport == MBEDTLS_SSL_TRANSPORT_DATAGRAM )
        mbedtls_ssl_send_flight_completed( ssl );
#endif

    if( ( ret = mbedtls_ssl_write_record( ssl ) ) != 0 )
    {
        MBEDTLS_SSL_DEBUG_RET( 1, "mbedtls_ssl_write_record", ret );
        return( ret );
    }

    MBEDTLS_SSL_DEBUG_MSG( 2, ( "<= write finished" ) );

    return( 0 );
}

#if defined(MBEDTLS_SSL_PROTO_SSL3)
#define SSL_MAX_HASH_LEN 36
#else
#define SSL_MAX_HASH_LEN 12
#endif

int mbedtls_ssl_parse_finished( mbedtls_ssl_context *ssl )
{
    int ret;
    unsigned int hash_len;
    unsigned char buf[SSL_MAX_HASH_LEN];

    MBEDTLS_SSL_DEBUG_MSG( 2, ( "=> parse finished" ) );

    ssl->handshake->calc_finished( ssl, buf, ssl->conf->endpoint ^ 1 );

    if( ( ret = mbedtls_ssl_read_record( ssl ) ) != 0 )
    {
        MBEDTLS_SSL_DEBUG_RET( 1, "mbedtls_ssl_read_record", ret );
        return( ret );
    }

    if( ssl->in_msgtype != MBEDTLS_SSL_MSG_HANDSHAKE )
    {
        MBEDTLS_SSL_DEBUG_MSG( 1, ( "bad finished message" ) );
        mbedtls_ssl_send_alert_message( ssl, MBEDTLS_SSL_ALERT_LEVEL_FATAL,
                                        MBEDTLS_SSL_ALERT_MSG_UNEXPECTED_MESSAGE );
        return( MBEDTLS_ERR_SSL_UNEXPECTED_MESSAGE );
    }

    /* There is currently no ciphersuite using another length with TLS 1.2 */
#if defined(MBEDTLS_SSL_PROTO_SSL3)
    if( ssl->minor_ver == MBEDTLS_SSL_MINOR_VERSION_0 )
        hash_len = 36;
    else
#endif
        hash_len = 12;

    if( ssl->in_msg[0] != MBEDTLS_SSL_HS_FINISHED ||
        ssl->in_hslen  != mbedtls_ssl_hs_hdr_len( ssl ) + hash_len )
    {
        MBEDTLS_SSL_DEBUG_MSG( 1, ( "bad finished message" ) );
        mbedtls_ssl_send_alert_message( ssl, MBEDTLS_SSL_ALERT_LEVEL_FATAL,
                                        MBEDTLS_SSL_ALERT_MSG_DECODE_ERROR );
        return( MBEDTLS_ERR_SSL_BAD_HS_FINISHED );
    }

    if( mbedtls_ssl_safer_memcmp( ssl->in_msg + mbedtls_ssl_hs_hdr_len( ssl ),
                      buf, hash_len ) != 0 )
    {
        MBEDTLS_SSL_DEBUG_MSG( 1, ( "bad finished message" ) );
        mbedtls_ssl_send_alert_message( ssl, MBEDTLS_SSL_ALERT_LEVEL_FATAL,
                                        MBEDTLS_SSL_ALERT_MSG_DECODE_ERROR );
        return( MBEDTLS_ERR_SSL_BAD_HS_FINISHED );
    }

#if defined(MBEDTLS_SSL_RENEGOTIATION)
    ssl->verify_data_len = hash_len;
    memcpy( ssl->peer_verify_data, buf, hash_len );
#endif

    if( ssl->handshake->resume != 0 )
    {
#if defined(MBEDTLS_SSL_CLI_C)
        if( ssl->conf->endpoint == MBEDTLS_SSL_IS_CLIENT )
            ssl->state = MBEDTLS_SSL_CLIENT_CHANGE_CIPHER_SPEC;
#endif
#if defined(MBEDTLS_SSL_SRV_C)
        if( ssl->conf->endpoint == MBEDTLS_SSL_IS_SERVER )
            ssl->state = MBEDTLS_SSL_HANDSHAKE_WRAPUP;
#endif
    }
    else
        ssl->state++;

#if defined(MBEDTLS_SSL_PROTO_DTLS)
    if( ssl->conf->transport == MBEDTLS_SSL_TRANSPORT_DATAGRAM )
        mbedtls_ssl_recv_flight_completed( ssl );
#endif

    MBEDTLS_SSL_DEBUG_MSG( 2, ( "<= parse finished" ) );

    return( 0 );
}

static void ssl_handshake_params_init( mbedtls_ssl_handshake_params *handshake )
{
    memset( handshake, 0, sizeof( mbedtls_ssl_handshake_params ) );

#if defined(MBEDTLS_SSL_PROTO_SSL3) || defined(MBEDTLS_SSL_PROTO_TLS1) || \
    defined(MBEDTLS_SSL_PROTO_TLS1_1)
     mbedtls_md5_init(   &handshake->fin_md5  );
    mbedtls_sha1_init(   &handshake->fin_sha1 );
     mbedtls_md5_starts( &handshake->fin_md5  );
    mbedtls_sha1_starts( &handshake->fin_sha1 );
#endif
#if defined(MBEDTLS_SSL_PROTO_TLS1_2)
#if defined(MBEDTLS_SHA256_C)
    mbedtls_sha256_init(   &handshake->fin_sha256    );
    mbedtls_sha256_starts( &handshake->fin_sha256, 0 );
#endif
#if defined(MBEDTLS_SHA512_C)
    mbedtls_sha512_init(   &handshake->fin_sha512    );
    mbedtls_sha512_starts( &handshake->fin_sha512, 1 );
#endif
#endif /* MBEDTLS_SSL_PROTO_TLS1_2 */

    handshake->update_checksum = ssl_update_checksum_start;

#if defined(MBEDTLS_SSL_PROTO_TLS1_2) && \
    defined(MBEDTLS_KEY_EXCHANGE__WITH_CERT__ENABLED)
    mbedtls_ssl_sig_hash_set_init( &handshake->hash_algs );
#endif

#if defined(MBEDTLS_DHM_C)
    mbedtls_dhm_init( &handshake->dhm_ctx );
#endif
#if defined(MBEDTLS_ECDH_C)
    mbedtls_ecdh_init( &handshake->ecdh_ctx );
#endif
#if defined(MBEDTLS_KEY_EXCHANGE_ECJPAKE_ENABLED)
    mbedtls_ecjpake_init( &handshake->ecjpake_ctx );
#if defined(MBEDTLS_SSL_CLI_C)
    handshake->ecjpake_cache = NULL;
    handshake->ecjpake_cache_len = 0;
#endif
#endif

#if defined(MBEDTLS_SSL_SERVER_NAME_INDICATION)
    handshake->sni_authmode = MBEDTLS_SSL_VERIFY_UNSET;
#endif
}

static void ssl_transform_init( mbedtls_ssl_transform *transform )
{
    memset( transform, 0, sizeof(mbedtls_ssl_transform) );

    mbedtls_cipher_init( &transform->cipher_ctx_enc );
    mbedtls_cipher_init( &transform->cipher_ctx_dec );

    mbedtls_md_init( &transform->md_ctx_enc );
    mbedtls_md_init( &transform->md_ctx_dec );
}

void mbedtls_ssl_session_init( mbedtls_ssl_session *session )
{
    memset( session, 0, sizeof(mbedtls_ssl_session) );
}

static int ssl_handshake_init( mbedtls_ssl_context *ssl )
{
    /* Clear old handshake information if present */
    if( ssl->transform_negotiate )
        mbedtls_ssl_transform_free( ssl->transform_negotiate );
    if( ssl->session_negotiate )
        mbedtls_ssl_session_free( ssl->session_negotiate );
    if( ssl->handshake )
        mbedtls_ssl_handshake_free( ssl->handshake );

    /*
     * Either the pointers are now NULL or cleared properly and can be freed.
     * Now allocate missing structures.
     */
    if( ssl->transform_negotiate == NULL )
    {
        ssl->transform_negotiate = mbedtls_calloc( 1, sizeof(mbedtls_ssl_transform) );
    }

    if( ssl->session_negotiate == NULL )
    {
        ssl->session_negotiate = mbedtls_calloc( 1, sizeof(mbedtls_ssl_session) );
    }

    if( ssl->handshake == NULL )
    {
        ssl->handshake = mbedtls_calloc( 1, sizeof(mbedtls_ssl_handshake_params) );
    }

    /* All pointers should exist and can be directly freed without issue */
    if( ssl->handshake == NULL ||
        ssl->transform_negotiate == NULL ||
        ssl->session_negotiate == NULL )
    {
        MBEDTLS_SSL_DEBUG_MSG( 1, ( "alloc() of ssl sub-contexts failed" ) );

        mbedtls_free( ssl->handshake );
        mbedtls_free( ssl->transform_negotiate );
        mbedtls_free( ssl->session_negotiate );

        ssl->handshake = NULL;
        ssl->transform_negotiate = NULL;
        ssl->session_negotiate = NULL;

        return( MBEDTLS_ERR_SSL_ALLOC_FAILED );
    }

    /* Initialize structures */
    mbedtls_ssl_session_init( ssl->session_negotiate );
    ssl_transform_init( ssl->transform_negotiate );
    ssl_handshake_params_init( ssl->handshake );

#if defined(MBEDTLS_SSL_PROTO_DTLS)
    if( ssl->conf->transport == MBEDTLS_SSL_TRANSPORT_DATAGRAM )
    {
        ssl->handshake->alt_transform_out = ssl->transform_out;

        if( ssl->conf->endpoint == MBEDTLS_SSL_IS_CLIENT )
            ssl->handshake->retransmit_state = MBEDTLS_SSL_RETRANS_PREPARING;
        else
            ssl->handshake->retransmit_state = MBEDTLS_SSL_RETRANS_WAITING;

        ssl_set_timer( ssl, 0 );
    }
#endif

    return( 0 );
}

#if defined(MBEDTLS_SSL_DTLS_HELLO_VERIFY) && defined(MBEDTLS_SSL_SRV_C)
/* Dummy cookie callbacks for defaults */
static int ssl_cookie_write_dummy( void *ctx,
                      unsigned char **p, unsigned char *end,
                      const unsigned char *cli_id, size_t cli_id_len )
{
    ((void) ctx);
    ((void) p);
    ((void) end);
    ((void) cli_id);
    ((void) cli_id_len);

    return( MBEDTLS_ERR_SSL_FEATURE_UNAVAILABLE );
}

static int ssl_cookie_check_dummy( void *ctx,
                      const unsigned char *cookie, size_t cookie_len,
                      const unsigned char *cli_id, size_t cli_id_len )
{
    ((void) ctx);
    ((void) cookie);
    ((void) cookie_len);
    ((void) cli_id);
    ((void) cli_id_len);

    return( MBEDTLS_ERR_SSL_FEATURE_UNAVAILABLE );
}
#endif /* MBEDTLS_SSL_DTLS_HELLO_VERIFY && MBEDTLS_SSL_SRV_C */

/*
 * Initialize an SSL context
 */
void mbedtls_ssl_init( mbedtls_ssl_context *ssl )
{
    memset( ssl, 0, sizeof( mbedtls_ssl_context ) );
}

/*
 * Setup an SSL context
 */
int mbedtls_ssl_setup( mbedtls_ssl_context *ssl,
                       const mbedtls_ssl_config *conf )
{
    int ret;
    const size_t len = MBEDTLS_SSL_BUFFER_LEN;

    ssl->conf = conf;

    /*
     * Prepare base structures
     */
    if( ( ssl-> in_buf = mbedtls_calloc( 1, len ) ) == NULL ||
        ( ssl->out_buf = mbedtls_calloc( 1, len ) ) == NULL )
    {
        MBEDTLS_SSL_DEBUG_MSG( 1, ( "alloc(%d bytes) failed", len ) );
        mbedtls_free( ssl->in_buf );
        ssl->in_buf = NULL;
        return( MBEDTLS_ERR_SSL_ALLOC_FAILED );
    }

#if defined(MBEDTLS_SSL_PROTO_DTLS)
    if( conf->transport == MBEDTLS_SSL_TRANSPORT_DATAGRAM )
    {
        ssl->out_hdr = ssl->out_buf;
        ssl->out_ctr = ssl->out_buf +  3;
        ssl->out_len = ssl->out_buf + 11;
        ssl->out_iv  = ssl->out_buf + 13;
        ssl->out_msg = ssl->out_buf + 13;

        ssl->in_hdr = ssl->in_buf;
        ssl->in_ctr = ssl->in_buf +  3;
        ssl->in_len = ssl->in_buf + 11;
        ssl->in_iv  = ssl->in_buf + 13;
        ssl->in_msg = ssl->in_buf + 13;
    }
    else
#endif
    {
        ssl->out_ctr = ssl->out_buf;
        ssl->out_hdr = ssl->out_buf +  8;
        ssl->out_len = ssl->out_buf + 11;
        ssl->out_iv  = ssl->out_buf + 13;
        ssl->out_msg = ssl->out_buf + 13;

        ssl->in_ctr = ssl->in_buf;
        ssl->in_hdr = ssl->in_buf +  8;
        ssl->in_len = ssl->in_buf + 11;
        ssl->in_iv  = ssl->in_buf + 13;
        ssl->in_msg = ssl->in_buf + 13;
    }

    if( ( ret = ssl_handshake_init( ssl ) ) != 0 )
        return( ret );

    return( 0 );
}

/*
 * Reset an initialized and used SSL context for re-use while retaining
 * all application-set variables, function pointers and data.
 *
 * If partial is non-zero, keep data in the input buffer and client ID.
 * (Use when a DTLS client reconnects from the same port.)
 */
static int ssl_session_reset_int( mbedtls_ssl_context *ssl, int partial )
{
    int ret;

    ssl->state = MBEDTLS_SSL_HELLO_REQUEST;

    /* Cancel any possibly running timer */
    ssl_set_timer( ssl, 0 );

#if defined(MBEDTLS_SSL_RENEGOTIATION)
    ssl->renego_status = MBEDTLS_SSL_INITIAL_HANDSHAKE;
    ssl->renego_records_seen = 0;

    ssl->verify_data_len = 0;
    memset( ssl->own_verify_data, 0, MBEDTLS_SSL_VERIFY_DATA_MAX_LEN );
    memset( ssl->peer_verify_data, 0, MBEDTLS_SSL_VERIFY_DATA_MAX_LEN );
#endif
    ssl->secure_renegotiation = MBEDTLS_SSL_LEGACY_RENEGOTIATION;

    ssl->in_offt = NULL;

    ssl->in_msg = ssl->in_buf + 13;
    ssl->in_msgtype = 0;
    ssl->in_msglen = 0;
    if( partial == 0 )
        ssl->in_left = 0;
#if defined(MBEDTLS_SSL_PROTO_DTLS)
    ssl->next_record_offset = 0;
    ssl->in_epoch = 0;
#endif
#if defined(MBEDTLS_SSL_DTLS_ANTI_REPLAY)
    ssl_dtls_replay_reset( ssl );
#endif

    ssl->in_hslen = 0;
    ssl->nb_zero = 0;

    ssl->keep_current_message = 0;

    ssl->out_msg = ssl->out_buf + 13;
    ssl->out_msgtype = 0;
    ssl->out_msglen = 0;
    ssl->out_left = 0;
#if defined(MBEDTLS_SSL_CBC_RECORD_SPLITTING)
    if( ssl->split_done != MBEDTLS_SSL_CBC_RECORD_SPLITTING_DISABLED )
        ssl->split_done = 0;
#endif

    ssl->transform_in = NULL;
    ssl->transform_out = NULL;

    memset( ssl->out_buf, 0, MBEDTLS_SSL_BUFFER_LEN );
    if( partial == 0 )
        memset( ssl->in_buf, 0, MBEDTLS_SSL_BUFFER_LEN );

#if defined(MBEDTLS_SSL_HW_RECORD_ACCEL)
    if( mbedtls_ssl_hw_record_reset != NULL )
    {
        MBEDTLS_SSL_DEBUG_MSG( 2, ( "going for mbedtls_ssl_hw_record_reset()" ) );
        if( ( ret = mbedtls_ssl_hw_record_reset( ssl ) ) != 0 )
        {
            MBEDTLS_SSL_DEBUG_RET( 1, "mbedtls_ssl_hw_record_reset", ret );
            return( MBEDTLS_ERR_SSL_HW_ACCEL_FAILED );
        }
    }
#endif

    if( ssl->transform )
    {
        mbedtls_ssl_transform_free( ssl->transform );
        mbedtls_free( ssl->transform );
        ssl->transform = NULL;
    }

    if( ssl->session )
    {
        mbedtls_ssl_session_free( ssl->session );
        mbedtls_free( ssl->session );
        ssl->session = NULL;
    }

#if defined(MBEDTLS_SSL_ALPN)
    ssl->alpn_chosen = NULL;
#endif

#if defined(MBEDTLS_SSL_DTLS_HELLO_VERIFY) && defined(MBEDTLS_SSL_SRV_C)
    if( partial == 0 )
    {
        mbedtls_free( ssl->cli_id );
        ssl->cli_id = NULL;
        ssl->cli_id_len = 0;
    }
#endif

    if( ( ret = ssl_handshake_init( ssl ) ) != 0 )
        return( ret );

    return( 0 );
}

/*
 * Reset an initialized and used SSL context for re-use while retaining
 * all application-set variables, function pointers and data.
 */
int mbedtls_ssl_session_reset( mbedtls_ssl_context *ssl )
{
    return( ssl_session_reset_int( ssl, 0 ) );
}

/*
 * SSL set accessors
 */
void mbedtls_ssl_conf_endpoint( mbedtls_ssl_config *conf, int endpoint )
{
    conf->endpoint   = endpoint;
}

void mbedtls_ssl_conf_transport( mbedtls_ssl_config *conf, int transport )
{
    conf->transport = transport;
}

#if defined(MBEDTLS_SSL_DTLS_ANTI_REPLAY)
void mbedtls_ssl_conf_dtls_anti_replay( mbedtls_ssl_config *conf, char mode )
{
    conf->anti_replay = mode;
}
#endif

#if defined(MBEDTLS_SSL_DTLS_BADMAC_LIMIT)
void mbedtls_ssl_conf_dtls_badmac_limit( mbedtls_ssl_config *conf, unsigned limit )
{
    conf->badmac_limit = limit;
}
#endif

#if defined(MBEDTLS_SSL_PROTO_DTLS)
void mbedtls_ssl_conf_handshake_timeout( mbedtls_ssl_config *conf, uint32_t min, uint32_t max )
{
    conf->hs_timeout_min = min;
    conf->hs_timeout_max = max;
}
#endif

void mbedtls_ssl_conf_authmode( mbedtls_ssl_config *conf, int authmode )
{
    conf->authmode   = authmode;
}

#if defined(MBEDTLS_X509_CRT_PARSE_C)
void mbedtls_ssl_conf_verify( mbedtls_ssl_config *conf,
                     int (*f_vrfy)(void *, mbedtls_x509_crt *, int, uint32_t *),
                     void *p_vrfy )
{
    conf->f_vrfy      = f_vrfy;
    conf->p_vrfy      = p_vrfy;
}
#endif /* MBEDTLS_X509_CRT_PARSE_C */

void mbedtls_ssl_conf_rng( mbedtls_ssl_config *conf,
                  int (*f_rng)(void *, unsigned char *, size_t),
                  void *p_rng )
{
    conf->f_rng      = f_rng;
    conf->p_rng      = p_rng;
}

void mbedtls_ssl_conf_dbg( mbedtls_ssl_config *conf,
                  void (*f_dbg)(void *, int, const char *, int, const char *),
                  void  *p_dbg )
{
    conf->f_dbg      = f_dbg;
    conf->p_dbg      = p_dbg;
}

void mbedtls_ssl_set_bio( mbedtls_ssl_context *ssl,
        void *p_bio,
        mbedtls_ssl_send_t *f_send,
        mbedtls_ssl_recv_t *f_recv,
        mbedtls_ssl_recv_timeout_t *f_recv_timeout )
{
    ssl->p_bio          = p_bio;
    ssl->f_send         = f_send;
    ssl->f_recv         = f_recv;
    ssl->f_recv_timeout = f_recv_timeout;
}

void mbedtls_ssl_conf_read_timeout( mbedtls_ssl_config *conf, uint32_t timeout )
{
    conf->read_timeout   = timeout;
}

void mbedtls_ssl_set_timer_cb( mbedtls_ssl_context *ssl,
                               void *p_timer,
                               mbedtls_ssl_set_timer_t *f_set_timer,
                               mbedtls_ssl_get_timer_t *f_get_timer )
{
    ssl->p_timer        = p_timer;
    ssl->f_set_timer    = f_set_timer;
    ssl->f_get_timer    = f_get_timer;

    /* Make sure we start with no timer running */
    ssl_set_timer( ssl, 0 );
}

#if defined(MBEDTLS_SSL_SRV_C)
void mbedtls_ssl_conf_session_cache( mbedtls_ssl_config *conf,
        void *p_cache,
        int (*f_get_cache)(void *, mbedtls_ssl_session *),
        int (*f_set_cache)(void *, const mbedtls_ssl_session *) )
{
    conf->p_cache = p_cache;
    conf->f_get_cache = f_get_cache;
    conf->f_set_cache = f_set_cache;
}
#endif /* MBEDTLS_SSL_SRV_C */

#if defined(MBEDTLS_SSL_CLI_C)
int mbedtls_ssl_set_session( mbedtls_ssl_context *ssl, const mbedtls_ssl_session *session )
{
    int ret;

    if( ssl == NULL ||
        session == NULL ||
        ssl->session_negotiate == NULL ||
        ssl->conf->endpoint != MBEDTLS_SSL_IS_CLIENT )
    {
        return( MBEDTLS_ERR_SSL_BAD_INPUT_DATA );
    }

    if( ( ret = ssl_session_copy( ssl->session_negotiate, session ) ) != 0 )
        return( ret );

    ssl->handshake->resume = 1;

    return( 0 );
}
#endif /* MBEDTLS_SSL_CLI_C */

void mbedtls_ssl_conf_ciphersuites( mbedtls_ssl_config *conf,
                                   const int *ciphersuites )
{
    conf->ciphersuite_list[MBEDTLS_SSL_MINOR_VERSION_0] = ciphersuites;
    conf->ciphersuite_list[MBEDTLS_SSL_MINOR_VERSION_1] = ciphersuites;
    conf->ciphersuite_list[MBEDTLS_SSL_MINOR_VERSION_2] = ciphersuites;
    conf->ciphersuite_list[MBEDTLS_SSL_MINOR_VERSION_3] = ciphersuites;
}

void mbedtls_ssl_conf_ciphersuites_for_version( mbedtls_ssl_config *conf,
                                       const int *ciphersuites,
                                       int major, int minor )
{
    if( major != MBEDTLS_SSL_MAJOR_VERSION_3 )
        return;

    if( minor < MBEDTLS_SSL_MINOR_VERSION_0 || minor > MBEDTLS_SSL_MINOR_VERSION_3 )
        return;

    conf->ciphersuite_list[minor] = ciphersuites;
}

#if defined(MBEDTLS_X509_CRT_PARSE_C)
void mbedtls_ssl_conf_cert_profile( mbedtls_ssl_config *conf,
                                    const mbedtls_x509_crt_profile *profile )
{
    conf->cert_profile = profile;
}

/* Append a new keycert entry to a (possibly empty) list */
static int ssl_append_key_cert( mbedtls_ssl_key_cert **head,
                                mbedtls_x509_crt *cert,
                                mbedtls_pk_context *key )
{
    mbedtls_ssl_key_cert *new;

    new = mbedtls_calloc( 1, sizeof( mbedtls_ssl_key_cert ) );
    if( new == NULL )
        return( MBEDTLS_ERR_SSL_ALLOC_FAILED );

    new->cert = cert;
    new->key  = key;
    new->next = NULL;

    /* Update head is the list was null, else add to the end */
    if( *head == NULL )
    {
        *head = new;
    }
    else
    {
        mbedtls_ssl_key_cert *cur = *head;
        while( cur->next != NULL )
            cur = cur->next;
        cur->next = new;
    }

    return( 0 );
}

int mbedtls_ssl_conf_own_cert( mbedtls_ssl_config *conf,
                              mbedtls_x509_crt *own_cert,
                              mbedtls_pk_context *pk_key )
{
    return( ssl_append_key_cert( &conf->key_cert, own_cert, pk_key ) );
}

void mbedtls_ssl_conf_ca_chain( mbedtls_ssl_config *conf,
                               mbedtls_x509_crt *ca_chain,
                               mbedtls_x509_crl *ca_crl )
{
    conf->ca_chain   = ca_chain;
    conf->ca_crl     = ca_crl;
}
#endif /* MBEDTLS_X509_CRT_PARSE_C */

#if defined(MBEDTLS_SSL_SERVER_NAME_INDICATION)
int mbedtls_ssl_set_hs_own_cert( mbedtls_ssl_context *ssl,
                                 mbedtls_x509_crt *own_cert,
                                 mbedtls_pk_context *pk_key )
{
    return( ssl_append_key_cert( &ssl->handshake->sni_key_cert,
                                 own_cert, pk_key ) );
}

void mbedtls_ssl_set_hs_ca_chain( mbedtls_ssl_context *ssl,
                                  mbedtls_x509_crt *ca_chain,
                                  mbedtls_x509_crl *ca_crl )
{
    ssl->handshake->sni_ca_chain   = ca_chain;
    ssl->handshake->sni_ca_crl     = ca_crl;
}

void mbedtls_ssl_set_hs_authmode( mbedtls_ssl_context *ssl,
                                  int authmode )
{
    ssl->handshake->sni_authmode = authmode;
}
#endif /* MBEDTLS_SSL_SERVER_NAME_INDICATION */

#if defined(MBEDTLS_KEY_EXCHANGE_ECJPAKE_ENABLED)
/*
 * Set EC J-PAKE password for current handshake
 */
int mbedtls_ssl_set_hs_ecjpake_password( mbedtls_ssl_context *ssl,
                                         const unsigned char *pw,
                                         size_t pw_len )
{
    mbedtls_ecjpake_role role;

    if( ssl->handshake == NULL || ssl->conf == NULL )
        return( MBEDTLS_ERR_SSL_BAD_INPUT_DATA );

    if( ssl->conf->endpoint == MBEDTLS_SSL_IS_SERVER )
        role = MBEDTLS_ECJPAKE_SERVER;
    else
        role = MBEDTLS_ECJPAKE_CLIENT;

    return( mbedtls_ecjpake_setup( &ssl->handshake->ecjpake_ctx,
                                   role,
                                   MBEDTLS_MD_SHA256,
                                   MBEDTLS_ECP_DP_SECP256R1,
                                   pw, pw_len ) );
}
#endif /* MBEDTLS_KEY_EXCHANGE_ECJPAKE_ENABLED */

#if defined(MBEDTLS_KEY_EXCHANGE__SOME__PSK_ENABLED)
int mbedtls_ssl_conf_psk( mbedtls_ssl_config *conf,
                const unsigned char *psk, size_t psk_len,
                const unsigned char *psk_identity, size_t psk_identity_len )
{
    if( psk == NULL || psk_identity == NULL )
        return( MBEDTLS_ERR_SSL_BAD_INPUT_DATA );

    if( psk_len > MBEDTLS_PSK_MAX_LEN )
        return( MBEDTLS_ERR_SSL_BAD_INPUT_DATA );

    /* Identity len will be encoded on two bytes */
    if( ( psk_identity_len >> 16 ) != 0 ||
        psk_identity_len > MBEDTLS_SSL_MAX_CONTENT_LEN )
    {
        return( MBEDTLS_ERR_SSL_BAD_INPUT_DATA );
    }

    if( conf->psk != NULL || conf->psk_identity != NULL )
    {
        mbedtls_free( conf->psk );
        mbedtls_free( conf->psk_identity );
        conf->psk = NULL;
        conf->psk_identity = NULL;
    }

    if( ( conf->psk = mbedtls_calloc( 1, psk_len ) ) == NULL ||
        ( conf->psk_identity = mbedtls_calloc( 1, psk_identity_len ) ) == NULL )
    {
        mbedtls_free( conf->psk );
        mbedtls_free( conf->psk_identity );
        conf->psk = NULL;
        conf->psk_identity = NULL;
        return( MBEDTLS_ERR_SSL_ALLOC_FAILED );
    }

    conf->psk_len = psk_len;
    conf->psk_identity_len = psk_identity_len;

    memcpy( conf->psk, psk, conf->psk_len );
    memcpy( conf->psk_identity, psk_identity, conf->psk_identity_len );

    return( 0 );
}

int mbedtls_ssl_set_hs_psk( mbedtls_ssl_context *ssl,
                            const unsigned char *psk, size_t psk_len )
{
    if( psk == NULL || ssl->handshake == NULL )
        return( MBEDTLS_ERR_SSL_BAD_INPUT_DATA );

    if( psk_len > MBEDTLS_PSK_MAX_LEN )
        return( MBEDTLS_ERR_SSL_BAD_INPUT_DATA );

    if( ssl->handshake->psk != NULL )
        mbedtls_free( ssl->handshake->psk );

    if( ( ssl->handshake->psk = mbedtls_calloc( 1, psk_len ) ) == NULL )
        return( MBEDTLS_ERR_SSL_ALLOC_FAILED );

    ssl->handshake->psk_len = psk_len;
    memcpy( ssl->handshake->psk, psk, ssl->handshake->psk_len );

    return( 0 );
}

void mbedtls_ssl_conf_psk_cb( mbedtls_ssl_config *conf,
                     int (*f_psk)(void *, mbedtls_ssl_context *, const unsigned char *,
                     size_t),
                     void *p_psk )
{
    conf->f_psk = f_psk;
    conf->p_psk = p_psk;
}
#endif /* MBEDTLS_KEY_EXCHANGE__SOME__PSK_ENABLED */

#if defined(MBEDTLS_DHM_C) && defined(MBEDTLS_SSL_SRV_C)
int mbedtls_ssl_conf_dh_param( mbedtls_ssl_config *conf, const char *dhm_P, const char *dhm_G )
{
    int ret;

    if( ( ret = mbedtls_mpi_read_string( &conf->dhm_P, 16, dhm_P ) ) != 0 ||
        ( ret = mbedtls_mpi_read_string( &conf->dhm_G, 16, dhm_G ) ) != 0 )
    {
        mbedtls_mpi_free( &conf->dhm_P );
        mbedtls_mpi_free( &conf->dhm_G );
        return( ret );
    }

    return( 0 );
}

int mbedtls_ssl_conf_dh_param_ctx( mbedtls_ssl_config *conf, mbedtls_dhm_context *dhm_ctx )
{
    int ret;

    if( ( ret = mbedtls_mpi_copy( &conf->dhm_P, &dhm_ctx->P ) ) != 0 ||
        ( ret = mbedtls_mpi_copy( &conf->dhm_G, &dhm_ctx->G ) ) != 0 )
    {
        mbedtls_mpi_free( &conf->dhm_P );
        mbedtls_mpi_free( &conf->dhm_G );
        return( ret );
    }

    return( 0 );
}
#endif /* MBEDTLS_DHM_C && MBEDTLS_SSL_SRV_C */

#if defined(MBEDTLS_DHM_C) && defined(MBEDTLS_SSL_CLI_C)
/*
 * Set the minimum length for Diffie-Hellman parameters
 */
void mbedtls_ssl_conf_dhm_min_bitlen( mbedtls_ssl_config *conf,
                                      unsigned int bitlen )
{
    conf->dhm_min_bitlen = bitlen;
}
#endif /* MBEDTLS_DHM_C && MBEDTLS_SSL_CLI_C */

#if defined(MBEDTLS_KEY_EXCHANGE__WITH_CERT__ENABLED)
/*
 * Set allowed/preferred hashes for handshake signatures
 */
void mbedtls_ssl_conf_sig_hashes( mbedtls_ssl_config *conf,
                                  const int *hashes )
{
    conf->sig_hashes = hashes;
}
#endif /* MBEDTLS_KEY_EXCHANGE__WITH_CERT__ENABLED */

#if defined(MBEDTLS_ECP_C)
/*
 * Set the allowed elliptic curves
 */
void mbedtls_ssl_conf_curves( mbedtls_ssl_config *conf,
                             const mbedtls_ecp_group_id *curve_list )
{
    conf->curve_list = curve_list;
}
#endif /* MBEDTLS_ECP_C */

#if defined(MBEDTLS_X509_CRT_PARSE_C)
int mbedtls_ssl_set_hostname( mbedtls_ssl_context *ssl, const char *hostname )
{
    /* Initialize to suppress unnecessary compiler warning */
    size_t hostname_len = 0;

    /* Check if new hostname is valid before
     * making any change to current one */
<<<<<<< HEAD

    if( hostname != NULL )
    {
        hostname_len = strlen( hostname );

        if( hostname_len > MBEDTLS_SSL_MAX_HOST_NAME_LEN )
            return( MBEDTLS_ERR_SSL_BAD_INPUT_DATA );
    }

    /* Now it's clear that we will overwrite the old hostname,
     * so we can free it safely */

    if( ssl->hostname != NULL )
    {
        mbedtls_zeroize( ssl->hostname, strlen( ssl->hostname ) );
        mbedtls_free( ssl->hostname );
    }

    /* Passing NULL as hostname shall clear the old one */

    if( hostname == NULL )
    {
        ssl->hostname = NULL;
    }
    else
    {
        ssl->hostname = mbedtls_calloc( 1, hostname_len + 1 );

=======

    if( hostname != NULL )
    {
        hostname_len = strlen( hostname );

        if( hostname_len > MBEDTLS_SSL_MAX_HOST_NAME_LEN )
            return( MBEDTLS_ERR_SSL_BAD_INPUT_DATA );
    }

    /* Now it's clear that we will overwrite the old hostname,
     * so we can free it safely */

    if( ssl->hostname != NULL )
    {
        mbedtls_zeroize( ssl->hostname, strlen( ssl->hostname ) );
        mbedtls_free( ssl->hostname );
    }

    /* Passing NULL as hostname shall clear the old one */

    if( hostname == NULL )
    {
        ssl->hostname = NULL;
    }
    else
    {
        ssl->hostname = mbedtls_calloc( 1, hostname_len + 1 );

>>>>>>> 005939db
        if( ssl->hostname == NULL )
            return( MBEDTLS_ERR_SSL_ALLOC_FAILED );

        memcpy( ssl->hostname, hostname, hostname_len );

        ssl->hostname[hostname_len] = '\0';
    }

    return( 0 );
}
#endif /* MBEDTLS_X509_CRT_PARSE_C */

#if defined(MBEDTLS_SSL_SERVER_NAME_INDICATION)
void mbedtls_ssl_conf_sni( mbedtls_ssl_config *conf,
                  int (*f_sni)(void *, mbedtls_ssl_context *,
                                const unsigned char *, size_t),
                  void *p_sni )
{
    conf->f_sni = f_sni;
    conf->p_sni = p_sni;
}
#endif /* MBEDTLS_SSL_SERVER_NAME_INDICATION */

#if defined(MBEDTLS_SSL_ALPN)
int mbedtls_ssl_conf_alpn_protocols( mbedtls_ssl_config *conf, const char **protos )
{
    size_t cur_len, tot_len;
    const char **p;

    /*
     * RFC 7301 3.1: "Empty strings MUST NOT be included and byte strings
     * MUST NOT be truncated."
     * We check lengths now rather than later.
     */
    tot_len = 0;
    for( p = protos; *p != NULL; p++ )
    {
        cur_len = strlen( *p );
        tot_len += cur_len;

        if( cur_len == 0 || cur_len > 255 || tot_len > 65535 )
            return( MBEDTLS_ERR_SSL_BAD_INPUT_DATA );
    }

    conf->alpn_list = protos;

    return( 0 );
}

const char *mbedtls_ssl_get_alpn_protocol( const mbedtls_ssl_context *ssl )
{
    return( ssl->alpn_chosen );
}
#endif /* MBEDTLS_SSL_ALPN */

void mbedtls_ssl_conf_max_version( mbedtls_ssl_config *conf, int major, int minor )
{
    conf->max_major_ver = major;
    conf->max_minor_ver = minor;
}

void mbedtls_ssl_conf_min_version( mbedtls_ssl_config *conf, int major, int minor )
{
    conf->min_major_ver = major;
    conf->min_minor_ver = minor;
}

#if defined(MBEDTLS_SSL_FALLBACK_SCSV) && defined(MBEDTLS_SSL_CLI_C)
void mbedtls_ssl_conf_fallback( mbedtls_ssl_config *conf, char fallback )
{
    conf->fallback = fallback;
}
#endif

#if defined(MBEDTLS_SSL_SRV_C)
void mbedtls_ssl_conf_cert_req_ca_list( mbedtls_ssl_config *conf,
                                          char cert_req_ca_list )
{
    conf->cert_req_ca_list = cert_req_ca_list;
}
#endif

#if defined(MBEDTLS_SSL_ENCRYPT_THEN_MAC)
void mbedtls_ssl_conf_encrypt_then_mac( mbedtls_ssl_config *conf, char etm )
{
    conf->encrypt_then_mac = etm;
}
#endif

#if defined(MBEDTLS_SSL_EXTENDED_MASTER_SECRET)
void mbedtls_ssl_conf_extended_master_secret( mbedtls_ssl_config *conf, char ems )
{
    conf->extended_ms = ems;
}
#endif

#if defined(MBEDTLS_ARC4_C)
void mbedtls_ssl_conf_arc4_support( mbedtls_ssl_config *conf, char arc4 )
{
    conf->arc4_disabled = arc4;
}
#endif

#if defined(MBEDTLS_SSL_MAX_FRAGMENT_LENGTH)
int mbedtls_ssl_conf_max_frag_len( mbedtls_ssl_config *conf, unsigned char mfl_code )
{
    if( mfl_code >= MBEDTLS_SSL_MAX_FRAG_LEN_INVALID ||
        mfl_code_to_length[mfl_code] > MBEDTLS_SSL_MAX_CONTENT_LEN )
    {
        return( MBEDTLS_ERR_SSL_BAD_INPUT_DATA );
    }

    conf->mfl_code = mfl_code;

    return( 0 );
}
#endif /* MBEDTLS_SSL_MAX_FRAGMENT_LENGTH */

#if defined(MBEDTLS_SSL_TRUNCATED_HMAC)
void mbedtls_ssl_conf_truncated_hmac( mbedtls_ssl_config *conf, int truncate )
{
    conf->trunc_hmac = truncate;
}
#endif /* MBEDTLS_SSL_TRUNCATED_HMAC */

#if defined(MBEDTLS_SSL_CBC_RECORD_SPLITTING)
void mbedtls_ssl_conf_cbc_record_splitting( mbedtls_ssl_config *conf, char split )
{
    conf->cbc_record_splitting = split;
}
#endif

void mbedtls_ssl_conf_legacy_renegotiation( mbedtls_ssl_config *conf, int allow_legacy )
{
    conf->allow_legacy_renegotiation = allow_legacy;
}

#if defined(MBEDTLS_SSL_RENEGOTIATION)
void mbedtls_ssl_conf_renegotiation( mbedtls_ssl_config *conf, int renegotiation )
{
    conf->disable_renegotiation = renegotiation;
}

void mbedtls_ssl_conf_renegotiation_enforced( mbedtls_ssl_config *conf, int max_records )
{
    conf->renego_max_records = max_records;
}

void mbedtls_ssl_conf_renegotiation_period( mbedtls_ssl_config *conf,
                                   const unsigned char period[8] )
{
    memcpy( conf->renego_period, period, 8 );
}
#endif /* MBEDTLS_SSL_RENEGOTIATION */

#if defined(MBEDTLS_SSL_SESSION_TICKETS)
#if defined(MBEDTLS_SSL_CLI_C)
void mbedtls_ssl_conf_session_tickets( mbedtls_ssl_config *conf, int use_tickets )
{
    conf->session_tickets = use_tickets;
}
#endif

#if defined(MBEDTLS_SSL_SRV_C)
void mbedtls_ssl_conf_session_tickets_cb( mbedtls_ssl_config *conf,
        mbedtls_ssl_ticket_write_t *f_ticket_write,
        mbedtls_ssl_ticket_parse_t *f_ticket_parse,
        void *p_ticket )
{
    conf->f_ticket_write = f_ticket_write;
    conf->f_ticket_parse = f_ticket_parse;
    conf->p_ticket       = p_ticket;
}
#endif
#endif /* MBEDTLS_SSL_SESSION_TICKETS */

#if defined(MBEDTLS_SSL_EXPORT_KEYS)
void mbedtls_ssl_conf_export_keys_cb( mbedtls_ssl_config *conf,
        mbedtls_ssl_export_keys_t *f_export_keys,
        void *p_export_keys )
{
    conf->f_export_keys = f_export_keys;
    conf->p_export_keys = p_export_keys;
}
#endif

/*
 * SSL get accessors
 */
size_t mbedtls_ssl_get_bytes_avail( const mbedtls_ssl_context *ssl )
{
    return( ssl->in_offt == NULL ? 0 : ssl->in_msglen );
}

uint32_t mbedtls_ssl_get_verify_result( const mbedtls_ssl_context *ssl )
{
    if( ssl->session != NULL )
        return( ssl->session->verify_result );

    if( ssl->session_negotiate != NULL )
        return( ssl->session_negotiate->verify_result );

    return( 0xFFFFFFFF );
}

const char *mbedtls_ssl_get_ciphersuite( const mbedtls_ssl_context *ssl )
{
    if( ssl == NULL || ssl->session == NULL )
        return( NULL );

    return mbedtls_ssl_get_ciphersuite_name( ssl->session->ciphersuite );
}

const char *mbedtls_ssl_get_version( const mbedtls_ssl_context *ssl )
{
#if defined(MBEDTLS_SSL_PROTO_DTLS)
    if( ssl->conf->transport == MBEDTLS_SSL_TRANSPORT_DATAGRAM )
    {
        switch( ssl->minor_ver )
        {
            case MBEDTLS_SSL_MINOR_VERSION_2:
                return( "DTLSv1.0" );

            case MBEDTLS_SSL_MINOR_VERSION_3:
                return( "DTLSv1.2" );

            default:
                return( "unknown (DTLS)" );
        }
    }
#endif

    switch( ssl->minor_ver )
    {
        case MBEDTLS_SSL_MINOR_VERSION_0:
            return( "SSLv3.0" );

        case MBEDTLS_SSL_MINOR_VERSION_1:
            return( "TLSv1.0" );

        case MBEDTLS_SSL_MINOR_VERSION_2:
            return( "TLSv1.1" );

        case MBEDTLS_SSL_MINOR_VERSION_3:
            return( "TLSv1.2" );

        default:
            return( "unknown" );
    }
}

int mbedtls_ssl_get_record_expansion( const mbedtls_ssl_context *ssl )
{
    size_t transform_expansion;
    const mbedtls_ssl_transform *transform = ssl->transform_out;

#if defined(MBEDTLS_ZLIB_SUPPORT)
    if( ssl->session_out->compression != MBEDTLS_SSL_COMPRESS_NULL )
        return( MBEDTLS_ERR_SSL_FEATURE_UNAVAILABLE );
#endif

    if( transform == NULL )
        return( (int) mbedtls_ssl_hdr_len( ssl ) );

    switch( mbedtls_cipher_get_cipher_mode( &transform->cipher_ctx_enc ) )
    {
        case MBEDTLS_MODE_GCM:
        case MBEDTLS_MODE_CCM:
        case MBEDTLS_MODE_STREAM:
            transform_expansion = transform->minlen;
            break;

        case MBEDTLS_MODE_CBC:
            transform_expansion = transform->maclen
                      + mbedtls_cipher_get_block_size( &transform->cipher_ctx_enc );
            break;

        default:
            MBEDTLS_SSL_DEBUG_MSG( 1, ( "should never happen" ) );
            return( MBEDTLS_ERR_SSL_INTERNAL_ERROR );
    }

    return( (int)( mbedtls_ssl_hdr_len( ssl ) + transform_expansion ) );
}

#if defined(MBEDTLS_SSL_MAX_FRAGMENT_LENGTH)
size_t mbedtls_ssl_get_max_frag_len( const mbedtls_ssl_context *ssl )
{
    size_t max_len;

    /*
     * Assume mfl_code is correct since it was checked when set
     */
    max_len = mfl_code_to_length[ssl->conf->mfl_code];

    /*
     * Check if a smaller max length was negotiated
     */
    if( ssl->session_out != NULL &&
        mfl_code_to_length[ssl->session_out->mfl_code] < max_len )
    {
        max_len = mfl_code_to_length[ssl->session_out->mfl_code];
    }

    return max_len;
}
#endif /* MBEDTLS_SSL_MAX_FRAGMENT_LENGTH */

#if defined(MBEDTLS_X509_CRT_PARSE_C)
const mbedtls_x509_crt *mbedtls_ssl_get_peer_cert( const mbedtls_ssl_context *ssl )
{
    if( ssl == NULL || ssl->session == NULL )
        return( NULL );

    return( ssl->session->peer_cert );
}
#endif /* MBEDTLS_X509_CRT_PARSE_C */

#if defined(MBEDTLS_SSL_CLI_C)
int mbedtls_ssl_get_session( const mbedtls_ssl_context *ssl, mbedtls_ssl_session *dst )
{
    if( ssl == NULL ||
        dst == NULL ||
        ssl->session == NULL ||
        ssl->conf->endpoint != MBEDTLS_SSL_IS_CLIENT )
    {
        return( MBEDTLS_ERR_SSL_BAD_INPUT_DATA );
    }

    return( ssl_session_copy( dst, ssl->session ) );
}
#endif /* MBEDTLS_SSL_CLI_C */

/*
 * Perform a single step of the SSL handshake
 */
int mbedtls_ssl_handshake_step( mbedtls_ssl_context *ssl )
{
    int ret = MBEDTLS_ERR_SSL_FEATURE_UNAVAILABLE;

    if( ssl == NULL || ssl->conf == NULL )
        return( MBEDTLS_ERR_SSL_BAD_INPUT_DATA );

#if defined(MBEDTLS_SSL_CLI_C)
    if( ssl->conf->endpoint == MBEDTLS_SSL_IS_CLIENT )
        ret = mbedtls_ssl_handshake_client_step( ssl );
#endif
#if defined(MBEDTLS_SSL_SRV_C)
    if( ssl->conf->endpoint == MBEDTLS_SSL_IS_SERVER )
        ret = mbedtls_ssl_handshake_server_step( ssl );
#endif

    return( ret );
}

/*
 * Perform the SSL handshake
 */
int mbedtls_ssl_handshake( mbedtls_ssl_context *ssl )
{
    int ret = 0;

    if( ssl == NULL || ssl->conf == NULL )
        return( MBEDTLS_ERR_SSL_BAD_INPUT_DATA );

    MBEDTLS_SSL_DEBUG_MSG( 2, ( "=> handshake" ) );

    while( ssl->state != MBEDTLS_SSL_HANDSHAKE_OVER )
    {
        ret = mbedtls_ssl_handshake_step( ssl );

        if( ret != 0 )
            break;
    }

    MBEDTLS_SSL_DEBUG_MSG( 2, ( "<= handshake" ) );

    return( ret );
}

#if defined(MBEDTLS_SSL_RENEGOTIATION)
#if defined(MBEDTLS_SSL_SRV_C)
/*
 * Write HelloRequest to request renegotiation on server
 */
static int ssl_write_hello_request( mbedtls_ssl_context *ssl )
{
    int ret;

    MBEDTLS_SSL_DEBUG_MSG( 2, ( "=> write hello request" ) );

    ssl->out_msglen  = 4;
    ssl->out_msgtype = MBEDTLS_SSL_MSG_HANDSHAKE;
    ssl->out_msg[0]  = MBEDTLS_SSL_HS_HELLO_REQUEST;

    if( ( ret = mbedtls_ssl_write_record( ssl ) ) != 0 )
    {
        MBEDTLS_SSL_DEBUG_RET( 1, "mbedtls_ssl_write_record", ret );
        return( ret );
    }

    MBEDTLS_SSL_DEBUG_MSG( 2, ( "<= write hello request" ) );

    return( 0 );
}
#endif /* MBEDTLS_SSL_SRV_C */

/*
 * Actually renegotiate current connection, triggered by either:
 * - any side: calling mbedtls_ssl_renegotiate(),
 * - client: receiving a HelloRequest during mbedtls_ssl_read(),
 * - server: receiving any handshake message on server during mbedtls_ssl_read() after
 *   the initial handshake is completed.
 * If the handshake doesn't complete due to waiting for I/O, it will continue
 * during the next calls to mbedtls_ssl_renegotiate() or mbedtls_ssl_read() respectively.
 */
static int ssl_start_renegotiation( mbedtls_ssl_context *ssl )
{
    int ret;

    MBEDTLS_SSL_DEBUG_MSG( 2, ( "=> renegotiate" ) );

    if( ( ret = ssl_handshake_init( ssl ) ) != 0 )
        return( ret );

    /* RFC 6347 4.2.2: "[...] the HelloRequest will have message_seq = 0 and
     * the ServerHello will have message_seq = 1" */
#if defined(MBEDTLS_SSL_PROTO_DTLS)
    if( ssl->conf->transport == MBEDTLS_SSL_TRANSPORT_DATAGRAM &&
        ssl->renego_status == MBEDTLS_SSL_RENEGOTIATION_PENDING )
    {
        if( ssl->conf->endpoint == MBEDTLS_SSL_IS_SERVER )
            ssl->handshake->out_msg_seq = 1;
        else
            ssl->handshake->in_msg_seq = 1;
    }
#endif

    ssl->state = MBEDTLS_SSL_HELLO_REQUEST;
    ssl->renego_status = MBEDTLS_SSL_RENEGOTIATION_IN_PROGRESS;

    if( ( ret = mbedtls_ssl_handshake( ssl ) ) != 0 )
    {
        MBEDTLS_SSL_DEBUG_RET( 1, "mbedtls_ssl_handshake", ret );
        return( ret );
    }

    MBEDTLS_SSL_DEBUG_MSG( 2, ( "<= renegotiate" ) );

    return( 0 );
}

/*
 * Renegotiate current connection on client,
 * or request renegotiation on server
 */
int mbedtls_ssl_renegotiate( mbedtls_ssl_context *ssl )
{
    int ret = MBEDTLS_ERR_SSL_FEATURE_UNAVAILABLE;

    if( ssl == NULL || ssl->conf == NULL )
        return( MBEDTLS_ERR_SSL_BAD_INPUT_DATA );

#if defined(MBEDTLS_SSL_SRV_C)
    /* On server, just send the request */
    if( ssl->conf->endpoint == MBEDTLS_SSL_IS_SERVER )
    {
        if( ssl->state != MBEDTLS_SSL_HANDSHAKE_OVER )
            return( MBEDTLS_ERR_SSL_BAD_INPUT_DATA );

        ssl->renego_status = MBEDTLS_SSL_RENEGOTIATION_PENDING;

        /* Did we already try/start sending HelloRequest? */
        if( ssl->out_left != 0 )
            return( mbedtls_ssl_flush_output( ssl ) );

        return( ssl_write_hello_request( ssl ) );
    }
#endif /* MBEDTLS_SSL_SRV_C */

#if defined(MBEDTLS_SSL_CLI_C)
    /*
     * On client, either start the renegotiation process or,
     * if already in progress, continue the handshake
     */
    if( ssl->renego_status != MBEDTLS_SSL_RENEGOTIATION_IN_PROGRESS )
    {
        if( ssl->state != MBEDTLS_SSL_HANDSHAKE_OVER )
            return( MBEDTLS_ERR_SSL_BAD_INPUT_DATA );

        if( ( ret = ssl_start_renegotiation( ssl ) ) != 0 )
        {
            MBEDTLS_SSL_DEBUG_RET( 1, "ssl_start_renegotiation", ret );
            return( ret );
        }
    }
    else
    {
        if( ( ret = mbedtls_ssl_handshake( ssl ) ) != 0 )
        {
            MBEDTLS_SSL_DEBUG_RET( 1, "mbedtls_ssl_handshake", ret );
            return( ret );
        }
    }
#endif /* MBEDTLS_SSL_CLI_C */

    return( ret );
}

/*
 * Check record counters and renegotiate if they're above the limit.
 */
static int ssl_check_ctr_renegotiate( mbedtls_ssl_context *ssl )
{
    size_t ep_len = ssl_ep_len( ssl );
    int in_ctr_cmp;
    int out_ctr_cmp;

    if( ssl->state != MBEDTLS_SSL_HANDSHAKE_OVER ||
        ssl->renego_status == MBEDTLS_SSL_RENEGOTIATION_PENDING ||
        ssl->conf->disable_renegotiation == MBEDTLS_SSL_RENEGOTIATION_DISABLED )
    {
        return( 0 );
    }

    in_ctr_cmp = memcmp( ssl->in_ctr + ep_len,
                        ssl->conf->renego_period + ep_len, 8 - ep_len );
    out_ctr_cmp = memcmp( ssl->out_ctr + ep_len,
                          ssl->conf->renego_period + ep_len, 8 - ep_len );

    if( in_ctr_cmp <= 0 && out_ctr_cmp <= 0 )
    {
        return( 0 );
    }

    MBEDTLS_SSL_DEBUG_MSG( 1, ( "record counter limit reached: renegotiate" ) );
    return( mbedtls_ssl_renegotiate( ssl ) );
}
#endif /* MBEDTLS_SSL_RENEGOTIATION */

/*
 * Receive application data decrypted from the SSL layer
 */
int mbedtls_ssl_read( mbedtls_ssl_context *ssl, unsigned char *buf, size_t len )
{
    int ret;
    size_t n;

    if( ssl == NULL || ssl->conf == NULL )
        return( MBEDTLS_ERR_SSL_BAD_INPUT_DATA );

    MBEDTLS_SSL_DEBUG_MSG( 2, ( "=> read" ) );

#if defined(MBEDTLS_SSL_PROTO_DTLS)
    if( ssl->conf->transport == MBEDTLS_SSL_TRANSPORT_DATAGRAM )
    {
        if( ( ret = mbedtls_ssl_flush_output( ssl ) ) != 0 )
            return( ret );

        if( ssl->handshake != NULL &&
            ssl->handshake->retransmit_state == MBEDTLS_SSL_RETRANS_SENDING )
        {
            if( ( ret = mbedtls_ssl_resend( ssl ) ) != 0 )
                return( ret );
        }
    }
#endif

    /*
     * Check if renegotiation is necessary and/or handshake is
     * in process. If yes, perform/continue, and fall through
     * if an unexpected packet is received while the client
     * is waiting for the ServerHello.
     *
     * (There is no equivalent to the last condition on
     *  the server-side as it is not treated as within
     *  a handshake while waiting for the ClientHello
     *  after a renegotiation request.)
     */

#if defined(MBEDTLS_SSL_RENEGOTIATION)
    ret = ssl_check_ctr_renegotiate( ssl );
    if( ret != MBEDTLS_ERR_SSL_WAITING_SERVER_HELLO_RENEGO &&
        ret != 0 )
    {
        MBEDTLS_SSL_DEBUG_RET( 1, "ssl_check_ctr_renegotiate", ret );
        return( ret );
    }
#endif

    if( ssl->state != MBEDTLS_SSL_HANDSHAKE_OVER )
    {
        ret = mbedtls_ssl_handshake( ssl );
        if( ret != MBEDTLS_ERR_SSL_WAITING_SERVER_HELLO_RENEGO &&
            ret != 0 )
        {
            MBEDTLS_SSL_DEBUG_RET( 1, "mbedtls_ssl_handshake", ret );
            return( ret );
        }
    }

    /*
     * TODO
     *
     * The logic should be streamlined here:
     *
     * Instead of
     *
     * - Manually checking whether ssl->in_offt is NULL
     * - Fetching a new record if yes
     * - Setting ssl->in_offt if one finds an application record
     * - Resetting keep_current_message after handling the application data
     *
     * one should
     *
     * - Adapt read_record to set ssl->in_offt automatically
     *   when a new application data record is processed.
     * - Always call mbedtls_ssl_read_record here.
     *
     * This way, the logic of ssl_read would be much clearer:
     *
     * (1) Always call record layer and see what kind of record is on
     *     and have it ready for consumption (in particular, in_offt
     *     properly set for application data records).
     * (2) If it's application data (either freshly fetched
     *     or something already being partially processed),
     *     serve the read request from it.
     * (3) If it's something different from application data,
     *     handle it accordingly, e.g. potentially start a
     *     renegotiation.
     *
     * This will also remove the need to manually reset
     * ssl->keep_current_message = 0 below.
     *
     */

    if( ssl->in_offt == NULL )
    {
        /* Start timer if not already running */
        if( ssl->f_get_timer != NULL &&
            ssl->f_get_timer( ssl->p_timer ) == -1 )
        {
            ssl_set_timer( ssl, ssl->conf->read_timeout );
        }

        if( ( ret = mbedtls_ssl_read_record( ssl ) ) != 0 )
        {
            if( ret == MBEDTLS_ERR_SSL_CONN_EOF )
                return( 0 );

            MBEDTLS_SSL_DEBUG_RET( 1, "mbedtls_ssl_read_record", ret );
            return( ret );
        }

        if( ssl->in_msglen  == 0 &&
            ssl->in_msgtype == MBEDTLS_SSL_MSG_APPLICATION_DATA )
        {
            /*
             * OpenSSL sends empty messages to randomize the IV
             */
            if( ( ret = mbedtls_ssl_read_record( ssl ) ) != 0 )
            {
                if( ret == MBEDTLS_ERR_SSL_CONN_EOF )
                    return( 0 );

                MBEDTLS_SSL_DEBUG_RET( 1, "mbedtls_ssl_read_record", ret );
                return( ret );
            }
        }

#if defined(MBEDTLS_SSL_RENEGOTIATION)
        if( ssl->in_msgtype == MBEDTLS_SSL_MSG_HANDSHAKE )
        {
            MBEDTLS_SSL_DEBUG_MSG( 1, ( "received handshake message" ) );

            /*
             * - For client-side, expect SERVER_HELLO_REQUEST.
             * - For server-side, expect CLIENT_HELLO.
             * - Fail (TLS) or silently drop record (DTLS) in other cases.
             */

#if defined(MBEDTLS_SSL_CLI_C)
            if( ssl->conf->endpoint == MBEDTLS_SSL_IS_CLIENT &&
                ( ssl->in_msg[0] != MBEDTLS_SSL_HS_HELLO_REQUEST ||
                  ssl->in_hslen  != mbedtls_ssl_hs_hdr_len( ssl ) ) )
            {
                MBEDTLS_SSL_DEBUG_MSG( 1, ( "handshake received (not HelloRequest)" ) );

                /* With DTLS, drop the packet (probably from last handshake) */
#if defined(MBEDTLS_SSL_PROTO_DTLS)
                if( ssl->conf->transport == MBEDTLS_SSL_TRANSPORT_DATAGRAM )
                    return( MBEDTLS_ERR_SSL_WANT_READ );
#endif
                return( MBEDTLS_ERR_SSL_UNEXPECTED_MESSAGE );
            }
#endif /* MBEDTLS_SSL_CLI_C */

#if defined(MBEDTLS_SSL_SRV_C)
            if( ssl->conf->endpoint == MBEDTLS_SSL_IS_SERVER &&
                ssl->in_msg[0] != MBEDTLS_SSL_HS_CLIENT_HELLO )
            {
                MBEDTLS_SSL_DEBUG_MSG( 1, ( "handshake received (not ClientHello)" ) );

                /* With DTLS, drop the packet (probably from last handshake) */
#if defined(MBEDTLS_SSL_PROTO_DTLS)
                if( ssl->conf->transport == MBEDTLS_SSL_TRANSPORT_DATAGRAM )
                    return( MBEDTLS_ERR_SSL_WANT_READ );
#endif
                return( MBEDTLS_ERR_SSL_UNEXPECTED_MESSAGE );
            }
#endif /* MBEDTLS_SSL_SRV_C */

            /* Determine whether renegotiation attempt should be accepted */

            if( ssl->conf->disable_renegotiation == MBEDTLS_SSL_RENEGOTIATION_DISABLED ||
                ( ssl->secure_renegotiation == MBEDTLS_SSL_LEGACY_RENEGOTIATION &&
                  ssl->conf->allow_legacy_renegotiation ==
                                                MBEDTLS_SSL_LEGACY_NO_RENEGOTIATION ) )
            {
                /*
                 * Refuse renegotiation
                 */

                MBEDTLS_SSL_DEBUG_MSG( 3, ( "refusing renegotiation, sending alert" ) );

#if defined(MBEDTLS_SSL_PROTO_SSL3)
                if( ssl->minor_ver == MBEDTLS_SSL_MINOR_VERSION_0 )
                {
                    /* SSLv3 does not have a "no_renegotiation" warning, so
                       we send a fatal alert and abort the connection. */
                    mbedtls_ssl_send_alert_message( ssl, MBEDTLS_SSL_ALERT_LEVEL_FATAL,
                                                    MBEDTLS_SSL_ALERT_MSG_UNEXPECTED_MESSAGE );
                    return( MBEDTLS_ERR_SSL_UNEXPECTED_MESSAGE );
                }
                else
#endif /* MBEDTLS_SSL_PROTO_SSL3 */
#if defined(MBEDTLS_SSL_PROTO_TLS1) || defined(MBEDTLS_SSL_PROTO_TLS1_1) || \
    defined(MBEDTLS_SSL_PROTO_TLS1_2)
                if( ssl->minor_ver >= MBEDTLS_SSL_MINOR_VERSION_1 )
                {
                    if( ( ret = mbedtls_ssl_send_alert_message( ssl,
                                    MBEDTLS_SSL_ALERT_LEVEL_WARNING,
                                    MBEDTLS_SSL_ALERT_MSG_NO_RENEGOTIATION ) ) != 0 )
                    {
                        return( ret );
                    }
                }
                else
#endif /* MBEDTLS_SSL_PROTO_TLS1 || MBEDTLS_SSL_PROTO_TLS1_1 ||
          MBEDTLS_SSL_PROTO_TLS1_2 */
                {
                    MBEDTLS_SSL_DEBUG_MSG( 1, ( "should never happen" ) );
                    return( MBEDTLS_ERR_SSL_INTERNAL_ERROR );
                }
            }
            else
            {
                /*
                 * Accept renegotiation request
                 */

                /* DTLS clients need to know renego is server-initiated */
#if defined(MBEDTLS_SSL_PROTO_DTLS)
                if( ssl->conf->transport == MBEDTLS_SSL_TRANSPORT_DATAGRAM &&
                    ssl->conf->endpoint == MBEDTLS_SSL_IS_CLIENT )
                {
                    ssl->renego_status = MBEDTLS_SSL_RENEGOTIATION_PENDING;
                }
#endif
                ret = ssl_start_renegotiation( ssl );
                if( ret != MBEDTLS_ERR_SSL_WAITING_SERVER_HELLO_RENEGO &&
                    ret != 0 )
                {
                    MBEDTLS_SSL_DEBUG_RET( 1, "ssl_start_renegotiation", ret );
                    return( ret );
                }
            }

            return( MBEDTLS_ERR_SSL_WANT_READ );
        }
        else if( ssl->renego_status == MBEDTLS_SSL_RENEGOTIATION_PENDING )
        {
            if( ssl->conf->renego_max_records >= 0 )
            {
                if( ++ssl->renego_records_seen > ssl->conf->renego_max_records )
                {
                    MBEDTLS_SSL_DEBUG_MSG( 1, ( "renegotiation requested, "
                                        "but not honored by client" ) );
                    return( MBEDTLS_ERR_SSL_UNEXPECTED_MESSAGE );
                }
            }
        }
#endif /* MBEDTLS_SSL_RENEGOTIATION */

        /* Fatal and closure alerts handled by mbedtls_ssl_read_record() */
        if( ssl->in_msgtype == MBEDTLS_SSL_MSG_ALERT )
        {
            MBEDTLS_SSL_DEBUG_MSG( 2, ( "ignoring non-fatal non-closure alert" ) );
            return( MBEDTLS_ERR_SSL_WANT_READ );
        }

        if( ssl->in_msgtype != MBEDTLS_SSL_MSG_APPLICATION_DATA )
        {
            MBEDTLS_SSL_DEBUG_MSG( 1, ( "bad application data message" ) );
            return( MBEDTLS_ERR_SSL_UNEXPECTED_MESSAGE );
        }

        ssl->in_offt = ssl->in_msg;

        /* We're going to return something now, cancel timer,
         * except if handshake (renegotiation) is in progress */
        if( ssl->state == MBEDTLS_SSL_HANDSHAKE_OVER )
            ssl_set_timer( ssl, 0 );

#if defined(MBEDTLS_SSL_PROTO_DTLS)
        /* If we requested renego but received AppData, resend HelloRequest.
         * Do it now, after setting in_offt, to avoid taking this branch
         * again if ssl_write_hello_request() returns WANT_WRITE */
#if defined(MBEDTLS_SSL_SRV_C) && defined(MBEDTLS_SSL_RENEGOTIATION)
        if( ssl->conf->endpoint == MBEDTLS_SSL_IS_SERVER &&
            ssl->renego_status == MBEDTLS_SSL_RENEGOTIATION_PENDING )
        {
            if( ( ret = ssl_resend_hello_request( ssl ) ) != 0 )
            {
                MBEDTLS_SSL_DEBUG_RET( 1, "ssl_resend_hello_request", ret );
                return( ret );
            }
        }
#endif /* MBEDTLS_SSL_SRV_C && MBEDTLS_SSL_RENEGOTIATION */
#endif /* MBEDTLS_SSL_PROTO_DTLS */
    }

    n = ( len < ssl->in_msglen )
        ? len : ssl->in_msglen;

    memcpy( buf, ssl->in_offt, n );
    ssl->in_msglen -= n;

    if( ssl->in_msglen == 0 )
    {
        /* all bytes consumed */
        ssl->in_offt = NULL;
        ssl->keep_current_message = 0;
    }
    else
    {
        /* more data available */
        ssl->in_offt += n;
    }

    MBEDTLS_SSL_DEBUG_MSG( 2, ( "<= read" ) );

    return( (int) n );
}

/*
 * Send application data to be encrypted by the SSL layer,
 * taking care of max fragment length and buffer size
 */
static int ssl_write_real( mbedtls_ssl_context *ssl,
                           const unsigned char *buf, size_t len )
{
    int ret;
#if defined(MBEDTLS_SSL_MAX_FRAGMENT_LENGTH)
    size_t max_len = mbedtls_ssl_get_max_frag_len( ssl );

    if( len > max_len )
    {
#if defined(MBEDTLS_SSL_PROTO_DTLS)
        if( ssl->conf->transport == MBEDTLS_SSL_TRANSPORT_DATAGRAM )
        {
            MBEDTLS_SSL_DEBUG_MSG( 1, ( "fragment larger than the (negotiated) "
                                "maximum fragment length: %d > %d",
                                len, max_len ) );
            return( MBEDTLS_ERR_SSL_BAD_INPUT_DATA );
        }
        else
#endif
            len = max_len;
    }
#endif /* MBEDTLS_SSL_MAX_FRAGMENT_LENGTH */

    if( ssl->out_left != 0 )
    {
        if( ( ret = mbedtls_ssl_flush_output( ssl ) ) != 0 )
        {
            MBEDTLS_SSL_DEBUG_RET( 1, "mbedtls_ssl_flush_output", ret );
            return( ret );
        }
    }
    else
    {
        ssl->out_msglen  = len;
        ssl->out_msgtype = MBEDTLS_SSL_MSG_APPLICATION_DATA;
        memcpy( ssl->out_msg, buf, len );

        if( ( ret = mbedtls_ssl_write_record( ssl ) ) != 0 )
        {
            MBEDTLS_SSL_DEBUG_RET( 1, "mbedtls_ssl_write_record", ret );
            return( ret );
        }
    }

    return( (int) len );
}

/*
 * Write application data, doing 1/n-1 splitting if necessary.
 *
 * With non-blocking I/O, ssl_write_real() may return WANT_WRITE,
 * then the caller will call us again with the same arguments, so
 * remember wether we already did the split or not.
 */
#if defined(MBEDTLS_SSL_CBC_RECORD_SPLITTING)
static int ssl_write_split( mbedtls_ssl_context *ssl,
                            const unsigned char *buf, size_t len )
{
    int ret;

    if( ssl->conf->cbc_record_splitting ==
            MBEDTLS_SSL_CBC_RECORD_SPLITTING_DISABLED ||
        len <= 1 ||
        ssl->minor_ver > MBEDTLS_SSL_MINOR_VERSION_1 ||
        mbedtls_cipher_get_cipher_mode( &ssl->transform_out->cipher_ctx_enc )
                                != MBEDTLS_MODE_CBC )
    {
        return( ssl_write_real( ssl, buf, len ) );
    }

    if( ssl->split_done == 0 )
    {
        if( ( ret = ssl_write_real( ssl, buf, 1 ) ) <= 0 )
            return( ret );
        ssl->split_done = 1;
    }

    if( ( ret = ssl_write_real( ssl, buf + 1, len - 1 ) ) <= 0 )
        return( ret );
    ssl->split_done = 0;

    return( ret + 1 );
}
#endif /* MBEDTLS_SSL_CBC_RECORD_SPLITTING */

/*
 * Write application data (public-facing wrapper)
 */
int mbedtls_ssl_write( mbedtls_ssl_context *ssl, const unsigned char *buf, size_t len )
{
    int ret;

    MBEDTLS_SSL_DEBUG_MSG( 2, ( "=> write" ) );

    if( ssl == NULL || ssl->conf == NULL )
        return( MBEDTLS_ERR_SSL_BAD_INPUT_DATA );

#if defined(MBEDTLS_SSL_RENEGOTIATION)
    if( ( ret = ssl_check_ctr_renegotiate( ssl ) ) != 0 )
    {
        MBEDTLS_SSL_DEBUG_RET( 1, "ssl_check_ctr_renegotiate", ret );
        return( ret );
    }
#endif

    if( ssl->state != MBEDTLS_SSL_HANDSHAKE_OVER )
    {
        if( ( ret = mbedtls_ssl_handshake( ssl ) ) != 0 )
        {
            MBEDTLS_SSL_DEBUG_RET( 1, "mbedtls_ssl_handshake", ret );
            return( ret );
        }
    }

#if defined(MBEDTLS_SSL_CBC_RECORD_SPLITTING)
    ret = ssl_write_split( ssl, buf, len );
#else
    ret = ssl_write_real( ssl, buf, len );
#endif

    MBEDTLS_SSL_DEBUG_MSG( 2, ( "<= write" ) );

    return( ret );
}

/*
 * Notify the peer that the connection is being closed
 */
int mbedtls_ssl_close_notify( mbedtls_ssl_context *ssl )
{
    int ret;

    if( ssl == NULL || ssl->conf == NULL )
        return( MBEDTLS_ERR_SSL_BAD_INPUT_DATA );

    MBEDTLS_SSL_DEBUG_MSG( 2, ( "=> write close notify" ) );

    if( ssl->out_left != 0 )
        return( mbedtls_ssl_flush_output( ssl ) );

    if( ssl->state == MBEDTLS_SSL_HANDSHAKE_OVER )
    {
        if( ( ret = mbedtls_ssl_send_alert_message( ssl,
                        MBEDTLS_SSL_ALERT_LEVEL_WARNING,
                        MBEDTLS_SSL_ALERT_MSG_CLOSE_NOTIFY ) ) != 0 )
        {
            MBEDTLS_SSL_DEBUG_RET( 1, "mbedtls_ssl_send_alert_message", ret );
            return( ret );
        }
    }

    MBEDTLS_SSL_DEBUG_MSG( 2, ( "<= write close notify" ) );

    return( 0 );
}

void mbedtls_ssl_transform_free( mbedtls_ssl_transform *transform )
{
    if( transform == NULL )
        return;

#if defined(MBEDTLS_ZLIB_SUPPORT)
    deflateEnd( &transform->ctx_deflate );
    inflateEnd( &transform->ctx_inflate );
#endif

    mbedtls_cipher_free( &transform->cipher_ctx_enc );
    mbedtls_cipher_free( &transform->cipher_ctx_dec );

    mbedtls_md_free( &transform->md_ctx_enc );
    mbedtls_md_free( &transform->md_ctx_dec );

    mbedtls_zeroize( transform, sizeof( mbedtls_ssl_transform ) );
}

#if defined(MBEDTLS_X509_CRT_PARSE_C)
static void ssl_key_cert_free( mbedtls_ssl_key_cert *key_cert )
{
    mbedtls_ssl_key_cert *cur = key_cert, *next;

    while( cur != NULL )
    {
        next = cur->next;
        mbedtls_free( cur );
        cur = next;
    }
}
#endif /* MBEDTLS_X509_CRT_PARSE_C */

void mbedtls_ssl_handshake_free( mbedtls_ssl_handshake_params *handshake )
{
    if( handshake == NULL )
        return;

#if defined(MBEDTLS_SSL_PROTO_SSL3) || defined(MBEDTLS_SSL_PROTO_TLS1) || \
    defined(MBEDTLS_SSL_PROTO_TLS1_1)
    mbedtls_md5_free(    &handshake->fin_md5  );
    mbedtls_sha1_free(   &handshake->fin_sha1 );
#endif
#if defined(MBEDTLS_SSL_PROTO_TLS1_2)
#if defined(MBEDTLS_SHA256_C)
    mbedtls_sha256_free(   &handshake->fin_sha256    );
#endif
#if defined(MBEDTLS_SHA512_C)
    mbedtls_sha512_free(   &handshake->fin_sha512    );
#endif
#endif /* MBEDTLS_SSL_PROTO_TLS1_2 */

#if defined(MBEDTLS_DHM_C)
    mbedtls_dhm_free( &handshake->dhm_ctx );
#endif
#if defined(MBEDTLS_ECDH_C)
    mbedtls_ecdh_free( &handshake->ecdh_ctx );
#endif
#if defined(MBEDTLS_KEY_EXCHANGE_ECJPAKE_ENABLED)
    mbedtls_ecjpake_free( &handshake->ecjpake_ctx );
#if defined(MBEDTLS_SSL_CLI_C)
    mbedtls_free( handshake->ecjpake_cache );
    handshake->ecjpake_cache = NULL;
    handshake->ecjpake_cache_len = 0;
#endif
#endif

#if defined(MBEDTLS_ECDH_C) || defined(MBEDTLS_ECDSA_C) || \
    defined(MBEDTLS_KEY_EXCHANGE_ECJPAKE_ENABLED)
    /* explicit void pointer cast for buggy MS compiler */
    mbedtls_free( (void *) handshake->curves );
#endif

#if defined(MBEDTLS_KEY_EXCHANGE__SOME__PSK_ENABLED)
    if( handshake->psk != NULL )
    {
        mbedtls_zeroize( handshake->psk, handshake->psk_len );
        mbedtls_free( handshake->psk );
    }
#endif

#if defined(MBEDTLS_X509_CRT_PARSE_C) && \
    defined(MBEDTLS_SSL_SERVER_NAME_INDICATION)
    /*
     * Free only the linked list wrapper, not the keys themselves
     * since the belong to the SNI callback
     */
    if( handshake->sni_key_cert != NULL )
    {
        mbedtls_ssl_key_cert *cur = handshake->sni_key_cert, *next;

        while( cur != NULL )
        {
            next = cur->next;
            mbedtls_free( cur );
            cur = next;
        }
    }
#endif /* MBEDTLS_X509_CRT_PARSE_C && MBEDTLS_SSL_SERVER_NAME_INDICATION */

#if defined(MBEDTLS_SSL_PROTO_DTLS)
    mbedtls_free( handshake->verify_cookie );
    mbedtls_free( handshake->hs_msg );
    ssl_flight_free( handshake->flight );
#endif

    mbedtls_zeroize( handshake, sizeof( mbedtls_ssl_handshake_params ) );
}

void mbedtls_ssl_session_free( mbedtls_ssl_session *session )
{
    if( session == NULL )
        return;

#if defined(MBEDTLS_X509_CRT_PARSE_C)
    if( session->peer_cert != NULL )
    {
        mbedtls_x509_crt_free( session->peer_cert );
        mbedtls_free( session->peer_cert );
    }
#endif

#if defined(MBEDTLS_SSL_SESSION_TICKETS) && defined(MBEDTLS_SSL_CLI_C)
    mbedtls_free( session->ticket );
#endif

    mbedtls_zeroize( session, sizeof( mbedtls_ssl_session ) );
}

/*
 * Free an SSL context
 */
void mbedtls_ssl_free( mbedtls_ssl_context *ssl )
{
    if( ssl == NULL )
        return;

    MBEDTLS_SSL_DEBUG_MSG( 2, ( "=> free" ) );

    if( ssl->out_buf != NULL )
    {
        mbedtls_zeroize( ssl->out_buf, MBEDTLS_SSL_BUFFER_LEN );
        mbedtls_free( ssl->out_buf );
    }

    if( ssl->in_buf != NULL )
    {
        mbedtls_zeroize( ssl->in_buf, MBEDTLS_SSL_BUFFER_LEN );
        mbedtls_free( ssl->in_buf );
    }

#if defined(MBEDTLS_ZLIB_SUPPORT)
    if( ssl->compress_buf != NULL )
    {
        mbedtls_zeroize( ssl->compress_buf, MBEDTLS_SSL_BUFFER_LEN );
        mbedtls_free( ssl->compress_buf );
    }
#endif

    if( ssl->transform )
    {
        mbedtls_ssl_transform_free( ssl->transform );
        mbedtls_free( ssl->transform );
    }

    if( ssl->handshake )
    {
        mbedtls_ssl_handshake_free( ssl->handshake );
        mbedtls_ssl_transform_free( ssl->transform_negotiate );
        mbedtls_ssl_session_free( ssl->session_negotiate );

        mbedtls_free( ssl->handshake );
        mbedtls_free( ssl->transform_negotiate );
        mbedtls_free( ssl->session_negotiate );
    }

    if( ssl->session )
    {
        mbedtls_ssl_session_free( ssl->session );
        mbedtls_free( ssl->session );
    }

#if defined(MBEDTLS_X509_CRT_PARSE_C)
    if( ssl->hostname != NULL )
    {
        mbedtls_zeroize( ssl->hostname, strlen( ssl->hostname ) );
        mbedtls_free( ssl->hostname );
    }
#endif

#if defined(MBEDTLS_SSL_HW_RECORD_ACCEL)
    if( mbedtls_ssl_hw_record_finish != NULL )
    {
        MBEDTLS_SSL_DEBUG_MSG( 2, ( "going for mbedtls_ssl_hw_record_finish()" ) );
        mbedtls_ssl_hw_record_finish( ssl );
    }
#endif

#if defined(MBEDTLS_SSL_DTLS_HELLO_VERIFY) && defined(MBEDTLS_SSL_SRV_C)
    mbedtls_free( ssl->cli_id );
#endif

    MBEDTLS_SSL_DEBUG_MSG( 2, ( "<= free" ) );

    /* Actually clear after last debug message */
    mbedtls_zeroize( ssl, sizeof( mbedtls_ssl_context ) );
}

/*
 * Initialze mbedtls_ssl_config
 */
void mbedtls_ssl_config_init( mbedtls_ssl_config *conf )
{
    memset( conf, 0, sizeof( mbedtls_ssl_config ) );
}

#if defined(MBEDTLS_KEY_EXCHANGE__WITH_CERT__ENABLED)
static int ssl_preset_default_hashes[] = {
#if defined(MBEDTLS_SHA512_C)
    MBEDTLS_MD_SHA512,
    MBEDTLS_MD_SHA384,
#endif
#if defined(MBEDTLS_SHA256_C)
    MBEDTLS_MD_SHA256,
    MBEDTLS_MD_SHA224,
#endif
#if defined(MBEDTLS_SHA1_C) && defined(MBEDTLS_TLS_DEFAULT_ALLOW_SHA1_IN_KEY_EXCHANGE)
    MBEDTLS_MD_SHA1,
#endif
    MBEDTLS_MD_NONE
};
#endif

static int ssl_preset_suiteb_ciphersuites[] = {
    MBEDTLS_TLS_ECDHE_ECDSA_WITH_AES_128_GCM_SHA256,
    MBEDTLS_TLS_ECDHE_ECDSA_WITH_AES_256_GCM_SHA384,
    0
};

#if defined(MBEDTLS_KEY_EXCHANGE__WITH_CERT__ENABLED)
static int ssl_preset_suiteb_hashes[] = {
    MBEDTLS_MD_SHA256,
    MBEDTLS_MD_SHA384,
    MBEDTLS_MD_NONE
};
#endif

#if defined(MBEDTLS_ECP_C)
static mbedtls_ecp_group_id ssl_preset_suiteb_curves[] = {
    MBEDTLS_ECP_DP_SECP256R1,
    MBEDTLS_ECP_DP_SECP384R1,
    MBEDTLS_ECP_DP_NONE
};
#endif

/*
 * Load default in mbedtls_ssl_config
 */
int mbedtls_ssl_config_defaults( mbedtls_ssl_config *conf,
                                 int endpoint, int transport, int preset )
{
#if defined(MBEDTLS_DHM_C) && defined(MBEDTLS_SSL_SRV_C)
    int ret;
#endif

    /* Use the functions here so that they are covered in tests,
     * but otherwise access member directly for efficiency */
    mbedtls_ssl_conf_endpoint( conf, endpoint );
    mbedtls_ssl_conf_transport( conf, transport );

    /*
     * Things that are common to all presets
     */
#if defined(MBEDTLS_SSL_CLI_C)
    if( endpoint == MBEDTLS_SSL_IS_CLIENT )
    {
        conf->authmode = MBEDTLS_SSL_VERIFY_REQUIRED;
#if defined(MBEDTLS_SSL_SESSION_TICKETS)
        conf->session_tickets = MBEDTLS_SSL_SESSION_TICKETS_ENABLED;
#endif
    }
#endif

#if defined(MBEDTLS_ARC4_C)
    conf->arc4_disabled = MBEDTLS_SSL_ARC4_DISABLED;
#endif

#if defined(MBEDTLS_SSL_ENCRYPT_THEN_MAC)
    conf->encrypt_then_mac = MBEDTLS_SSL_ETM_ENABLED;
#endif

#if defined(MBEDTLS_SSL_EXTENDED_MASTER_SECRET)
    conf->extended_ms = MBEDTLS_SSL_EXTENDED_MS_ENABLED;
#endif

#if defined(MBEDTLS_SSL_CBC_RECORD_SPLITTING)
    conf->cbc_record_splitting = MBEDTLS_SSL_CBC_RECORD_SPLITTING_ENABLED;
#endif

#if defined(MBEDTLS_SSL_DTLS_HELLO_VERIFY) && defined(MBEDTLS_SSL_SRV_C)
    conf->f_cookie_write = ssl_cookie_write_dummy;
    conf->f_cookie_check = ssl_cookie_check_dummy;
#endif

#if defined(MBEDTLS_SSL_DTLS_ANTI_REPLAY)
    conf->anti_replay = MBEDTLS_SSL_ANTI_REPLAY_ENABLED;
#endif

#if defined(MBEDTLS_SSL_SRV_C)
    conf->cert_req_ca_list = MBEDTLS_SSL_CERT_REQ_CA_LIST_ENABLED;
#endif

#if defined(MBEDTLS_SSL_PROTO_DTLS)
    conf->hs_timeout_min = MBEDTLS_SSL_DTLS_TIMEOUT_DFL_MIN;
    conf->hs_timeout_max = MBEDTLS_SSL_DTLS_TIMEOUT_DFL_MAX;
#endif

#if defined(MBEDTLS_SSL_RENEGOTIATION)
    conf->renego_max_records = MBEDTLS_SSL_RENEGO_MAX_RECORDS_DEFAULT;
    memset( conf->renego_period,     0x00, 2 );
    memset( conf->renego_period + 2, 0xFF, 6 );
#endif

#if defined(MBEDTLS_DHM_C) && defined(MBEDTLS_SSL_SRV_C)
            if( endpoint == MBEDTLS_SSL_IS_SERVER )
            {
                if( ( ret = mbedtls_ssl_conf_dh_param( conf,
                                MBEDTLS_DHM_RFC5114_MODP_2048_P,
                                MBEDTLS_DHM_RFC5114_MODP_2048_G ) ) != 0 )
                {
                    return( ret );
                }
            }
#endif

    /*
     * Preset-specific defaults
     */
    switch( preset )
    {
        /*
         * NSA Suite B
         */
        case MBEDTLS_SSL_PRESET_SUITEB:
            conf->min_major_ver = MBEDTLS_SSL_MAJOR_VERSION_3;
            conf->min_minor_ver = MBEDTLS_SSL_MINOR_VERSION_3; /* TLS 1.2 */
            conf->max_major_ver = MBEDTLS_SSL_MAX_MAJOR_VERSION;
            conf->max_minor_ver = MBEDTLS_SSL_MAX_MINOR_VERSION;

            conf->ciphersuite_list[MBEDTLS_SSL_MINOR_VERSION_0] =
            conf->ciphersuite_list[MBEDTLS_SSL_MINOR_VERSION_1] =
            conf->ciphersuite_list[MBEDTLS_SSL_MINOR_VERSION_2] =
            conf->ciphersuite_list[MBEDTLS_SSL_MINOR_VERSION_3] =
                                   ssl_preset_suiteb_ciphersuites;

#if defined(MBEDTLS_X509_CRT_PARSE_C)
            conf->cert_profile = &mbedtls_x509_crt_profile_suiteb;
#endif

#if defined(MBEDTLS_KEY_EXCHANGE__WITH_CERT__ENABLED)
            conf->sig_hashes = ssl_preset_suiteb_hashes;
#endif

#if defined(MBEDTLS_ECP_C)
            conf->curve_list = ssl_preset_suiteb_curves;
#endif
            break;

        /*
         * Default
         */
        default:
            conf->min_major_ver = MBEDTLS_SSL_MAJOR_VERSION_3;
            conf->min_minor_ver = MBEDTLS_SSL_MINOR_VERSION_1; /* TLS 1.0 */
            conf->max_major_ver = MBEDTLS_SSL_MAX_MAJOR_VERSION;
            conf->max_minor_ver = MBEDTLS_SSL_MAX_MINOR_VERSION;

#if defined(MBEDTLS_SSL_PROTO_DTLS)
            if( transport == MBEDTLS_SSL_TRANSPORT_DATAGRAM )
                conf->min_minor_ver = MBEDTLS_SSL_MINOR_VERSION_2;
#endif

            conf->ciphersuite_list[MBEDTLS_SSL_MINOR_VERSION_0] =
            conf->ciphersuite_list[MBEDTLS_SSL_MINOR_VERSION_1] =
            conf->ciphersuite_list[MBEDTLS_SSL_MINOR_VERSION_2] =
            conf->ciphersuite_list[MBEDTLS_SSL_MINOR_VERSION_3] =
                                   mbedtls_ssl_list_ciphersuites();

#if defined(MBEDTLS_X509_CRT_PARSE_C)
            conf->cert_profile = &mbedtls_x509_crt_profile_default;
#endif

#if defined(MBEDTLS_KEY_EXCHANGE__WITH_CERT__ENABLED)
            conf->sig_hashes = ssl_preset_default_hashes;
#endif

#if defined(MBEDTLS_ECP_C)
            conf->curve_list = mbedtls_ecp_grp_id_list();
#endif

#if defined(MBEDTLS_DHM_C) && defined(MBEDTLS_SSL_CLI_C)
            conf->dhm_min_bitlen = 1024;
#endif
    }

    return( 0 );
}

/*
 * Free mbedtls_ssl_config
 */
void mbedtls_ssl_config_free( mbedtls_ssl_config *conf )
{
#if defined(MBEDTLS_DHM_C)
    mbedtls_mpi_free( &conf->dhm_P );
    mbedtls_mpi_free( &conf->dhm_G );
#endif

#if defined(MBEDTLS_KEY_EXCHANGE__SOME__PSK_ENABLED)
    if( conf->psk != NULL )
    {
        mbedtls_zeroize( conf->psk, conf->psk_len );
        mbedtls_zeroize( conf->psk_identity, conf->psk_identity_len );
        mbedtls_free( conf->psk );
        mbedtls_free( conf->psk_identity );
        conf->psk_len = 0;
        conf->psk_identity_len = 0;
    }
#endif

#if defined(MBEDTLS_X509_CRT_PARSE_C)
    ssl_key_cert_free( conf->key_cert );
#endif

    mbedtls_zeroize( conf, sizeof( mbedtls_ssl_config ) );
}

#if defined(MBEDTLS_PK_C) && \
    ( defined(MBEDTLS_RSA_C) || defined(MBEDTLS_ECDSA_C) )
/*
 * Convert between MBEDTLS_PK_XXX and SSL_SIG_XXX
 */
unsigned char mbedtls_ssl_sig_from_pk( mbedtls_pk_context *pk )
{
#if defined(MBEDTLS_RSA_C)
    if( mbedtls_pk_can_do( pk, MBEDTLS_PK_RSA ) )
        return( MBEDTLS_SSL_SIG_RSA );
#endif
#if defined(MBEDTLS_ECDSA_C)
    if( mbedtls_pk_can_do( pk, MBEDTLS_PK_ECDSA ) )
        return( MBEDTLS_SSL_SIG_ECDSA );
#endif
    return( MBEDTLS_SSL_SIG_ANON );
}

unsigned char mbedtls_ssl_sig_from_pk_alg( mbedtls_pk_type_t type )
{
    switch( type ) {
        case MBEDTLS_PK_RSA:
            return( MBEDTLS_SSL_SIG_RSA );
        case MBEDTLS_PK_ECDSA:
        case MBEDTLS_PK_ECKEY:
            return( MBEDTLS_SSL_SIG_ECDSA );
        default:
            return( MBEDTLS_SSL_SIG_ANON );
    }
}

mbedtls_pk_type_t mbedtls_ssl_pk_alg_from_sig( unsigned char sig )
{
    switch( sig )
    {
#if defined(MBEDTLS_RSA_C)
        case MBEDTLS_SSL_SIG_RSA:
            return( MBEDTLS_PK_RSA );
#endif
#if defined(MBEDTLS_ECDSA_C)
        case MBEDTLS_SSL_SIG_ECDSA:
            return( MBEDTLS_PK_ECDSA );
#endif
        default:
            return( MBEDTLS_PK_NONE );
    }
}
#endif /* MBEDTLS_PK_C && ( MBEDTLS_RSA_C || MBEDTLS_ECDSA_C ) */

#if defined(MBEDTLS_SSL_PROTO_TLS1_2) && \
    defined(MBEDTLS_KEY_EXCHANGE__WITH_CERT__ENABLED)

/* Find an entry in a signature-hash set matching a given hash algorithm. */
mbedtls_md_type_t mbedtls_ssl_sig_hash_set_find( mbedtls_ssl_sig_hash_set_t *set,
                                                 mbedtls_pk_type_t sig_alg )
{
    switch( sig_alg )
    {
        case MBEDTLS_PK_RSA:
            return( set->rsa );
        case MBEDTLS_PK_ECDSA:
            return( set->ecdsa );
        default:
            return( MBEDTLS_MD_NONE );
    }
}

/* Add a signature-hash-pair to a signature-hash set */
void mbedtls_ssl_sig_hash_set_add( mbedtls_ssl_sig_hash_set_t *set,
                                   mbedtls_pk_type_t sig_alg,
                                   mbedtls_md_type_t md_alg )
{
    switch( sig_alg )
    {
        case MBEDTLS_PK_RSA:
            if( set->rsa == MBEDTLS_MD_NONE )
                set->rsa = md_alg;
            break;

        case MBEDTLS_PK_ECDSA:
            if( set->ecdsa == MBEDTLS_MD_NONE )
                set->ecdsa = md_alg;
            break;

        default:
            break;
    }
}

/* Allow exactly one hash algorithm for each signature. */
void mbedtls_ssl_sig_hash_set_const_hash( mbedtls_ssl_sig_hash_set_t *set,
                                          mbedtls_md_type_t md_alg )
{
    set->rsa   = md_alg;
    set->ecdsa = md_alg;
}

#endif /* MBEDTLS_SSL_PROTO_TLS1_2) &&
          MBEDTLS_KEY_EXCHANGE__WITH_CERT__ENABLED */

/*
 * Convert from MBEDTLS_SSL_HASH_XXX to MBEDTLS_MD_XXX
 */
mbedtls_md_type_t mbedtls_ssl_md_alg_from_hash( unsigned char hash )
{
    switch( hash )
    {
#if defined(MBEDTLS_MD5_C)
        case MBEDTLS_SSL_HASH_MD5:
            return( MBEDTLS_MD_MD5 );
#endif
#if defined(MBEDTLS_SHA1_C)
        case MBEDTLS_SSL_HASH_SHA1:
            return( MBEDTLS_MD_SHA1 );
#endif
#if defined(MBEDTLS_SHA256_C)
        case MBEDTLS_SSL_HASH_SHA224:
            return( MBEDTLS_MD_SHA224 );
        case MBEDTLS_SSL_HASH_SHA256:
            return( MBEDTLS_MD_SHA256 );
#endif
#if defined(MBEDTLS_SHA512_C)
        case MBEDTLS_SSL_HASH_SHA384:
            return( MBEDTLS_MD_SHA384 );
        case MBEDTLS_SSL_HASH_SHA512:
            return( MBEDTLS_MD_SHA512 );
#endif
        default:
            return( MBEDTLS_MD_NONE );
    }
}

/*
 * Convert from MBEDTLS_MD_XXX to MBEDTLS_SSL_HASH_XXX
 */
unsigned char mbedtls_ssl_hash_from_md_alg( int md )
{
    switch( md )
    {
#if defined(MBEDTLS_MD5_C)
        case MBEDTLS_MD_MD5:
            return( MBEDTLS_SSL_HASH_MD5 );
#endif
#if defined(MBEDTLS_SHA1_C)
        case MBEDTLS_MD_SHA1:
            return( MBEDTLS_SSL_HASH_SHA1 );
#endif
#if defined(MBEDTLS_SHA256_C)
        case MBEDTLS_MD_SHA224:
            return( MBEDTLS_SSL_HASH_SHA224 );
        case MBEDTLS_MD_SHA256:
            return( MBEDTLS_SSL_HASH_SHA256 );
#endif
#if defined(MBEDTLS_SHA512_C)
        case MBEDTLS_MD_SHA384:
            return( MBEDTLS_SSL_HASH_SHA384 );
        case MBEDTLS_MD_SHA512:
            return( MBEDTLS_SSL_HASH_SHA512 );
#endif
        default:
            return( MBEDTLS_SSL_HASH_NONE );
    }
}

#if defined(MBEDTLS_ECP_C)
/*
 * Check if a curve proposed by the peer is in our list.
 * Return 0 if we're willing to use it, -1 otherwise.
 */
int mbedtls_ssl_check_curve( const mbedtls_ssl_context *ssl, mbedtls_ecp_group_id grp_id )
{
    const mbedtls_ecp_group_id *gid;

    if( ssl->conf->curve_list == NULL )
        return( -1 );

    for( gid = ssl->conf->curve_list; *gid != MBEDTLS_ECP_DP_NONE; gid++ )
        if( *gid == grp_id )
            return( 0 );

    return( -1 );
}
#endif /* MBEDTLS_ECP_C */

#if defined(MBEDTLS_KEY_EXCHANGE__WITH_CERT__ENABLED)
/*
 * Check if a hash proposed by the peer is in our list.
 * Return 0 if we're willing to use it, -1 otherwise.
 */
int mbedtls_ssl_check_sig_hash( const mbedtls_ssl_context *ssl,
                                mbedtls_md_type_t md )
{
    const int *cur;

    if( ssl->conf->sig_hashes == NULL )
        return( -1 );

    for( cur = ssl->conf->sig_hashes; *cur != MBEDTLS_MD_NONE; cur++ )
        if( *cur == (int) md )
            return( 0 );

    return( -1 );
}
#endif /* MBEDTLS_KEY_EXCHANGE__WITH_CERT__ENABLED */

#if defined(MBEDTLS_X509_CRT_PARSE_C)
int mbedtls_ssl_check_cert_usage( const mbedtls_x509_crt *cert,
                          const mbedtls_ssl_ciphersuite_t *ciphersuite,
                          int cert_endpoint,
                          uint32_t *flags )
{
    int ret = 0;
#if defined(MBEDTLS_X509_CHECK_KEY_USAGE)
    int usage = 0;
#endif
#if defined(MBEDTLS_X509_CHECK_EXTENDED_KEY_USAGE)
    const char *ext_oid;
    size_t ext_len;
#endif

#if !defined(MBEDTLS_X509_CHECK_KEY_USAGE) &&          \
    !defined(MBEDTLS_X509_CHECK_EXTENDED_KEY_USAGE)
    ((void) cert);
    ((void) cert_endpoint);
    ((void) flags);
#endif

#if defined(MBEDTLS_X509_CHECK_KEY_USAGE)
    if( cert_endpoint == MBEDTLS_SSL_IS_SERVER )
    {
        /* Server part of the key exchange */
        switch( ciphersuite->key_exchange )
        {
            case MBEDTLS_KEY_EXCHANGE_RSA:
            case MBEDTLS_KEY_EXCHANGE_RSA_PSK:
                usage = MBEDTLS_X509_KU_KEY_ENCIPHERMENT;
                break;

            case MBEDTLS_KEY_EXCHANGE_DHE_RSA:
            case MBEDTLS_KEY_EXCHANGE_ECDHE_RSA:
            case MBEDTLS_KEY_EXCHANGE_ECDHE_ECDSA:
                usage = MBEDTLS_X509_KU_DIGITAL_SIGNATURE;
                break;

            case MBEDTLS_KEY_EXCHANGE_ECDH_RSA:
            case MBEDTLS_KEY_EXCHANGE_ECDH_ECDSA:
                usage = MBEDTLS_X509_KU_KEY_AGREEMENT;
                break;

            /* Don't use default: we want warnings when adding new values */
            case MBEDTLS_KEY_EXCHANGE_NONE:
            case MBEDTLS_KEY_EXCHANGE_PSK:
            case MBEDTLS_KEY_EXCHANGE_DHE_PSK:
            case MBEDTLS_KEY_EXCHANGE_ECDHE_PSK:
            case MBEDTLS_KEY_EXCHANGE_ECJPAKE:
                usage = 0;
        }
    }
    else
    {
        /* Client auth: we only implement rsa_sign and mbedtls_ecdsa_sign for now */
        usage = MBEDTLS_X509_KU_DIGITAL_SIGNATURE;
    }

    if( mbedtls_x509_crt_check_key_usage( cert, usage ) != 0 )
    {
        *flags |= MBEDTLS_X509_BADCERT_KEY_USAGE;
        ret = -1;
    }
#else
    ((void) ciphersuite);
#endif /* MBEDTLS_X509_CHECK_KEY_USAGE */

#if defined(MBEDTLS_X509_CHECK_EXTENDED_KEY_USAGE)
    if( cert_endpoint == MBEDTLS_SSL_IS_SERVER )
    {
        ext_oid = MBEDTLS_OID_SERVER_AUTH;
        ext_len = MBEDTLS_OID_SIZE( MBEDTLS_OID_SERVER_AUTH );
    }
    else
    {
        ext_oid = MBEDTLS_OID_CLIENT_AUTH;
        ext_len = MBEDTLS_OID_SIZE( MBEDTLS_OID_CLIENT_AUTH );
    }

    if( mbedtls_x509_crt_check_extended_key_usage( cert, ext_oid, ext_len ) != 0 )
    {
        *flags |= MBEDTLS_X509_BADCERT_EXT_KEY_USAGE;
        ret = -1;
    }
#endif /* MBEDTLS_X509_CHECK_EXTENDED_KEY_USAGE */

    return( ret );
}
#endif /* MBEDTLS_X509_CRT_PARSE_C */

/*
 * Convert version numbers to/from wire format
 * and, for DTLS, to/from TLS equivalent.
 *
 * For TLS this is the identity.
 * For DTLS, use 1's complement (v -> 255 - v, and then map as follows:
 * 1.0 <-> 3.2      (DTLS 1.0 is based on TLS 1.1)
 * 1.x <-> 3.x+1    for x != 0 (DTLS 1.2 based on TLS 1.2)
 */
void mbedtls_ssl_write_version( int major, int minor, int transport,
                        unsigned char ver[2] )
{
#if defined(MBEDTLS_SSL_PROTO_DTLS)
    if( transport == MBEDTLS_SSL_TRANSPORT_DATAGRAM )
    {
        if( minor == MBEDTLS_SSL_MINOR_VERSION_2 )
            --minor; /* DTLS 1.0 stored as TLS 1.1 internally */

        ver[0] = (unsigned char)( 255 - ( major - 2 ) );
        ver[1] = (unsigned char)( 255 - ( minor - 1 ) );
    }
    else
#else
    ((void) transport);
#endif
    {
        ver[0] = (unsigned char) major;
        ver[1] = (unsigned char) minor;
    }
}

void mbedtls_ssl_read_version( int *major, int *minor, int transport,
                       const unsigned char ver[2] )
{
#if defined(MBEDTLS_SSL_PROTO_DTLS)
    if( transport == MBEDTLS_SSL_TRANSPORT_DATAGRAM )
    {
        *major = 255 - ver[0] + 2;
        *minor = 255 - ver[1] + 1;

        if( *minor == MBEDTLS_SSL_MINOR_VERSION_1 )
            ++*minor; /* DTLS 1.0 stored as TLS 1.1 internally */
    }
    else
#else
    ((void) transport);
#endif
    {
        *major = ver[0];
        *minor = ver[1];
    }
}

int mbedtls_ssl_set_calc_verify_md( mbedtls_ssl_context *ssl, int md )
{
#if defined(MBEDTLS_SSL_PROTO_TLS1_2)
    if( ssl->minor_ver != MBEDTLS_SSL_MINOR_VERSION_3 )
        return MBEDTLS_ERR_SSL_INVALID_VERIFY_HASH;

    switch( md )
    {
#if defined(MBEDTLS_SSL_PROTO_TLS1) || defined(MBEDTLS_SSL_PROTO_TLS1_1)
#if defined(MBEDTLS_MD5_C)
        case MBEDTLS_SSL_HASH_MD5:
            return MBEDTLS_ERR_SSL_INVALID_VERIFY_HASH;
#endif
#if defined(MBEDTLS_SHA1_C)
        case MBEDTLS_SSL_HASH_SHA1:
            ssl->handshake->calc_verify = ssl_calc_verify_tls;
            break;
#endif
#endif /* MBEDTLS_SSL_PROTO_TLS1 || MBEDTLS_SSL_PROTO_TLS1_1 */
#if defined(MBEDTLS_SHA512_C)
        case MBEDTLS_SSL_HASH_SHA384:
            ssl->handshake->calc_verify = ssl_calc_verify_tls_sha384;
            break;
#endif
#if defined(MBEDTLS_SHA256_C)
        case MBEDTLS_SSL_HASH_SHA256:
            ssl->handshake->calc_verify = ssl_calc_verify_tls_sha256;
            break;
#endif
        default:
            return MBEDTLS_ERR_SSL_INVALID_VERIFY_HASH;
    }

    return 0;
#else /* !MBEDTLS_SSL_PROTO_TLS1_2 */
    (void) ssl;
    (void) md;

    return MBEDTLS_ERR_SSL_INVALID_VERIFY_HASH;
#endif /* MBEDTLS_SSL_PROTO_TLS1_2 */
}

#endif /* MBEDTLS_SSL_TLS_C */<|MERGE_RESOLUTION|>--- conflicted
+++ resolved
@@ -6187,8 +6187,6 @@
 
     /* Check if new hostname is valid before
      * making any change to current one */
-<<<<<<< HEAD
-
     if( hostname != NULL )
     {
         hostname_len = strlen( hostname );
@@ -6215,37 +6213,6 @@
     else
     {
         ssl->hostname = mbedtls_calloc( 1, hostname_len + 1 );
-
-=======
-
-    if( hostname != NULL )
-    {
-        hostname_len = strlen( hostname );
-
-        if( hostname_len > MBEDTLS_SSL_MAX_HOST_NAME_LEN )
-            return( MBEDTLS_ERR_SSL_BAD_INPUT_DATA );
-    }
-
-    /* Now it's clear that we will overwrite the old hostname,
-     * so we can free it safely */
-
-    if( ssl->hostname != NULL )
-    {
-        mbedtls_zeroize( ssl->hostname, strlen( ssl->hostname ) );
-        mbedtls_free( ssl->hostname );
-    }
-
-    /* Passing NULL as hostname shall clear the old one */
-
-    if( hostname == NULL )
-    {
-        ssl->hostname = NULL;
-    }
-    else
-    {
-        ssl->hostname = mbedtls_calloc( 1, hostname_len + 1 );
-
->>>>>>> 005939db
         if( ssl->hostname == NULL )
             return( MBEDTLS_ERR_SSL_ALLOC_FAILED );
 

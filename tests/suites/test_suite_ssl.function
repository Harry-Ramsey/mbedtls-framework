--- conflicted
+++ resolved
@@ -3988,11 +3988,7 @@
                         if (!client_ep.ssl.handshake->hello_retry_request_flag) {
                             TEST_EQUAL(client_ep.ssl.early_data_state,
                                        MBEDTLS_SSL_EARLY_DATA_STATE_CAN_WRITE);
-<<<<<<< HEAD
-                             memcpy(client_random,
-=======
                             memcpy(client_random,
->>>>>>> 3720809d
                                    client_ep.ssl.handshake->randbytes,
                                    MBEDTLS_CLIENT_HELLO_RANDOM_LEN);
                         } else {
@@ -4001,11 +3997,7 @@
                             TEST_MEMORY_COMPARE(client_random,
                                                 MBEDTLS_CLIENT_HELLO_RANDOM_LEN,
                                                 client_ep.ssl.handshake->randbytes,
-<<<<<<< HEAD
                                                 MBEDTLS_CLIENT_HELLO_RANDOM_LEN);
-=======
-                                                MBEDTLS_CLIENT_HELLO_RANDOM_LEN); 
->>>>>>> 3720809d
                         }
                         break;
 

/* BEGIN_HEADER */
#include <ssl_misc.h>
#include <mbedtls/timing.h>
#include <mbedtls/debug.h>
#include <mbedtls/pk.h>
#include <ssl_tls13_keys.h>
#include <ssl_tls13_invasive.h>
#include <test/ssl_helpers.h>

#include <constant_time_internal.h>
#include <test/constant_flow.h>

#define SSL_MESSAGE_QUEUE_INIT      { NULL, 0, 0, 0 }

/* Mnemonics for the early data test scenarios */
#define TEST_EARLY_DATA_ACCEPTED 0
#define TEST_EARLY_DATA_NO_INDICATION_SENT 1
#define TEST_EARLY_DATA_SERVER_REJECTS 2
#define TEST_EARLY_DATA_HRR 3

#if (!defined(MBEDTLS_SSL_PROTO_TLS1_2)) && \
    defined(MBEDTLS_SSL_EARLY_DATA) && defined(MBEDTLS_SSL_CLI_C) && \
    defined(MBEDTLS_SSL_SRV_C) && defined(MBEDTLS_DEBUG_C) && \
    defined(MBEDTLS_TEST_AT_LEAST_ONE_TLS1_3_CIPHERSUITE) && \
    defined(MBEDTLS_SSL_TLS1_3_KEY_EXCHANGE_MODE_EPHEMERAL_ENABLED) && \
    defined(MBEDTLS_SSL_TLS1_3_KEY_EXCHANGE_MODE_PSK_EPHEMERAL_ENABLED) && \
    defined(MBEDTLS_MD_CAN_SHA256) && \
    defined(MBEDTLS_ECP_HAVE_SECP256R1) && defined(MBEDTLS_ECP_HAVE_SECP384R1) && \
    defined(MBEDTLS_PK_CAN_ECDSA_VERIFY) && defined(MBEDTLS_SSL_SESSION_TICKETS)
/*
 * Test function to write early data for negative tests where
 * mbedtls_ssl_write_early_data() cannot be used.
 */
static int write_early_data(mbedtls_ssl_context *ssl,
                            unsigned char *buf, size_t len)
{
    int ret = mbedtls_ssl_get_max_out_record_payload(ssl);

    TEST_ASSERT(ret > 0);
    TEST_LE_U(len, (size_t) ret);

    ret = mbedtls_ssl_flush_output(ssl);
    TEST_EQUAL(ret, 0);
    TEST_EQUAL(ssl->out_left, 0);

    ssl->out_msglen = len;
    ssl->out_msgtype = MBEDTLS_SSL_MSG_APPLICATION_DATA;
    if (len > 0) {
        memcpy(ssl->out_msg, buf, len);
    }

    ret = mbedtls_ssl_write_record(ssl, 1);
    TEST_EQUAL(ret, 0);

    ret = len;

exit:
    return ret;
}
#endif

/* END_HEADER */

/* BEGIN_DEPENDENCIES
 * depends_on:MBEDTLS_SSL_TLS_C
 * END_DEPENDENCIES
 */

/* BEGIN_CASE */
void test_callback_buffer_sanity()
{
    enum { MSGLEN = 10 };
    mbedtls_test_ssl_buffer buf;
    mbedtls_test_ssl_buffer_init(&buf);
    unsigned char input[MSGLEN];
    unsigned char output[MSGLEN];

    USE_PSA_INIT();
    memset(input, 0, sizeof(input));

    /* Make sure calling put and get on NULL buffer results in error. */
    TEST_ASSERT(mbedtls_test_ssl_buffer_put(NULL, input, sizeof(input))
                == -1);
    TEST_ASSERT(mbedtls_test_ssl_buffer_get(NULL, output, sizeof(output))
                == -1);
    TEST_ASSERT(mbedtls_test_ssl_buffer_put(NULL, NULL, sizeof(input))
                == -1);

    TEST_ASSERT(mbedtls_test_ssl_buffer_put(NULL, NULL, 0) == -1);
    TEST_ASSERT(mbedtls_test_ssl_buffer_get(NULL, NULL, 0) == -1);

    /* Make sure calling put and get on a buffer that hasn't been set up results
     * in error. */
    TEST_ASSERT(mbedtls_test_ssl_buffer_put(&buf, input, sizeof(input))
                == -1);
    TEST_ASSERT(mbedtls_test_ssl_buffer_get(&buf, output, sizeof(output))
                == -1);
    TEST_ASSERT(mbedtls_test_ssl_buffer_put(&buf, NULL, sizeof(input))
                == -1);

    TEST_ASSERT(mbedtls_test_ssl_buffer_put(&buf, NULL, 0) == -1);
    TEST_ASSERT(mbedtls_test_ssl_buffer_get(&buf, NULL, 0) == -1);

    /* Make sure calling put and get on NULL input only results in
     * error if the length is not zero, and that a NULL output is valid for data
     * dropping.
     */

    TEST_ASSERT(mbedtls_test_ssl_buffer_setup(&buf, sizeof(input)) == 0);

    TEST_ASSERT(mbedtls_test_ssl_buffer_put(&buf, NULL, sizeof(input))
                == -1);
    TEST_ASSERT(mbedtls_test_ssl_buffer_get(&buf, NULL, sizeof(output))
                == 0);
    TEST_ASSERT(mbedtls_test_ssl_buffer_put(&buf, NULL, 0) == 0);
    TEST_ASSERT(mbedtls_test_ssl_buffer_get(&buf, NULL, 0) == 0);

    /* Make sure calling put several times in the row is safe */

    TEST_ASSERT(mbedtls_test_ssl_buffer_put(&buf, input, sizeof(input))
                == sizeof(input));
    TEST_ASSERT(mbedtls_test_ssl_buffer_get(&buf, output, 2) == 2);
    TEST_ASSERT(mbedtls_test_ssl_buffer_put(&buf, input, 1) == 1);
    TEST_ASSERT(mbedtls_test_ssl_buffer_put(&buf, input, 2) == 1);
    TEST_ASSERT(mbedtls_test_ssl_buffer_put(&buf, input, 2) == 0);


exit:
    mbedtls_test_ssl_buffer_free(&buf);
    USE_PSA_DONE();
}
/* END_CASE */

/*
 * Test if the implementation of `mbedtls_test_ssl_buffer` related functions is
 * correct and works as expected.
 *
 * That is
 *  - If we try to put in \p put1 bytes then we can put in \p put1_ret bytes.
 *  - Afterwards if we try to get \p get1 bytes then we can get \get1_ret bytes.
 *  - Next, if we try to put in \p put1 bytes then we can put in \p put1_ret
 *    bytes.
 *  - Afterwards if we try to get \p get1 bytes then we can get \get1_ret bytes.
 *  - All of the bytes we got match the bytes we put in in a FIFO manner.
 */

/* BEGIN_CASE */
void test_callback_buffer(int size, int put1, int put1_ret,
                          int get1, int get1_ret, int put2, int put2_ret,
                          int get2, int get2_ret)
{
    enum { ROUNDS = 2 };
    size_t put[ROUNDS];
    int put_ret[ROUNDS];
    size_t get[ROUNDS];
    int get_ret[ROUNDS];
    mbedtls_test_ssl_buffer buf;
    unsigned char *input = NULL;
    size_t input_len;
    unsigned char *output = NULL;
    size_t output_len;
    size_t i, j, written, read;

    mbedtls_test_ssl_buffer_init(&buf);
    USE_PSA_INIT();
    TEST_ASSERT(mbedtls_test_ssl_buffer_setup(&buf, size) == 0);

    /* Check the sanity of input parameters and initialise local variables. That
     * is, ensure that the amount of data is not negative and that we are not
     * expecting more to put or get than we actually asked for. */
    TEST_ASSERT(put1 >= 0);
    put[0] = put1;
    put_ret[0] = put1_ret;
    TEST_ASSERT(put1_ret <= put1);
    TEST_ASSERT(put2 >= 0);
    put[1] = put2;
    put_ret[1] = put2_ret;
    TEST_ASSERT(put2_ret <= put2);

    TEST_ASSERT(get1 >= 0);
    get[0] = get1;
    get_ret[0] = get1_ret;
    TEST_ASSERT(get1_ret <= get1);
    TEST_ASSERT(get2 >= 0);
    get[1] = get2;
    get_ret[1] = get2_ret;
    TEST_ASSERT(get2_ret <= get2);

    input_len = 0;
    /* Calculate actual input and output lengths */
    for (j = 0; j < ROUNDS; j++) {
        if (put_ret[j] > 0) {
            input_len += put_ret[j];
        }
    }
    /* In order to always have a valid pointer we always allocate at least 1
     * byte. */
    if (input_len == 0) {
        input_len = 1;
    }
    TEST_CALLOC(input, input_len);

    output_len = 0;
    for (j = 0; j < ROUNDS; j++) {
        if (get_ret[j] > 0) {
            output_len += get_ret[j];
        }
    }
    TEST_ASSERT(output_len <= input_len);
    /* In order to always have a valid pointer we always allocate at least 1
     * byte. */
    if (output_len == 0) {
        output_len = 1;
    }
    TEST_CALLOC(output, output_len);

    /* Fill up the buffer with structured data so that unwanted changes
     * can be detected */
    for (i = 0; i < input_len; i++) {
        input[i] = i & 0xFF;
    }

    written = read = 0;
    for (j = 0; j < ROUNDS; j++) {
        TEST_ASSERT(put_ret[j] == mbedtls_test_ssl_buffer_put(&buf,
                                                              input + written, put[j]));
        written += put_ret[j];
        TEST_ASSERT(get_ret[j] == mbedtls_test_ssl_buffer_get(&buf,
                                                              output + read, get[j]));
        read += get_ret[j];
        TEST_ASSERT(read <= written);
        if (get_ret[j] > 0) {
            TEST_ASSERT(memcmp(output + read - get_ret[j],
                               input + read - get_ret[j], get_ret[j])
                        == 0);
        }
    }

exit:
    mbedtls_free(input);
    mbedtls_free(output);
    mbedtls_test_ssl_buffer_free(&buf);
    USE_PSA_DONE();
}
/* END_CASE */

/*
 * Test if the implementation of `mbedtls_test_mock_socket` related
 * I/O functions is correct and works as expected on unconnected sockets.
 */

/* BEGIN_CASE */
void ssl_mock_sanity()
{
    enum { MSGLEN = 105 };
    unsigned char message[MSGLEN] = { 0 };
    unsigned char received[MSGLEN] = { 0 };
    mbedtls_test_mock_socket socket;

    mbedtls_test_mock_socket_init(&socket);
    USE_PSA_INIT();
    TEST_ASSERT(mbedtls_test_mock_tcp_send_b(&socket, message, MSGLEN) < 0);
    mbedtls_test_mock_socket_close(&socket);
    mbedtls_test_mock_socket_init(&socket);
    TEST_ASSERT(mbedtls_test_mock_tcp_recv_b(&socket, received, MSGLEN) < 0);
    mbedtls_test_mock_socket_close(&socket);

    mbedtls_test_mock_socket_init(&socket);
    TEST_ASSERT(mbedtls_test_mock_tcp_send_nb(&socket, message, MSGLEN) < 0);
    mbedtls_test_mock_socket_close(&socket);
    mbedtls_test_mock_socket_init(&socket);
    TEST_ASSERT(mbedtls_test_mock_tcp_recv_nb(&socket, received, MSGLEN) < 0);
    mbedtls_test_mock_socket_close(&socket);

exit:
    mbedtls_test_mock_socket_close(&socket);
    USE_PSA_DONE();
}
/* END_CASE */

/*
 * Test if the implementation of `mbedtls_test_mock_socket` related functions
 * can send a single message from the client to the server.
 */

/* BEGIN_CASE */
void ssl_mock_tcp(int blocking)
{
    enum { MSGLEN = 105 };
    enum { BUFLEN = MSGLEN / 5 };
    unsigned char message[MSGLEN];
    unsigned char received[MSGLEN];
    mbedtls_test_mock_socket client;
    mbedtls_test_mock_socket server;
    size_t written, read;
    int send_ret, recv_ret;
    mbedtls_ssl_send_t *send;
    mbedtls_ssl_recv_t *recv;
    unsigned i;

    if (blocking == 0) {
        send = mbedtls_test_mock_tcp_send_nb;
        recv = mbedtls_test_mock_tcp_recv_nb;
    } else {
        send = mbedtls_test_mock_tcp_send_b;
        recv = mbedtls_test_mock_tcp_recv_b;
    }

    mbedtls_test_mock_socket_init(&client);
    mbedtls_test_mock_socket_init(&server);
    USE_PSA_INIT();

    /* Fill up the buffer with structured data so that unwanted changes
     * can be detected */
    for (i = 0; i < MSGLEN; i++) {
        message[i] = i & 0xFF;
    }

    /* Make sure that sending a message takes a few  iterations. */
    TEST_ASSERT(0 == mbedtls_test_mock_socket_connect(&client, &server,
                                                      BUFLEN));

    /* Send the message to the server */
    send_ret = recv_ret = 1;
    written = read = 0;
    while (send_ret != 0 || recv_ret != 0) {
        send_ret = send(&client, message + written, MSGLEN - written);

        TEST_ASSERT(send_ret >= 0);
        TEST_ASSERT(send_ret <= BUFLEN);
        written += send_ret;

        /* If the buffer is full we can test blocking and non-blocking send */
        if (send_ret == BUFLEN) {
            int blocking_ret = send(&client, message, 1);
            if (blocking) {
                TEST_ASSERT(blocking_ret == 0);
            } else {
                TEST_ASSERT(blocking_ret == MBEDTLS_ERR_SSL_WANT_WRITE);
            }
        }

        recv_ret = recv(&server, received + read, MSGLEN - read);

        /* The result depends on whether any data was sent */
        if (send_ret > 0) {
            TEST_ASSERT(recv_ret > 0);
            TEST_ASSERT(recv_ret <= BUFLEN);
            read += recv_ret;
        } else if (blocking) {
            TEST_ASSERT(recv_ret == 0);
        } else {
            TEST_ASSERT(recv_ret == MBEDTLS_ERR_SSL_WANT_READ);
            recv_ret = 0;
        }

        /* If the buffer is empty we can test blocking and non-blocking read */
        if (recv_ret == BUFLEN) {
            int blocking_ret = recv(&server, received, 1);
            if (blocking) {
                TEST_ASSERT(blocking_ret == 0);
            } else {
                TEST_ASSERT(blocking_ret == MBEDTLS_ERR_SSL_WANT_READ);
            }
        }
    }
    TEST_ASSERT(memcmp(message, received, MSGLEN) == 0);

exit:
    mbedtls_test_mock_socket_close(&client);
    mbedtls_test_mock_socket_close(&server);
    USE_PSA_DONE();
}
/* END_CASE */

/*
 * Test if the implementation of `mbedtls_test_mock_socket` related functions
 * can send messages in both direction at the same time (with the I/O calls
 * interleaving).
 */

/* BEGIN_CASE */
void ssl_mock_tcp_interleaving(int blocking)
{
    enum { ROUNDS = 2 };
    enum { MSGLEN = 105 };
    enum { BUFLEN = MSGLEN / 5 };
    unsigned char message[ROUNDS][MSGLEN];
    unsigned char received[ROUNDS][MSGLEN];
    mbedtls_test_mock_socket client;
    mbedtls_test_mock_socket server;
    size_t written[ROUNDS];
    size_t read[ROUNDS];
    int send_ret[ROUNDS];
    int recv_ret[ROUNDS];
    unsigned i, j, progress;
    mbedtls_ssl_send_t *send;
    mbedtls_ssl_recv_t *recv;

    if (blocking == 0) {
        send = mbedtls_test_mock_tcp_send_nb;
        recv = mbedtls_test_mock_tcp_recv_nb;
    } else {
        send = mbedtls_test_mock_tcp_send_b;
        recv = mbedtls_test_mock_tcp_recv_b;
    }

    mbedtls_test_mock_socket_init(&client);
    mbedtls_test_mock_socket_init(&server);
    USE_PSA_INIT();

    /* Fill up the buffers with structured data so that unwanted changes
     * can be detected */
    for (i = 0; i < ROUNDS; i++) {
        for (j = 0; j < MSGLEN; j++) {
            message[i][j] = (i * MSGLEN + j) & 0xFF;
        }
    }

    /* Make sure that sending a message takes a few  iterations. */
    TEST_ASSERT(0 == mbedtls_test_mock_socket_connect(&client, &server,
                                                      BUFLEN));

    /* Send the message from both sides, interleaving. */
    progress = 1;
    for (i = 0; i < ROUNDS; i++) {
        written[i] = 0;
        read[i] = 0;
    }
    /* This loop does not stop as long as there was a successful write or read
     * of at least one byte on either side. */
    while (progress != 0) {
        mbedtls_test_mock_socket *socket;

        for (i = 0; i < ROUNDS; i++) {
            /* First sending is from the client */
            socket = (i % 2 == 0) ? (&client) : (&server);

            send_ret[i] = send(socket, message[i] + written[i],
                               MSGLEN - written[i]);
            TEST_ASSERT(send_ret[i] >= 0);
            TEST_ASSERT(send_ret[i] <= BUFLEN);
            written[i] += send_ret[i];

            /* If the buffer is full we can test blocking and non-blocking
             * send */
            if (send_ret[i] == BUFLEN) {
                int blocking_ret = send(socket, message[i], 1);
                if (blocking) {
                    TEST_ASSERT(blocking_ret == 0);
                } else {
                    TEST_ASSERT(blocking_ret == MBEDTLS_ERR_SSL_WANT_WRITE);
                }
            }
        }

        for (i = 0; i < ROUNDS; i++) {
            /* First receiving is from the server */
            socket = (i % 2 == 0) ? (&server) : (&client);

            recv_ret[i] = recv(socket, received[i] + read[i],
                               MSGLEN - read[i]);

            /* The result depends on whether any data was sent */
            if (send_ret[i] > 0) {
                TEST_ASSERT(recv_ret[i] > 0);
                TEST_ASSERT(recv_ret[i] <= BUFLEN);
                read[i] += recv_ret[i];
            } else if (blocking) {
                TEST_ASSERT(recv_ret[i] == 0);
            } else {
                TEST_ASSERT(recv_ret[i] == MBEDTLS_ERR_SSL_WANT_READ);
                recv_ret[i] = 0;
            }

            /* If the buffer is empty we can test blocking and non-blocking
             * read */
            if (recv_ret[i] == BUFLEN) {
                int blocking_ret = recv(socket, received[i], 1);
                if (blocking) {
                    TEST_ASSERT(blocking_ret == 0);
                } else {
                    TEST_ASSERT(blocking_ret == MBEDTLS_ERR_SSL_WANT_READ);
                }
            }
        }

        progress = 0;
        for (i = 0; i < ROUNDS; i++) {
            progress += send_ret[i] + recv_ret[i];
        }
    }

    for (i = 0; i < ROUNDS; i++) {
        TEST_ASSERT(memcmp(message[i], received[i], MSGLEN) == 0);
    }

exit:
    mbedtls_test_mock_socket_close(&client);
    mbedtls_test_mock_socket_close(&server);
    USE_PSA_DONE();
}
/* END_CASE */

/* BEGIN_CASE */
void ssl_message_queue_sanity()
{
    mbedtls_test_ssl_message_queue queue = SSL_MESSAGE_QUEUE_INIT;

    USE_PSA_INIT();
    /* Trying to push/pull to an empty queue */
    TEST_ASSERT(mbedtls_test_ssl_message_queue_push_info(NULL, 1)
                == MBEDTLS_TEST_ERROR_ARG_NULL);
    TEST_ASSERT(mbedtls_test_ssl_message_queue_pop_info(NULL, 1)
                == MBEDTLS_TEST_ERROR_ARG_NULL);

    TEST_ASSERT(mbedtls_test_ssl_message_queue_setup(&queue, 3) == 0);
    TEST_ASSERT(queue.capacity == 3);
    TEST_ASSERT(queue.num == 0);

exit:
    mbedtls_test_ssl_message_queue_free(&queue);
    USE_PSA_DONE();
}
/* END_CASE */

/* BEGIN_CASE */
void ssl_message_queue_basic()
{
    mbedtls_test_ssl_message_queue queue = SSL_MESSAGE_QUEUE_INIT;

    USE_PSA_INIT();
    TEST_ASSERT(mbedtls_test_ssl_message_queue_setup(&queue, 3) == 0);

    /* Sanity test - 3 pushes and 3 pops with sufficient space */
    TEST_ASSERT(mbedtls_test_ssl_message_queue_push_info(&queue, 1) == 1);
    TEST_ASSERT(queue.capacity == 3);
    TEST_ASSERT(queue.num == 1);
    TEST_ASSERT(mbedtls_test_ssl_message_queue_push_info(&queue, 1) == 1);
    TEST_ASSERT(queue.capacity == 3);
    TEST_ASSERT(queue.num == 2);
    TEST_ASSERT(mbedtls_test_ssl_message_queue_push_info(&queue, 2) == 2);
    TEST_ASSERT(queue.capacity == 3);
    TEST_ASSERT(queue.num == 3);

    TEST_ASSERT(mbedtls_test_ssl_message_queue_pop_info(&queue, 1) == 1);
    TEST_ASSERT(mbedtls_test_ssl_message_queue_pop_info(&queue, 1) == 1);
    TEST_ASSERT(mbedtls_test_ssl_message_queue_pop_info(&queue, 2) == 2);

exit:
    mbedtls_test_ssl_message_queue_free(&queue);
    USE_PSA_DONE();
}
/* END_CASE */

/* BEGIN_CASE */
void ssl_message_queue_overflow_underflow()
{
    mbedtls_test_ssl_message_queue queue = SSL_MESSAGE_QUEUE_INIT;

    USE_PSA_INIT();
    TEST_ASSERT(mbedtls_test_ssl_message_queue_setup(&queue, 3) == 0);

    /* 4 pushes (last one with an error), 4 pops (last one with an error) */
    TEST_ASSERT(mbedtls_test_ssl_message_queue_push_info(&queue, 1) == 1);
    TEST_ASSERT(mbedtls_test_ssl_message_queue_push_info(&queue, 1) == 1);
    TEST_ASSERT(mbedtls_test_ssl_message_queue_push_info(&queue, 2) == 2);
    TEST_ASSERT(mbedtls_test_ssl_message_queue_push_info(&queue, 3)
                == MBEDTLS_ERR_SSL_WANT_WRITE);

    TEST_ASSERT(mbedtls_test_ssl_message_queue_pop_info(&queue, 1) == 1);
    TEST_ASSERT(mbedtls_test_ssl_message_queue_pop_info(&queue, 1) == 1);
    TEST_ASSERT(mbedtls_test_ssl_message_queue_pop_info(&queue, 2) == 2);

    TEST_ASSERT(mbedtls_test_ssl_message_queue_pop_info(&queue, 1)
                == MBEDTLS_ERR_SSL_WANT_READ);

exit:
    mbedtls_test_ssl_message_queue_free(&queue);
    USE_PSA_DONE();
}
/* END_CASE */

/* BEGIN_CASE */
void ssl_message_queue_interleaved()
{
    mbedtls_test_ssl_message_queue queue = SSL_MESSAGE_QUEUE_INIT;

    USE_PSA_INIT();
    TEST_ASSERT(mbedtls_test_ssl_message_queue_setup(&queue, 3) == 0);

    /* Interleaved test - [2 pushes, 1 pop] twice, and then two pops
     * (to wrap around the buffer) */
    TEST_ASSERT(mbedtls_test_ssl_message_queue_push_info(&queue, 1) == 1);
    TEST_ASSERT(mbedtls_test_ssl_message_queue_push_info(&queue, 1) == 1);

    TEST_ASSERT(mbedtls_test_ssl_message_queue_pop_info(&queue, 1) == 1);

    TEST_ASSERT(mbedtls_test_ssl_message_queue_push_info(&queue, 2) == 2);
    TEST_ASSERT(mbedtls_test_ssl_message_queue_push_info(&queue, 3) == 3);

    TEST_ASSERT(mbedtls_test_ssl_message_queue_pop_info(&queue, 1) == 1);
    TEST_ASSERT(mbedtls_test_ssl_message_queue_pop_info(&queue, 2) == 2);

    TEST_ASSERT(mbedtls_test_ssl_message_queue_push_info(&queue, 5) == 5);
    TEST_ASSERT(mbedtls_test_ssl_message_queue_push_info(&queue, 8) == 8);

    TEST_ASSERT(mbedtls_test_ssl_message_queue_pop_info(&queue, 3) == 3);

    TEST_ASSERT(mbedtls_test_ssl_message_queue_pop_info(&queue, 5) == 5);

    TEST_ASSERT(mbedtls_test_ssl_message_queue_pop_info(&queue, 8) == 8);

exit:
    mbedtls_test_ssl_message_queue_free(&queue);
    USE_PSA_DONE();
}
/* END_CASE */

/* BEGIN_CASE */
void ssl_message_queue_insufficient_buffer()
{
    mbedtls_test_ssl_message_queue queue = SSL_MESSAGE_QUEUE_INIT;
    size_t message_len = 10;
    size_t buffer_len = 5;

    USE_PSA_INIT();
    TEST_ASSERT(mbedtls_test_ssl_message_queue_setup(&queue, 1) == 0);

    /* Popping without a sufficient buffer */
    TEST_ASSERT(mbedtls_test_ssl_message_queue_push_info(&queue, message_len)
                == (int) message_len);
    TEST_ASSERT(mbedtls_test_ssl_message_queue_pop_info(&queue, buffer_len)
                == (int) buffer_len);
exit:
    mbedtls_test_ssl_message_queue_free(&queue);
    USE_PSA_DONE();
}
/* END_CASE */

/* BEGIN_CASE */
void ssl_message_mock_uninitialized()
{
    enum { MSGLEN = 10 };
    unsigned char message[MSGLEN] = { 0 }, received[MSGLEN];
    mbedtls_test_mock_socket client, server;
    mbedtls_test_ssl_message_queue server_queue, client_queue;
    mbedtls_test_message_socket_context server_context, client_context;
    mbedtls_test_message_socket_init(&server_context);
    mbedtls_test_message_socket_init(&client_context);

    USE_PSA_INIT();
    /* Send with a NULL context */
    TEST_ASSERT(mbedtls_test_mock_tcp_send_msg(NULL, message, MSGLEN)
                == MBEDTLS_TEST_ERROR_CONTEXT_ERROR);

    TEST_ASSERT(mbedtls_test_mock_tcp_recv_msg(NULL, message, MSGLEN)
                == MBEDTLS_TEST_ERROR_CONTEXT_ERROR);

    TEST_ASSERT(mbedtls_test_message_socket_setup(&server_queue,
                                                  &client_queue, 1,
                                                  &server,
                                                  &server_context) == 0);

    TEST_ASSERT(mbedtls_test_message_socket_setup(&client_queue,
                                                  &server_queue, 1,
                                                  &client,
                                                  &client_context) == 0);

    TEST_ASSERT(mbedtls_test_mock_tcp_send_msg(&client_context, message,
                                               MSGLEN)
                == MBEDTLS_TEST_ERROR_SEND_FAILED);

    TEST_ASSERT(mbedtls_test_mock_tcp_recv_msg(&server_context, received,
                                               MSGLEN)
                == MBEDTLS_ERR_SSL_WANT_READ);

    /* Push directly to a queue to later simulate a disconnected behavior */
    TEST_ASSERT(mbedtls_test_ssl_message_queue_push_info(&server_queue,
                                                         MSGLEN)
                == MSGLEN);

    /* Test if there's an error when trying to read from a disconnected
     * socket */
    TEST_ASSERT(mbedtls_test_mock_tcp_recv_msg(&server_context, received,
                                               MSGLEN)
                == MBEDTLS_TEST_ERROR_RECV_FAILED);
exit:
    mbedtls_test_message_socket_close(&server_context);
    mbedtls_test_message_socket_close(&client_context);
    USE_PSA_DONE();
}
/* END_CASE */

/* BEGIN_CASE */
void ssl_message_mock_basic()
{
    enum { MSGLEN = 10 };
    unsigned char message[MSGLEN], received[MSGLEN];
    mbedtls_test_mock_socket client, server;
    unsigned i;
    mbedtls_test_ssl_message_queue server_queue, client_queue;
    mbedtls_test_message_socket_context server_context, client_context;

    mbedtls_test_message_socket_init(&server_context);
    mbedtls_test_message_socket_init(&client_context);
    USE_PSA_INIT();

    TEST_ASSERT(mbedtls_test_message_socket_setup(&server_queue,
                                                  &client_queue, 1,
                                                  &server,
                                                  &server_context) == 0);

    TEST_ASSERT(mbedtls_test_message_socket_setup(&client_queue,
                                                  &server_queue, 1,
                                                  &client,
                                                  &client_context) == 0);

    /* Fill up the buffer with structured data so that unwanted changes
     * can be detected */
    for (i = 0; i < MSGLEN; i++) {
        message[i] = i & 0xFF;
    }
    TEST_ASSERT(0 == mbedtls_test_mock_socket_connect(&client, &server,
                                                      MSGLEN));

    /* Send the message to the server */
    TEST_ASSERT(mbedtls_test_mock_tcp_send_msg(&client_context, message,
                                               MSGLEN) == MSGLEN);

    /* Read from the server */
    TEST_ASSERT(mbedtls_test_mock_tcp_recv_msg(&server_context, received,
                                               MSGLEN)
                == MSGLEN);

    TEST_ASSERT(memcmp(message, received, MSGLEN) == 0);
    memset(received, 0, MSGLEN);

    /* Send the message to the client */
    TEST_ASSERT(mbedtls_test_mock_tcp_send_msg(&server_context, message,
                                               MSGLEN)
                == MSGLEN);

    /* Read from the client */
    TEST_ASSERT(mbedtls_test_mock_tcp_recv_msg(&client_context, received,
                                               MSGLEN)
                == MSGLEN);
    TEST_ASSERT(memcmp(message, received, MSGLEN) == 0);

exit:
    mbedtls_test_message_socket_close(&server_context);
    mbedtls_test_message_socket_close(&client_context);
    USE_PSA_DONE();
}
/* END_CASE */

/* BEGIN_CASE */
void ssl_message_mock_queue_overflow_underflow()
{
    enum { MSGLEN = 10 };
    unsigned char message[MSGLEN], received[MSGLEN];
    mbedtls_test_mock_socket client, server;
    unsigned i;
    mbedtls_test_ssl_message_queue server_queue, client_queue;
    mbedtls_test_message_socket_context server_context, client_context;

    mbedtls_test_message_socket_init(&server_context);
    mbedtls_test_message_socket_init(&client_context);
    USE_PSA_INIT();

    TEST_ASSERT(mbedtls_test_message_socket_setup(&server_queue,
                                                  &client_queue, 2,
                                                  &server,
                                                  &server_context) == 0);

    TEST_ASSERT(mbedtls_test_message_socket_setup(&client_queue,
                                                  &server_queue, 2,
                                                  &client,
                                                  &client_context) == 0);

    /* Fill up the buffer with structured data so that unwanted changes
     * can be detected */
    for (i = 0; i < MSGLEN; i++) {
        message[i] = i & 0xFF;
    }
    TEST_ASSERT(0 == mbedtls_test_mock_socket_connect(&client, &server,
                                                      MSGLEN*2));

    /* Send three message to the server, last one with an error */
    TEST_ASSERT(mbedtls_test_mock_tcp_send_msg(&client_context, message,
                                               MSGLEN - 1)
                == MSGLEN - 1);

    TEST_ASSERT(mbedtls_test_mock_tcp_send_msg(&client_context, message,
                                               MSGLEN)
                == MSGLEN);

    TEST_ASSERT(mbedtls_test_mock_tcp_send_msg(&client_context, message,
                                               MSGLEN)
                == MBEDTLS_ERR_SSL_WANT_WRITE);

    /* Read three messages from the server, last one with an error */
    TEST_ASSERT(mbedtls_test_mock_tcp_recv_msg(&server_context, received,
                                               MSGLEN - 1)
                == MSGLEN - 1);

    TEST_ASSERT(mbedtls_test_mock_tcp_recv_msg(&server_context, received,
                                               MSGLEN)
                == MSGLEN);

    TEST_ASSERT(memcmp(message, received, MSGLEN) == 0);

    TEST_ASSERT(mbedtls_test_mock_tcp_recv_msg(&server_context, received,
                                               MSGLEN)
                == MBEDTLS_ERR_SSL_WANT_READ);

exit:
    mbedtls_test_message_socket_close(&server_context);
    mbedtls_test_message_socket_close(&client_context);
    USE_PSA_DONE();
}
/* END_CASE */

/* BEGIN_CASE */
void ssl_message_mock_socket_overflow()
{
    enum { MSGLEN = 10 };
    unsigned char message[MSGLEN], received[MSGLEN];
    mbedtls_test_mock_socket client, server;
    unsigned i;
    mbedtls_test_ssl_message_queue server_queue, client_queue;
    mbedtls_test_message_socket_context server_context, client_context;

    mbedtls_test_message_socket_init(&server_context);
    mbedtls_test_message_socket_init(&client_context);
    USE_PSA_INIT();

    TEST_ASSERT(mbedtls_test_message_socket_setup(&server_queue,
                                                  &client_queue, 2,
                                                  &server,
                                                  &server_context) == 0);

    TEST_ASSERT(mbedtls_test_message_socket_setup(&client_queue,
                                                  &server_queue, 2,
                                                  &client,
                                                  &client_context) == 0);

    /* Fill up the buffer with structured data so that unwanted changes
     * can be detected */
    for (i = 0; i < MSGLEN; i++) {
        message[i] = i & 0xFF;
    }
    TEST_ASSERT(0 == mbedtls_test_mock_socket_connect(&client, &server,
                                                      MSGLEN));

    /* Send two message to the server, second one with an error */
    TEST_ASSERT(mbedtls_test_mock_tcp_send_msg(&client_context, message,
                                               MSGLEN)
                == MSGLEN);

    TEST_ASSERT(mbedtls_test_mock_tcp_send_msg(&client_context, message,
                                               MSGLEN)
                == MBEDTLS_TEST_ERROR_SEND_FAILED);

    /* Read the only message from the server */
    TEST_ASSERT(mbedtls_test_mock_tcp_recv_msg(&server_context, received,
                                               MSGLEN)
                == MSGLEN);

    TEST_ASSERT(memcmp(message, received, MSGLEN) == 0);

exit:
    mbedtls_test_message_socket_close(&server_context);
    mbedtls_test_message_socket_close(&client_context);
    USE_PSA_DONE();
}
/* END_CASE */

/* BEGIN_CASE */
void ssl_message_mock_truncated()
{
    enum { MSGLEN = 10 };
    unsigned char message[MSGLEN], received[MSGLEN];
    mbedtls_test_mock_socket client, server;
    unsigned i;
    mbedtls_test_ssl_message_queue server_queue, client_queue;
    mbedtls_test_message_socket_context server_context, client_context;

    mbedtls_test_message_socket_init(&server_context);
    mbedtls_test_message_socket_init(&client_context);
    USE_PSA_INIT();

    TEST_ASSERT(mbedtls_test_message_socket_setup(&server_queue,
                                                  &client_queue, 2,
                                                  &server,
                                                  &server_context) == 0);

    TEST_ASSERT(mbedtls_test_message_socket_setup(&client_queue,
                                                  &server_queue, 2,
                                                  &client,
                                                  &client_context) == 0);

    memset(received, 0, MSGLEN);
    /* Fill up the buffer with structured data so that unwanted changes
     * can be detected */
    for (i = 0; i < MSGLEN; i++) {
        message[i] = i & 0xFF;
    }
    TEST_ASSERT(0 == mbedtls_test_mock_socket_connect(&client, &server,
                                                      2 * MSGLEN));

    /* Send two messages to the server, the second one small enough to fit in the
     * receiver's buffer. */
    TEST_ASSERT(mbedtls_test_mock_tcp_send_msg(&client_context, message,
                                               MSGLEN)
                == MSGLEN);
    TEST_ASSERT(mbedtls_test_mock_tcp_send_msg(&client_context, message,
                                               MSGLEN / 2)
                == MSGLEN / 2);
    /* Read a truncated message from the server */
    TEST_ASSERT(mbedtls_test_mock_tcp_recv_msg(&server_context, received,
                                               MSGLEN/2)
                == MSGLEN/2);

    /* Test that the first half of the message is valid, and second one isn't */
    TEST_ASSERT(memcmp(message, received, MSGLEN/2) == 0);
    TEST_ASSERT(memcmp(message + MSGLEN/2, received + MSGLEN/2, MSGLEN/2)
                != 0);
    memset(received, 0, MSGLEN);

    /* Read a full message from the server */
    TEST_ASSERT(mbedtls_test_mock_tcp_recv_msg(&server_context, received,
                                               MSGLEN/2)
                == MSGLEN / 2);

    /* Test that the first half of the message is valid */
    TEST_ASSERT(memcmp(message, received, MSGLEN/2) == 0);

exit:
    mbedtls_test_message_socket_close(&server_context);
    mbedtls_test_message_socket_close(&client_context);
    USE_PSA_DONE();
}
/* END_CASE */

/* BEGIN_CASE */
void ssl_message_mock_socket_read_error()
{
    enum { MSGLEN = 10 };
    unsigned char message[MSGLEN], received[MSGLEN];
    mbedtls_test_mock_socket client, server;
    unsigned i;
    mbedtls_test_ssl_message_queue server_queue, client_queue;
    mbedtls_test_message_socket_context server_context, client_context;

    mbedtls_test_message_socket_init(&server_context);
    mbedtls_test_message_socket_init(&client_context);
    USE_PSA_INIT();

    TEST_ASSERT(mbedtls_test_message_socket_setup(&server_queue,
                                                  &client_queue, 1,
                                                  &server,
                                                  &server_context) == 0);

    TEST_ASSERT(mbedtls_test_message_socket_setup(&client_queue,
                                                  &server_queue, 1,
                                                  &client,
                                                  &client_context) == 0);

    /* Fill up the buffer with structured data so that unwanted changes
     * can be detected */
    for (i = 0; i < MSGLEN; i++) {
        message[i] = i & 0xFF;
    }
    TEST_ASSERT(0 == mbedtls_test_mock_socket_connect(&client, &server,
                                                      MSGLEN));

    TEST_ASSERT(mbedtls_test_mock_tcp_send_msg(&client_context, message,
                                               MSGLEN)
                == MSGLEN);

    /* Force a read error by disconnecting the socket by hand */
    server.status = 0;
    TEST_ASSERT(mbedtls_test_mock_tcp_recv_msg(&server_context, received,
                                               MSGLEN)
                == MBEDTLS_TEST_ERROR_RECV_FAILED);
    /* Return to a valid state */
    server.status = MBEDTLS_MOCK_SOCKET_CONNECTED;

    memset(received, 0, sizeof(received));

    /* Test that even though the server tried to read once disconnected, the
     * continuity is preserved */
    TEST_ASSERT(mbedtls_test_mock_tcp_recv_msg(&server_context, received,
                                               MSGLEN)
                == MSGLEN);

    TEST_ASSERT(memcmp(message, received, MSGLEN) == 0);

exit:
    mbedtls_test_message_socket_close(&server_context);
    mbedtls_test_message_socket_close(&client_context);
    USE_PSA_DONE();
}
/* END_CASE */

/* BEGIN_CASE */
void ssl_message_mock_interleaved_one_way()
{
    enum { MSGLEN = 10 };
    unsigned char message[MSGLEN], received[MSGLEN];
    mbedtls_test_mock_socket client, server;
    unsigned i;
    mbedtls_test_ssl_message_queue server_queue, client_queue;
    mbedtls_test_message_socket_context server_context, client_context;

    mbedtls_test_message_socket_init(&server_context);
    mbedtls_test_message_socket_init(&client_context);
    USE_PSA_INIT();

    TEST_ASSERT(mbedtls_test_message_socket_setup(&server_queue,
                                                  &client_queue, 3,
                                                  &server,
                                                  &server_context) == 0);

    TEST_ASSERT(mbedtls_test_message_socket_setup(&client_queue,
                                                  &server_queue, 3,
                                                  &client,
                                                  &client_context) == 0);

    /* Fill up the buffer with structured data so that unwanted changes
     * can be detected */
    for (i = 0; i < MSGLEN; i++) {
        message[i] = i & 0xFF;
    }
    TEST_ASSERT(0 == mbedtls_test_mock_socket_connect(&client, &server,
                                                      MSGLEN*3));

    /* Interleaved test - [2 sends, 1 read] twice, and then two reads
     * (to wrap around the buffer) */
    for (i = 0; i < 2; i++) {
        TEST_ASSERT(mbedtls_test_mock_tcp_send_msg(&client_context, message,
                                                   MSGLEN) == MSGLEN);

        TEST_ASSERT(mbedtls_test_mock_tcp_send_msg(&client_context, message,
                                                   MSGLEN) == MSGLEN);

        TEST_ASSERT(mbedtls_test_mock_tcp_recv_msg(&server_context, received,
                                                   MSGLEN) == MSGLEN);
        TEST_ASSERT(memcmp(message, received, MSGLEN) == 0);
        memset(received, 0, sizeof(received));
    }

    for (i = 0; i < 2; i++) {
        TEST_ASSERT(mbedtls_test_mock_tcp_recv_msg(&server_context, received,
                                                   MSGLEN) == MSGLEN);

        TEST_ASSERT(memcmp(message, received, MSGLEN) == 0);
    }
    TEST_ASSERT(mbedtls_test_mock_tcp_recv_msg(&server_context, received,
                                               MSGLEN)
                == MBEDTLS_ERR_SSL_WANT_READ);
exit:
    mbedtls_test_message_socket_close(&server_context);
    mbedtls_test_message_socket_close(&client_context);
    USE_PSA_DONE();
}
/* END_CASE */

/* BEGIN_CASE */
void ssl_message_mock_interleaved_two_ways()
{
    enum { MSGLEN = 10 };
    unsigned char message[MSGLEN], received[MSGLEN];
    mbedtls_test_mock_socket client, server;
    unsigned i;
    mbedtls_test_ssl_message_queue server_queue, client_queue;
    mbedtls_test_message_socket_context server_context, client_context;

    mbedtls_test_message_socket_init(&server_context);
    mbedtls_test_message_socket_init(&client_context);
    USE_PSA_INIT();

    TEST_ASSERT(mbedtls_test_message_socket_setup(&server_queue,
                                                  &client_queue, 3,
                                                  &server,
                                                  &server_context) == 0);

    TEST_ASSERT(mbedtls_test_message_socket_setup(&client_queue,
                                                  &server_queue, 3,
                                                  &client,
                                                  &client_context) == 0);

    /* Fill up the buffer with structured data so that unwanted changes
     * can be detected */
    for (i = 0; i < MSGLEN; i++) {
        message[i] = i & 0xFF;
    }
    TEST_ASSERT(0 == mbedtls_test_mock_socket_connect(&client, &server,
                                                      MSGLEN*3));

    /* Interleaved test - [2 sends, 1 read] twice, both ways, and then two reads
     * (to wrap around the buffer) both ways. */
    for (i = 0; i < 2; i++) {
        TEST_ASSERT(mbedtls_test_mock_tcp_send_msg(&client_context, message,
                                                   MSGLEN) == MSGLEN);

        TEST_ASSERT(mbedtls_test_mock_tcp_send_msg(&client_context, message,
                                                   MSGLEN) == MSGLEN);

        TEST_ASSERT(mbedtls_test_mock_tcp_send_msg(&server_context, message,
                                                   MSGLEN) == MSGLEN);

        TEST_ASSERT(mbedtls_test_mock_tcp_send_msg(&server_context, message,
                                                   MSGLEN) == MSGLEN);

        TEST_ASSERT(mbedtls_test_mock_tcp_recv_msg(&server_context, received,
                                                   MSGLEN) == MSGLEN);

        TEST_ASSERT(memcmp(message, received, MSGLEN) == 0);

        memset(received, 0, sizeof(received));

        TEST_ASSERT(mbedtls_test_mock_tcp_recv_msg(&client_context, received,
                                                   MSGLEN) == MSGLEN);

        TEST_ASSERT(memcmp(message, received, MSGLEN) == 0);

        memset(received, 0, sizeof(received));
    }

    for (i = 0; i < 2; i++) {
        TEST_ASSERT(mbedtls_test_mock_tcp_recv_msg(&server_context, received,
                                                   MSGLEN) == MSGLEN);

        TEST_ASSERT(memcmp(message, received, MSGLEN) == 0);
        memset(received, 0, sizeof(received));

        TEST_ASSERT(mbedtls_test_mock_tcp_recv_msg(&client_context, received,
                                                   MSGLEN) == MSGLEN);

        TEST_ASSERT(memcmp(message, received, MSGLEN) == 0);
        memset(received, 0, sizeof(received));
    }

    TEST_ASSERT(mbedtls_test_mock_tcp_recv_msg(&server_context, received,
                                               MSGLEN)
                == MBEDTLS_ERR_SSL_WANT_READ);

    TEST_ASSERT(mbedtls_test_mock_tcp_recv_msg(&client_context, received,
                                               MSGLEN)
                == MBEDTLS_ERR_SSL_WANT_READ);
exit:
    mbedtls_test_message_socket_close(&server_context);
    mbedtls_test_message_socket_close(&client_context);
    USE_PSA_DONE();
}
/* END_CASE */

/* BEGIN_CASE depends_on:MBEDTLS_SSL_DTLS_ANTI_REPLAY */
void ssl_dtls_replay(data_t *prevs, data_t *new, int ret)
{
    uint32_t len = 0;
    mbedtls_ssl_context ssl;
    mbedtls_ssl_config conf;

    mbedtls_ssl_init(&ssl);
    mbedtls_ssl_config_init(&conf);
    MD_OR_USE_PSA_INIT();

    TEST_ASSERT(mbedtls_ssl_config_defaults(&conf,
                                            MBEDTLS_SSL_IS_CLIENT,
                                            MBEDTLS_SSL_TRANSPORT_DATAGRAM,
                                            MBEDTLS_SSL_PRESET_DEFAULT) == 0);
    mbedtls_ssl_conf_rng(&conf, mbedtls_test_random, NULL);

    TEST_ASSERT(mbedtls_ssl_setup(&ssl, &conf) == 0);

    /* Read previous record numbers */
    for (len = 0; len < prevs->len; len += 6) {
        memcpy(ssl.in_ctr + 2, prevs->x + len, 6);
        mbedtls_ssl_dtls_replay_update(&ssl);
    }

    /* Check new number */
    memcpy(ssl.in_ctr + 2, new->x, 6);
    TEST_ASSERT(mbedtls_ssl_dtls_replay_check(&ssl) == ret);

exit:
    mbedtls_ssl_free(&ssl);
    mbedtls_ssl_config_free(&conf);
    MD_OR_USE_PSA_DONE();
}
/* END_CASE */

/* BEGIN_CASE depends_on:MBEDTLS_SSL_HANDSHAKE_WITH_CERT_ENABLED */
void ssl_set_hostname_twice(char *input_hostname0, char *input_hostname1)
{
    const char *output_hostname;
    mbedtls_ssl_context ssl;

    mbedtls_ssl_init(&ssl);
    USE_PSA_INIT();

    TEST_ASSERT(mbedtls_ssl_set_hostname(&ssl, input_hostname0) == 0);
    output_hostname = mbedtls_ssl_get_hostname(&ssl);
    TEST_ASSERT(strcmp(input_hostname0, output_hostname) == 0);

    TEST_ASSERT(mbedtls_ssl_set_hostname(&ssl, input_hostname1) == 0);
    output_hostname = mbedtls_ssl_get_hostname(&ssl);
    TEST_ASSERT(strcmp(input_hostname1, output_hostname) == 0);

exit:
    mbedtls_ssl_free(&ssl);
    USE_PSA_DONE();
}
/* END_CASE */

/* BEGIN_CASE */
void ssl_crypt_record(int cipher_type, int hash_id,
                      int etm, int tag_mode, int ver,
                      int cid0_len, int cid1_len)
{
    /*
     * Test several record encryptions and decryptions
     * with plenty of space before and after the data
     * within the record buffer.
     */

    int ret;
    int num_records = 16;
    mbedtls_ssl_context ssl; /* ONLY for debugging */

    mbedtls_ssl_transform t0, t1;
    unsigned char *buf = NULL;
    size_t const buflen = 512;
    mbedtls_record rec, rec_backup;

    mbedtls_ssl_init(&ssl);
    mbedtls_ssl_transform_init(&t0);
    mbedtls_ssl_transform_init(&t1);
    MD_OR_USE_PSA_INIT();

    ret = mbedtls_test_ssl_build_transforms(&t0, &t1, cipher_type, hash_id,
                                            etm, tag_mode, ver,
                                            (size_t) cid0_len,
                                            (size_t) cid1_len);

    TEST_ASSERT(ret == 0);

    TEST_CALLOC(buf, buflen);

    while (num_records-- > 0) {
        mbedtls_ssl_transform *t_dec, *t_enc;
        /* Take turns in who's sending and who's receiving. */
        if (num_records % 3 == 0) {
            t_dec = &t0;
            t_enc = &t1;
        } else {
            t_dec = &t1;
            t_enc = &t0;
        }

        /*
         * The record header affects the transformation in two ways:
         * 1) It determines the AEAD additional data
         * 2) The record counter sometimes determines the IV.
         *
         * Apart from that, the fields don't have influence.
         * In particular, it is currently not the responsibility
         * of ssl_encrypt/decrypt_buf to check if the transform
         * version matches the record version, or that the
         * type is sensible.
         */

        memset(rec.ctr, num_records, sizeof(rec.ctr));
        rec.type    = 42;
        rec.ver[0]  = num_records;
        rec.ver[1]  = num_records;
#if defined(MBEDTLS_SSL_DTLS_CONNECTION_ID)
        rec.cid_len = 0;
#endif /* MBEDTLS_SSL_DTLS_CONNECTION_ID */

        rec.buf     = buf;
        rec.buf_len = buflen;
        rec.data_offset = 16;
        /* Make sure to vary the length to exercise different
         * paddings. */
        rec.data_len = 1 + num_records;

        memset(rec.buf + rec.data_offset, 42, rec.data_len);

        /* Make a copy for later comparison */
        rec_backup = rec;

        /* Encrypt record */
        ret = mbedtls_ssl_encrypt_buf(&ssl, t_enc, &rec,
                                      mbedtls_test_rnd_std_rand, NULL);
        TEST_ASSERT(ret == 0 || ret == MBEDTLS_ERR_SSL_BUFFER_TOO_SMALL);
        if (ret != 0) {
            continue;
        }

#if defined(MBEDTLS_SSL_DTLS_CONNECTION_ID)
        if (rec.cid_len != 0) {
            /* DTLS 1.2 + CID hides the real content type and
             * uses a special CID content type in the protected
             * record. Double-check this. */
            TEST_ASSERT(rec.type == MBEDTLS_SSL_MSG_CID);
        }
#endif /* MBEDTLS_SSL_DTLS_CONNECTION_ID */

#if defined(MBEDTLS_SSL_PROTO_TLS1_3)
        if (t_enc->tls_version == MBEDTLS_SSL_VERSION_TLS1_3) {
            /* TLS 1.3 hides the real content type and
             * always uses Application Data as the content type
             * for protected records. Double-check this. */
            TEST_ASSERT(rec.type == MBEDTLS_SSL_MSG_APPLICATION_DATA);
        }
#endif /* MBEDTLS_SSL_PROTO_TLS1_3 */

        /* Decrypt record with t_dec */
        ret = mbedtls_ssl_decrypt_buf(&ssl, t_dec, &rec);
        TEST_ASSERT(ret == 0);

        /* Compare results */
        TEST_ASSERT(rec.type == rec_backup.type);
        TEST_ASSERT(memcmp(rec.ctr, rec_backup.ctr, 8) == 0);
        TEST_ASSERT(rec.ver[0] == rec_backup.ver[0]);
        TEST_ASSERT(rec.ver[1] == rec_backup.ver[1]);
        TEST_ASSERT(rec.data_len == rec_backup.data_len);
        TEST_ASSERT(rec.data_offset == rec_backup.data_offset);
        TEST_ASSERT(memcmp(rec.buf + rec.data_offset,
                           rec_backup.buf + rec_backup.data_offset,
                           rec.data_len) == 0);
    }

exit:

    /* Cleanup */
    mbedtls_ssl_free(&ssl);
    mbedtls_ssl_transform_free(&t0);
    mbedtls_ssl_transform_free(&t1);

    mbedtls_free(buf);
    MD_OR_USE_PSA_DONE();
}
/* END_CASE */

/* BEGIN_CASE */
void ssl_crypt_record_small(int cipher_type, int hash_id,
                            int etm, int tag_mode, int ver,
                            int cid0_len, int cid1_len)
{
    /*
     * Test pairs of encryption and decryption with an increasing
     * amount of space in the record buffer - in more detail:
     * 1) Try to encrypt with 0, 1, 2, ... bytes available
     *    in front of the plaintext, and expect the encryption
     *    to succeed starting from some offset. Always keep
     *    enough space in the end of the buffer.
     * 2) Try to encrypt with 0, 1, 2, ... bytes available
     *    at the end of the plaintext, and expect the encryption
     *    to succeed starting from some offset. Always keep
     *    enough space at the beginning of the buffer.
     * 3) Try to encrypt with 0, 1, 2, ... bytes available
     *    both at the front and end of the plaintext,
     *    and expect the encryption to succeed starting from
     *    some offset.
     *
     * If encryption succeeds, check that decryption succeeds
     * and yields the original record.
     */

    mbedtls_ssl_context ssl; /* ONLY for debugging */

    mbedtls_ssl_transform t0, t1;
    unsigned char *buf = NULL;
    size_t const buflen = 256;
    mbedtls_record rec, rec_backup;

    int ret;
    int mode;              /* Mode 1, 2 or 3 as explained above     */
    size_t offset;         /* Available space at beginning/end/both */
    size_t threshold = 96; /* Maximum offset to test against        */

    size_t default_pre_padding  = 64;  /* Pre-padding to use in mode 2  */
    size_t default_post_padding = 128; /* Post-padding to use in mode 1 */

    int seen_success; /* Indicates if in the current mode we've
                       * already seen a successful test. */

    mbedtls_ssl_init(&ssl);
    mbedtls_ssl_transform_init(&t0);
    mbedtls_ssl_transform_init(&t1);
    MD_OR_USE_PSA_INIT();

    ret = mbedtls_test_ssl_build_transforms(&t0, &t1, cipher_type, hash_id,
                                            etm, tag_mode, ver,
                                            (size_t) cid0_len,
                                            (size_t) cid1_len);

    TEST_ASSERT(ret == 0);

    TEST_CALLOC(buf, buflen);

    for (mode = 1; mode <= 3; mode++) {
        seen_success = 0;
        for (offset = 0; offset <= threshold; offset++) {
            mbedtls_ssl_transform *t_dec, *t_enc;
            t_dec = &t0;
            t_enc = &t1;

            memset(rec.ctr, offset, sizeof(rec.ctr));
            rec.type    = 42;
            rec.ver[0]  = offset;
            rec.ver[1]  = offset;
            rec.buf     = buf;
            rec.buf_len = buflen;
#if defined(MBEDTLS_SSL_DTLS_CONNECTION_ID)
            rec.cid_len = 0;
#endif /* MBEDTLS_SSL_DTLS_CONNECTION_ID */

            switch (mode) {
                case 1: /* Space in the beginning */
                    rec.data_offset = offset;
                    rec.data_len = buflen - offset - default_post_padding;
                    break;

                case 2: /* Space in the end */
                    rec.data_offset = default_pre_padding;
                    rec.data_len = buflen - default_pre_padding - offset;
                    break;

                case 3: /* Space in the beginning and end */
                    rec.data_offset = offset;
                    rec.data_len = buflen - 2 * offset;
                    break;

                default:
                    TEST_ASSERT(0);
                    break;
            }

            memset(rec.buf + rec.data_offset, 42, rec.data_len);

            /* Make a copy for later comparison */
            rec_backup = rec;

            /* Encrypt record */
            ret = mbedtls_ssl_encrypt_buf(&ssl, t_enc, &rec,
                                          mbedtls_test_rnd_std_rand, NULL);

            if (ret == MBEDTLS_ERR_SSL_BUFFER_TOO_SMALL) {
                /* It's ok if the output buffer is too small. We do insist
                 * on at least one mode succeeding; this is tracked by
                 * seen_success. */
                continue;
            }

            TEST_EQUAL(ret, 0);
            seen_success = 1;

#if defined(MBEDTLS_SSL_DTLS_CONNECTION_ID)
            if (rec.cid_len != 0) {
                /* DTLS 1.2 + CID hides the real content type and
                 * uses a special CID content type in the protected
                 * record. Double-check this. */
                TEST_ASSERT(rec.type == MBEDTLS_SSL_MSG_CID);
            }
#endif /* MBEDTLS_SSL_DTLS_CONNECTION_ID */

#if defined(MBEDTLS_SSL_PROTO_TLS1_3)
            if (t_enc->tls_version == MBEDTLS_SSL_VERSION_TLS1_3) {
                /* TLS 1.3 hides the real content type and
                 * always uses Application Data as the content type
                 * for protected records. Double-check this. */
                TEST_ASSERT(rec.type == MBEDTLS_SSL_MSG_APPLICATION_DATA);
            }
#endif /* MBEDTLS_SSL_PROTO_TLS1_3 */

            /* Decrypt record with t_dec */
            TEST_ASSERT(mbedtls_ssl_decrypt_buf(&ssl, t_dec, &rec) == 0);

            /* Compare results */
            TEST_ASSERT(rec.type == rec_backup.type);
            TEST_ASSERT(memcmp(rec.ctr, rec_backup.ctr, 8) == 0);
            TEST_ASSERT(rec.ver[0] == rec_backup.ver[0]);
            TEST_ASSERT(rec.ver[1] == rec_backup.ver[1]);
            TEST_ASSERT(rec.data_len == rec_backup.data_len);
            TEST_ASSERT(rec.data_offset == rec_backup.data_offset);
            TEST_ASSERT(memcmp(rec.buf + rec.data_offset,
                               rec_backup.buf + rec_backup.data_offset,
                               rec.data_len) == 0);
        }

        TEST_ASSERT(seen_success == 1);
    }

exit:

    /* Cleanup */
    mbedtls_ssl_free(&ssl);
    mbedtls_ssl_transform_free(&t0);
    mbedtls_ssl_transform_free(&t1);

    mbedtls_free(buf);
    MD_OR_USE_PSA_DONE();
}
/* END_CASE */

/* BEGIN_CASE depends_on:MBEDTLS_SSL_PROTO_TLS1_3 */
void ssl_tls13_hkdf_expand_label(int hash_alg,
                                 data_t *secret,
                                 int label_idx,
                                 data_t *ctx,
                                 int desired_length,
                                 data_t *expected)
{
    unsigned char dst[100];

    unsigned char const *lbl = NULL;
    size_t lbl_len;
#define MBEDTLS_SSL_TLS1_3_LABEL(name, string)                       \
    if (label_idx == (int) tls13_label_ ## name)                      \
    {                                                                  \
        lbl = mbedtls_ssl_tls13_labels.name;                           \
        lbl_len = sizeof(mbedtls_ssl_tls13_labels.name);             \
    }
    MBEDTLS_SSL_TLS1_3_LABEL_LIST
#undef MBEDTLS_SSL_TLS1_3_LABEL
    TEST_ASSERT(lbl != NULL);

    /* Check sanity of test parameters. */
    TEST_ASSERT((size_t) desired_length <= sizeof(dst));
    TEST_ASSERT((size_t) desired_length == expected->len);

    PSA_INIT();

    TEST_ASSERT(mbedtls_ssl_tls13_hkdf_expand_label(
                    (psa_algorithm_t) hash_alg,
                    secret->x, secret->len,
                    lbl, lbl_len,
                    ctx->x, ctx->len,
                    dst, desired_length) == 0);

    TEST_MEMORY_COMPARE(dst, (size_t) desired_length,
                        expected->x, (size_t) expected->len);

exit:
    PSA_DONE();
}
/* END_CASE */

/* BEGIN_CASE depends_on:MBEDTLS_SSL_PROTO_TLS1_3 */
void ssl_tls13_traffic_key_generation(int hash_alg,
                                      data_t *server_secret,
                                      data_t *client_secret,
                                      int desired_iv_len,
                                      int desired_key_len,
                                      data_t *expected_server_write_key,
                                      data_t *expected_server_write_iv,
                                      data_t *expected_client_write_key,
                                      data_t *expected_client_write_iv)
{
    mbedtls_ssl_key_set keys;

    /* Check sanity of test parameters. */
    TEST_ASSERT(client_secret->len == server_secret->len);
    TEST_ASSERT(
        expected_client_write_iv->len == expected_server_write_iv->len &&
        expected_client_write_iv->len == (size_t) desired_iv_len);
    TEST_ASSERT(
        expected_client_write_key->len == expected_server_write_key->len &&
        expected_client_write_key->len == (size_t) desired_key_len);

    PSA_INIT();

    TEST_ASSERT(mbedtls_ssl_tls13_make_traffic_keys(
                    (psa_algorithm_t) hash_alg,
                    client_secret->x,
                    server_secret->x,
                    client_secret->len /* == server_secret->len */,
                    desired_key_len, desired_iv_len,
                    &keys) == 0);

    TEST_MEMORY_COMPARE(keys.client_write_key,
                        keys.key_len,
                        expected_client_write_key->x,
                        (size_t) desired_key_len);
    TEST_MEMORY_COMPARE(keys.server_write_key,
                        keys.key_len,
                        expected_server_write_key->x,
                        (size_t) desired_key_len);
    TEST_MEMORY_COMPARE(keys.client_write_iv,
                        keys.iv_len,
                        expected_client_write_iv->x,
                        (size_t) desired_iv_len);
    TEST_MEMORY_COMPARE(keys.server_write_iv,
                        keys.iv_len,
                        expected_server_write_iv->x,
                        (size_t) desired_iv_len);

exit:
    PSA_DONE();
}
/* END_CASE */

/* BEGIN_CASE depends_on:MBEDTLS_SSL_PROTO_TLS1_3 */
void ssl_tls13_derive_secret(int hash_alg,
                             data_t *secret,
                             int label_idx,
                             data_t *ctx,
                             int desired_length,
                             int already_hashed,
                             data_t *expected)
{
    unsigned char dst[100];

    unsigned char const *lbl = NULL;
    size_t lbl_len;
#define MBEDTLS_SSL_TLS1_3_LABEL(name, string)                       \
    if (label_idx == (int) tls13_label_ ## name)                      \
    {                                                                  \
        lbl = mbedtls_ssl_tls13_labels.name;                           \
        lbl_len = sizeof(mbedtls_ssl_tls13_labels.name);             \
    }
    MBEDTLS_SSL_TLS1_3_LABEL_LIST
#undef MBEDTLS_SSL_TLS1_3_LABEL
    TEST_ASSERT(lbl != NULL);

    /* Check sanity of test parameters. */
    TEST_ASSERT((size_t) desired_length <= sizeof(dst));
    TEST_ASSERT((size_t) desired_length == expected->len);

    PSA_INIT();

    TEST_ASSERT(mbedtls_ssl_tls13_derive_secret(
                    (psa_algorithm_t) hash_alg,
                    secret->x, secret->len,
                    lbl, lbl_len,
                    ctx->x, ctx->len,
                    already_hashed,
                    dst, desired_length) == 0);

    TEST_MEMORY_COMPARE(dst, desired_length,
                        expected->x, desired_length);

exit:
    PSA_DONE();
}
/* END_CASE */

/* BEGIN_CASE depends_on:MBEDTLS_SSL_PROTO_TLS1_3 */
void ssl_tls13_derive_early_secrets(int hash_alg,
                                    data_t *secret,
                                    data_t *transcript,
                                    data_t *traffic_expected,
                                    data_t *exporter_expected)
{
    mbedtls_ssl_tls13_early_secrets secrets;

    /* Double-check that we've passed sane parameters. */
    psa_algorithm_t alg = (psa_algorithm_t) hash_alg;
    size_t const hash_len = PSA_HASH_LENGTH(alg);
    TEST_ASSERT(PSA_ALG_IS_HASH(alg)             &&
                secret->len == hash_len            &&
                transcript->len == hash_len        &&
                traffic_expected->len == hash_len  &&
                exporter_expected->len == hash_len);

    PSA_INIT();

    TEST_ASSERT(mbedtls_ssl_tls13_derive_early_secrets(
                    alg, secret->x, transcript->x, transcript->len,
                    &secrets) == 0);

    TEST_MEMORY_COMPARE(secrets.client_early_traffic_secret, hash_len,
                        traffic_expected->x, traffic_expected->len);
    TEST_MEMORY_COMPARE(secrets.early_exporter_master_secret, hash_len,
                        exporter_expected->x, exporter_expected->len);

exit:
    PSA_DONE();
}
/* END_CASE */

/* BEGIN_CASE depends_on:MBEDTLS_SSL_PROTO_TLS1_3 */
void ssl_tls13_derive_handshake_secrets(int hash_alg,
                                        data_t *secret,
                                        data_t *transcript,
                                        data_t *client_expected,
                                        data_t *server_expected)
{
    mbedtls_ssl_tls13_handshake_secrets secrets;

    /* Double-check that we've passed sane parameters. */
    psa_algorithm_t alg = (psa_algorithm_t) hash_alg;
    size_t const hash_len = PSA_HASH_LENGTH(alg);
    TEST_ASSERT(PSA_ALG_IS_HASH(alg)            &&
                secret->len == hash_len           &&
                transcript->len == hash_len       &&
                client_expected->len == hash_len  &&
                server_expected->len == hash_len);

    PSA_INIT();

    TEST_ASSERT(mbedtls_ssl_tls13_derive_handshake_secrets(
                    alg, secret->x, transcript->x, transcript->len,
                    &secrets) == 0);

    TEST_MEMORY_COMPARE(secrets.client_handshake_traffic_secret, hash_len,
                        client_expected->x, client_expected->len);
    TEST_MEMORY_COMPARE(secrets.server_handshake_traffic_secret, hash_len,
                        server_expected->x, server_expected->len);

exit:
    PSA_DONE();
}
/* END_CASE */

/* BEGIN_CASE depends_on:MBEDTLS_SSL_PROTO_TLS1_3 */
void ssl_tls13_derive_application_secrets(int hash_alg,
                                          data_t *secret,
                                          data_t *transcript,
                                          data_t *client_expected,
                                          data_t *server_expected,
                                          data_t *exporter_expected)
{
    mbedtls_ssl_tls13_application_secrets secrets;

    /* Double-check that we've passed sane parameters. */
    psa_algorithm_t alg = (psa_algorithm_t) hash_alg;
    size_t const hash_len = PSA_HASH_LENGTH(alg);
    TEST_ASSERT(PSA_ALG_IS_HASH(alg)            &&
                secret->len == hash_len           &&
                transcript->len == hash_len       &&
                client_expected->len == hash_len  &&
                server_expected->len == hash_len  &&
                exporter_expected->len == hash_len);

    PSA_INIT();

    TEST_ASSERT(mbedtls_ssl_tls13_derive_application_secrets(
                    alg, secret->x, transcript->x, transcript->len,
                    &secrets) == 0);

    TEST_MEMORY_COMPARE(secrets.client_application_traffic_secret_N, hash_len,
                        client_expected->x, client_expected->len);
    TEST_MEMORY_COMPARE(secrets.server_application_traffic_secret_N, hash_len,
                        server_expected->x, server_expected->len);
    TEST_MEMORY_COMPARE(secrets.exporter_master_secret, hash_len,
                        exporter_expected->x, exporter_expected->len);

exit:
    PSA_DONE();
}
/* END_CASE */

/* BEGIN_CASE depends_on:MBEDTLS_SSL_PROTO_TLS1_3 */
void ssl_tls13_derive_resumption_secrets(int hash_alg,
                                         data_t *secret,
                                         data_t *transcript,
                                         data_t *resumption_expected)
{
    mbedtls_ssl_tls13_application_secrets secrets;

    /* Double-check that we've passed sane parameters. */
    psa_algorithm_t alg = (psa_algorithm_t) hash_alg;
    size_t const hash_len = PSA_HASH_LENGTH(alg);
    TEST_ASSERT(PSA_ALG_IS_HASH(alg)              &&
                secret->len == hash_len             &&
                transcript->len == hash_len         &&
                resumption_expected->len == hash_len);

    PSA_INIT();

    TEST_ASSERT(mbedtls_ssl_tls13_derive_resumption_master_secret(
                    alg, secret->x, transcript->x, transcript->len,
                    &secrets) == 0);

    TEST_MEMORY_COMPARE(secrets.resumption_master_secret, hash_len,
                        resumption_expected->x, resumption_expected->len);

exit:
    PSA_DONE();
}
/* END_CASE */

/* BEGIN_CASE depends_on:MBEDTLS_SSL_PROTO_TLS1_3 */
void ssl_tls13_create_psk_binder(int hash_alg,
                                 data_t *psk,
                                 int psk_type,
                                 data_t *transcript,
                                 data_t *binder_expected)
{
    unsigned char binder[MBEDTLS_MD_MAX_SIZE];

    /* Double-check that we've passed sane parameters. */
    psa_algorithm_t alg = (psa_algorithm_t) hash_alg;
    size_t const hash_len = PSA_HASH_LENGTH(alg);
    TEST_ASSERT(PSA_ALG_IS_HASH(alg)          &&
                transcript->len == hash_len     &&
                binder_expected->len == hash_len);

    PSA_INIT();

    TEST_ASSERT(mbedtls_ssl_tls13_create_psk_binder(
                    NULL,  /* SSL context for debugging only */
                    alg,
                    psk->x, psk->len,
                    psk_type,
                    transcript->x,
                    binder) == 0);

    TEST_MEMORY_COMPARE(binder, hash_len,
                        binder_expected->x, binder_expected->len);

exit:
    PSA_DONE();
}
/* END_CASE */

/* BEGIN_CASE depends_on:MBEDTLS_SSL_PROTO_TLS1_3 */
void ssl_tls13_record_protection(int ciphersuite,
                                 int endpoint,
                                 int ctr,
                                 int padding_used,
                                 data_t *server_write_key,
                                 data_t *server_write_iv,
                                 data_t *client_write_key,
                                 data_t *client_write_iv,
                                 data_t *plaintext,
                                 data_t *ciphertext)
{
    mbedtls_ssl_key_set keys;
    mbedtls_ssl_transform transform_send;
    mbedtls_ssl_transform_init(&transform_send);
    mbedtls_ssl_transform transform_recv;
    mbedtls_ssl_transform_init(&transform_recv);
    mbedtls_record rec;
    unsigned char *buf = NULL;
    size_t buf_len;
    int other_endpoint;

    TEST_ASSERT(endpoint == MBEDTLS_SSL_IS_CLIENT ||
                endpoint == MBEDTLS_SSL_IS_SERVER);

    if (endpoint == MBEDTLS_SSL_IS_SERVER) {
        other_endpoint = MBEDTLS_SSL_IS_CLIENT;
    }
    if (endpoint == MBEDTLS_SSL_IS_CLIENT) {
        other_endpoint = MBEDTLS_SSL_IS_SERVER;
    }

    TEST_ASSERT(server_write_key->len == client_write_key->len);
    TEST_ASSERT(server_write_iv->len  == client_write_iv->len);

    memcpy(keys.client_write_key,
           client_write_key->x, client_write_key->len);
    memcpy(keys.client_write_iv,
           client_write_iv->x, client_write_iv->len);
    memcpy(keys.server_write_key,
           server_write_key->x, server_write_key->len);
    memcpy(keys.server_write_iv,
           server_write_iv->x, server_write_iv->len);

    keys.key_len = server_write_key->len;
    keys.iv_len  = server_write_iv->len;

    MD_OR_USE_PSA_INIT();

    TEST_ASSERT(mbedtls_ssl_tls13_populate_transform(
                    &transform_send, endpoint,
                    ciphersuite, &keys, NULL) == 0);
    TEST_ASSERT(mbedtls_ssl_tls13_populate_transform(
                    &transform_recv, other_endpoint,
                    ciphersuite, &keys, NULL) == 0);

    /* Make sure we have enough space in the buffer even if
     * we use more padding than the KAT. */
    buf_len = ciphertext->len + MBEDTLS_SSL_CID_TLS1_3_PADDING_GRANULARITY;
    TEST_CALLOC(buf, buf_len);
    rec.type   = MBEDTLS_SSL_MSG_APPLICATION_DATA;

    /* TLS 1.3 uses the version identifier from TLS 1.2 on the wire. */
    mbedtls_ssl_write_version(rec.ver,
                              MBEDTLS_SSL_TRANSPORT_STREAM,
                              MBEDTLS_SSL_VERSION_TLS1_2);

    /* Copy plaintext into record structure */
    rec.buf = buf;
    rec.buf_len = buf_len;
    rec.data_offset = 0;
    TEST_ASSERT(plaintext->len <= ciphertext->len);
    memcpy(rec.buf + rec.data_offset, plaintext->x, plaintext->len);
    rec.data_len = plaintext->len;
#if defined(MBEDTLS_SSL_DTLS_CONNECTION_ID)
    rec.cid_len = 0;
#endif /* MBEDTLS_SSL_DTLS_CONNECTION_ID */

    memset(&rec.ctr[0], 0, 8);
    rec.ctr[7] = ctr;

    TEST_ASSERT(mbedtls_ssl_encrypt_buf(NULL, &transform_send, &rec,
                                        NULL, NULL) == 0);

    if (padding_used == MBEDTLS_SSL_CID_TLS1_3_PADDING_GRANULARITY) {
        TEST_MEMORY_COMPARE(rec.buf + rec.data_offset, rec.data_len,
                            ciphertext->x, ciphertext->len);
    }

    TEST_ASSERT(mbedtls_ssl_decrypt_buf(NULL, &transform_recv, &rec) == 0);
    TEST_MEMORY_COMPARE(rec.buf + rec.data_offset, rec.data_len,
                        plaintext->x, plaintext->len);

exit:
    mbedtls_free(buf);
    mbedtls_ssl_transform_free(&transform_send);
    mbedtls_ssl_transform_free(&transform_recv);
    MD_OR_USE_PSA_DONE();
}
/* END_CASE */

/* BEGIN_CASE depends_on:MBEDTLS_SSL_PROTO_TLS1_3 */
void ssl_tls13_key_evolution(int hash_alg,
                             data_t *secret,
                             data_t *input,
                             data_t *expected)
{
    unsigned char secret_new[MBEDTLS_MD_MAX_SIZE];

    PSA_INIT();

    TEST_ASSERT(mbedtls_ssl_tls13_evolve_secret(
                    (psa_algorithm_t) hash_alg,
                    secret->len ? secret->x : NULL,
                    input->len ? input->x : NULL, input->len,
                    secret_new) == 0);

    TEST_MEMORY_COMPARE(secret_new, (size_t) expected->len,
                        expected->x, (size_t) expected->len);

exit:
    PSA_DONE();
}
/* END_CASE */

/* BEGIN_CASE depends_on:MBEDTLS_SSL_PROTO_TLS1_2 */
void ssl_tls_prf(int type, data_t *secret, data_t *random,
                 char *label, data_t *result_str, int exp_ret)
{
    unsigned char *output;

    output = mbedtls_calloc(1, result_str->len);
    if (output == NULL) {
        goto exit;
    }

    MD_OR_USE_PSA_INIT();

    TEST_ASSERT(mbedtls_ssl_tls_prf(type, secret->x, secret->len,
                                    label, random->x, random->len,
                                    output, result_str->len) == exp_ret);

    if (exp_ret == 0) {
        TEST_ASSERT(mbedtls_test_hexcmp(output, result_str->x,
                                        result_str->len, result_str->len) == 0);
    }
exit:

    mbedtls_free(output);
    MD_OR_USE_PSA_DONE();
}
/* END_CASE */

/* BEGIN_CASE */
void ssl_serialize_session_save_load(int ticket_len, char *crt_file,
                                     int endpoint_type, int tls_version)
{
    mbedtls_ssl_session original, restored;
    unsigned char *buf = NULL;
    size_t len;

    /*
     * Test that a save-load pair is the identity
     */
    mbedtls_ssl_session_init(&original);
    mbedtls_ssl_session_init(&restored);
    USE_PSA_INIT();

    /* Prepare a dummy session to work on */
    ((void) tls_version);
    ((void) ticket_len);
    ((void) crt_file);
#if defined(MBEDTLS_SSL_PROTO_TLS1_3)
    if (tls_version == MBEDTLS_SSL_VERSION_TLS1_3) {
        TEST_ASSERT(mbedtls_test_ssl_tls13_populate_session(
                        &original, 0, endpoint_type) == 0);
    }
#endif

#if defined(MBEDTLS_SSL_PROTO_TLS1_2)
    if (tls_version == MBEDTLS_SSL_VERSION_TLS1_2) {
        TEST_ASSERT(mbedtls_test_ssl_tls12_populate_session(
                        &original, ticket_len, endpoint_type, crt_file) == 0);
    }
#endif

    /* Serialize it */
    TEST_ASSERT(mbedtls_ssl_session_save(&original, NULL, 0, &len)
                == MBEDTLS_ERR_SSL_BUFFER_TOO_SMALL);
    TEST_CALLOC(buf, len);
    TEST_ASSERT(mbedtls_ssl_session_save(&original, buf, len, &len)
                == 0);

    /* Restore session from serialized data */
    TEST_ASSERT(mbedtls_ssl_session_load(&restored, buf, len) == 0);

    /*
     * Make sure both session structures are identical
     */
#if defined(MBEDTLS_HAVE_TIME)
    if (tls_version == MBEDTLS_SSL_VERSION_TLS1_2) {
        TEST_ASSERT(original.start == restored.start);
    }
#if defined(MBEDTLS_SSL_SESSION_TICKETS) && defined(MBEDTLS_SSL_SRV_C)
    TEST_ASSERT(original.ticket_creation_time == restored.ticket_creation_time);
#endif
#endif /* MBEDTLS_HAVE_TIME */

    TEST_ASSERT(original.tls_version == restored.tls_version);
    TEST_ASSERT(original.endpoint == restored.endpoint);
    TEST_ASSERT(original.ciphersuite == restored.ciphersuite);
#if defined(MBEDTLS_SSL_PROTO_TLS1_2)
    if (tls_version == MBEDTLS_SSL_VERSION_TLS1_2) {
        TEST_ASSERT(original.id_len == restored.id_len);
        TEST_ASSERT(memcmp(original.id,
                           restored.id, sizeof(original.id)) == 0);
        TEST_ASSERT(memcmp(original.master,
                           restored.master, sizeof(original.master)) == 0);

#if defined(MBEDTLS_SSL_HANDSHAKE_WITH_CERT_ENABLED)
#if defined(MBEDTLS_SSL_KEEP_PEER_CERTIFICATE)
        TEST_ASSERT((original.peer_cert == NULL) ==
                    (restored.peer_cert == NULL));
        if (original.peer_cert != NULL) {
            TEST_ASSERT(original.peer_cert->raw.len ==
                        restored.peer_cert->raw.len);
            TEST_ASSERT(memcmp(original.peer_cert->raw.p,
                               restored.peer_cert->raw.p,
                               original.peer_cert->raw.len) == 0);
        }
#else /* MBEDTLS_SSL_KEEP_PEER_CERTIFICATE */
        TEST_ASSERT(original.peer_cert_digest_type ==
                    restored.peer_cert_digest_type);
        TEST_ASSERT(original.peer_cert_digest_len ==
                    restored.peer_cert_digest_len);
        TEST_ASSERT((original.peer_cert_digest == NULL) ==
                    (restored.peer_cert_digest == NULL));
        if (original.peer_cert_digest != NULL) {
            TEST_ASSERT(memcmp(original.peer_cert_digest,
                               restored.peer_cert_digest,
                               original.peer_cert_digest_len) == 0);
        }
#endif /* MBEDTLS_SSL_KEEP_PEER_CERTIFICATE */
#endif /* MBEDTLS_SSL_HANDSHAKE_WITH_CERT_ENABLED */
        TEST_ASSERT(original.verify_result == restored.verify_result);

#if defined(MBEDTLS_SSL_MAX_FRAGMENT_LENGTH)
        TEST_ASSERT(original.mfl_code == restored.mfl_code);
#endif

#if defined(MBEDTLS_SSL_ENCRYPT_THEN_MAC)
        TEST_ASSERT(original.encrypt_then_mac == restored.encrypt_then_mac);
#endif
#if defined(MBEDTLS_SSL_SESSION_TICKETS) && defined(MBEDTLS_SSL_CLI_C)
        TEST_ASSERT(original.ticket_len == restored.ticket_len);
        if (original.ticket_len != 0) {
            TEST_ASSERT(original.ticket != NULL);
            TEST_ASSERT(restored.ticket != NULL);
            TEST_ASSERT(memcmp(original.ticket,
                               restored.ticket, original.ticket_len) == 0);
        }
        TEST_ASSERT(original.ticket_lifetime == restored.ticket_lifetime);
#endif
    }
#endif /* MBEDTLS_SSL_PROTO_TLS1_2 */

#if defined(MBEDTLS_SSL_PROTO_TLS1_3)
    if (tls_version == MBEDTLS_SSL_VERSION_TLS1_3) {
        TEST_ASSERT(original.ciphersuite == restored.ciphersuite);
        TEST_ASSERT(original.ticket_age_add == restored.ticket_age_add);
        TEST_ASSERT(original.ticket_flags == restored.ticket_flags);
        TEST_ASSERT(original.resumption_key_len == restored.resumption_key_len);
        if (original.resumption_key_len != 0) {
            TEST_ASSERT(original.resumption_key != NULL);
            TEST_ASSERT(restored.resumption_key != NULL);
            TEST_ASSERT(memcmp(original.resumption_key,
                               restored.resumption_key,
                               original.resumption_key_len) == 0);
        }

#if defined(MBEDTLS_SSL_EARLY_DATA)
        TEST_ASSERT(
            original.max_early_data_size == restored.max_early_data_size);
#endif

#if defined(MBEDTLS_SSL_SESSION_TICKETS) && defined(MBEDTLS_SSL_CLI_C)
        if (endpoint_type == MBEDTLS_SSL_IS_CLIENT) {
#if defined(MBEDTLS_HAVE_TIME)
            TEST_ASSERT(original.ticket_reception_time == restored.ticket_reception_time);
#endif
            TEST_ASSERT(original.ticket_lifetime == restored.ticket_lifetime);
            TEST_ASSERT(original.ticket_len == restored.ticket_len);
            if (original.ticket_len != 0) {
                TEST_ASSERT(original.ticket != NULL);
                TEST_ASSERT(restored.ticket != NULL);
                TEST_ASSERT(memcmp(original.ticket,
                                   restored.ticket,
                                   original.ticket_len) == 0);
            }

        }
#endif
    }
#endif /* MBEDTLS_SSL_PROTO_TLS1_3 */

#if defined(MBEDTLS_SSL_RECORD_SIZE_LIMIT)
    TEST_ASSERT(original.record_size_limit == restored.record_size_limit);
#endif

exit:
    mbedtls_ssl_session_free(&original);
    mbedtls_ssl_session_free(&restored);
    mbedtls_free(buf);
    USE_PSA_DONE();
}
/* END_CASE */

/* BEGIN_CASE */
void ssl_serialize_session_load_save(int ticket_len, char *crt_file,
                                     int endpoint_type, int tls_version)
{
    mbedtls_ssl_session session;
    unsigned char *buf1 = NULL, *buf2 = NULL;
    size_t len0, len1, len2;

    /*
     * Test that a load-save pair is the identity
     */
    mbedtls_ssl_session_init(&session);
    USE_PSA_INIT();

    /* Prepare a dummy session to work on */
    ((void) ticket_len);
    ((void) crt_file);

    switch (tls_version) {
#if defined(MBEDTLS_SSL_PROTO_TLS1_3)
        case MBEDTLS_SSL_VERSION_TLS1_3:
            TEST_ASSERT(mbedtls_test_ssl_tls13_populate_session(
                            &session, 0, endpoint_type) == 0);
            break;
#endif

#if defined(MBEDTLS_SSL_PROTO_TLS1_2)
        case MBEDTLS_SSL_VERSION_TLS1_2:
            TEST_ASSERT(mbedtls_test_ssl_tls12_populate_session(
                            &session, ticket_len, endpoint_type, crt_file) == 0);
            break;
#endif
        default:
            /* should never happen */
            TEST_ASSERT(0);
            break;
    }

    /* Get desired buffer size for serializing */
    TEST_ASSERT(mbedtls_ssl_session_save(&session, NULL, 0, &len0)
                == MBEDTLS_ERR_SSL_BUFFER_TOO_SMALL);

    /* Allocate first buffer */
    buf1 = mbedtls_calloc(1, len0);
    TEST_ASSERT(buf1 != NULL);

    /* Serialize to buffer and free live session */
    TEST_ASSERT(mbedtls_ssl_session_save(&session, buf1, len0, &len1)
                == 0);
    TEST_ASSERT(len0 == len1);
    mbedtls_ssl_session_free(&session);

    /* Restore session from serialized data */
    TEST_ASSERT(mbedtls_ssl_session_load(&session, buf1, len1) == 0);

    /* Allocate second buffer and serialize to it */
    buf2 = mbedtls_calloc(1, len0);
    TEST_ASSERT(buf2 != NULL);
    TEST_ASSERT(mbedtls_ssl_session_save(&session, buf2, len0, &len2)
                == 0);

    /* Make sure both serialized versions are identical */
    TEST_ASSERT(len1 == len2);
    TEST_ASSERT(memcmp(buf1, buf2, len1) == 0);

exit:
    mbedtls_ssl_session_free(&session);
    mbedtls_free(buf1);
    mbedtls_free(buf2);
    USE_PSA_DONE();
}
/* END_CASE */

/* BEGIN_CASE */
void ssl_serialize_session_save_buf_size(int ticket_len, char *crt_file,
                                         int endpoint_type, int tls_version)
{
    mbedtls_ssl_session session;
    unsigned char *buf = NULL;
    size_t good_len, bad_len, test_len;

    /*
     * Test that session_save() fails cleanly on small buffers
     */
    mbedtls_ssl_session_init(&session);
    USE_PSA_INIT();

    /* Prepare dummy session and get serialized size */
    ((void) ticket_len);
    ((void) crt_file);

    switch (tls_version) {
#if defined(MBEDTLS_SSL_PROTO_TLS1_3)
        case MBEDTLS_SSL_VERSION_TLS1_3:
            TEST_ASSERT(mbedtls_test_ssl_tls13_populate_session(
                            &session, 0, endpoint_type) == 0);
            break;
#endif
#if defined(MBEDTLS_SSL_PROTO_TLS1_2)
        case MBEDTLS_SSL_VERSION_TLS1_2:
            TEST_ASSERT(mbedtls_test_ssl_tls12_populate_session(
                            &session, ticket_len, endpoint_type, crt_file) == 0);
            break;
#endif
        default:
            /* should never happen */
            TEST_ASSERT(0);
            break;
    }

    TEST_ASSERT(mbedtls_ssl_session_save(&session, NULL, 0, &good_len)
                == MBEDTLS_ERR_SSL_BUFFER_TOO_SMALL);

    /* Try all possible bad lengths */
    for (bad_len = 1; bad_len < good_len; bad_len++) {
        /* Allocate exact size so that asan/valgrind can detect any overwrite */
        mbedtls_free(buf);
        buf = NULL;
        TEST_CALLOC(buf, bad_len);
        TEST_ASSERT(mbedtls_ssl_session_save(&session, buf, bad_len,
                                             &test_len)
                    == MBEDTLS_ERR_SSL_BUFFER_TOO_SMALL);
        TEST_ASSERT(test_len == good_len);
    }

exit:
    mbedtls_ssl_session_free(&session);
    mbedtls_free(buf);
    USE_PSA_DONE();
}
/* END_CASE */

/* BEGIN_CASE */
void ssl_serialize_session_load_buf_size(int ticket_len, char *crt_file,
                                         int endpoint_type, int tls_version)
{
    mbedtls_ssl_session session;
    unsigned char *good_buf = NULL, *bad_buf = NULL;
    size_t good_len, bad_len;

    /*
     * Test that session_load() fails cleanly on small buffers
     */
    mbedtls_ssl_session_init(&session);
    USE_PSA_INIT();

    /* Prepare serialized session data */
    ((void) ticket_len);
    ((void) crt_file);

    switch (tls_version) {
#if defined(MBEDTLS_SSL_PROTO_TLS1_3)
        case MBEDTLS_SSL_VERSION_TLS1_3:
            TEST_ASSERT(mbedtls_test_ssl_tls13_populate_session(
                            &session, 0, endpoint_type) == 0);
            break;
#endif

#if defined(MBEDTLS_SSL_PROTO_TLS1_2)
        case MBEDTLS_SSL_VERSION_TLS1_2:
            TEST_ASSERT(mbedtls_test_ssl_tls12_populate_session(
                            &session, ticket_len, endpoint_type, crt_file) == 0);
            break;
#endif

        default:
            /* should never happen */
            TEST_ASSERT(0);
            break;
    }

    TEST_ASSERT(mbedtls_ssl_session_save(&session, NULL, 0, &good_len)
                == MBEDTLS_ERR_SSL_BUFFER_TOO_SMALL);
    TEST_CALLOC(good_buf, good_len);
    TEST_ASSERT(mbedtls_ssl_session_save(&session, good_buf, good_len,
                                         &good_len) == 0);
    mbedtls_ssl_session_free(&session);

    /* Try all possible bad lengths */
    for (bad_len = 0; bad_len < good_len; bad_len++) {
        /* Allocate exact size so that asan/valgrind can detect any overread */
        mbedtls_free(bad_buf);
        bad_buf = NULL;
        TEST_CALLOC_NONNULL(bad_buf, bad_len);
        memcpy(bad_buf, good_buf, bad_len);

        TEST_ASSERT(mbedtls_ssl_session_load(&session, bad_buf, bad_len)
                    == MBEDTLS_ERR_SSL_BAD_INPUT_DATA);
    }

exit:
    mbedtls_ssl_session_free(&session);
    mbedtls_free(good_buf);
    mbedtls_free(bad_buf);
    USE_PSA_DONE();
}
/* END_CASE */

/* BEGIN_CASE */
void ssl_session_serialize_version_check(int corrupt_major,
                                         int corrupt_minor,
                                         int corrupt_patch,
                                         int corrupt_config,
                                         int endpoint_type,
                                         int tls_version)
{
    unsigned char serialized_session[2048];
    size_t serialized_session_len;
    unsigned cur_byte;
    mbedtls_ssl_session session;
    uint8_t should_corrupt_byte[] = { corrupt_major  == 1,
                                      corrupt_minor  == 1,
                                      corrupt_patch  == 1,
                                      corrupt_config == 1,
                                      corrupt_config == 1 };

    mbedtls_ssl_session_init(&session);
    USE_PSA_INIT();

    switch (tls_version) {
#if defined(MBEDTLS_SSL_PROTO_TLS1_3)
        case MBEDTLS_SSL_VERSION_TLS1_3:
            TEST_ASSERT(mbedtls_test_ssl_tls13_populate_session(
                            &session, 0, endpoint_type) == 0);
            break;
#endif
#if defined(MBEDTLS_SSL_PROTO_TLS1_2)
        case MBEDTLS_SSL_VERSION_TLS1_2:
            TEST_ASSERT(mbedtls_test_ssl_tls12_populate_session(
                            &session, 0, endpoint_type, NULL) == 0);

            break;
#endif
        default:
            /* should never happen */
            TEST_ASSERT(0);
            break;
    }

    /* Infer length of serialized session. */
    TEST_ASSERT(mbedtls_ssl_session_save(&session,
                                         serialized_session,
                                         sizeof(serialized_session),
                                         &serialized_session_len) == 0);

    mbedtls_ssl_session_free(&session);

    /* Without any modification, we should be able to successfully
     * de-serialize the session - double-check that. */
    TEST_ASSERT(mbedtls_ssl_session_load(&session,
                                         serialized_session,
                                         serialized_session_len) == 0);
    mbedtls_ssl_session_free(&session);

    /* Go through the bytes in the serialized session header and
     * corrupt them bit-by-bit. */
    for (cur_byte = 0; cur_byte < sizeof(should_corrupt_byte); cur_byte++) {
        int cur_bit;
        unsigned char * const byte = &serialized_session[cur_byte];

        if (should_corrupt_byte[cur_byte] == 0) {
            continue;
        }

        for (cur_bit = 0; cur_bit < CHAR_BIT; cur_bit++) {
            unsigned char const corrupted_bit = 0x1u << cur_bit;
            /* Modify a single bit in the serialized session. */
            *byte ^= corrupted_bit;

            /* Attempt to deserialize */
            TEST_ASSERT(mbedtls_ssl_session_load(&session,
                                                 serialized_session,
                                                 serialized_session_len) ==
                        MBEDTLS_ERR_SSL_VERSION_MISMATCH);

            /* Undo the change */
            *byte ^= corrupted_bit;
        }
    }
exit:
    USE_PSA_DONE();
}
/* END_CASE */

/* BEGIN_CASE depends_on:MBEDTLS_SSL_HANDSHAKE_WITH_CERT_ENABLED:MBEDTLS_RSA_C:MBEDTLS_ECP_HAVE_SECP384R1:!MBEDTLS_SSL_PROTO_TLS1_3:MBEDTLS_PKCS1_V15:MBEDTLS_MD_CAN_SHA256 */
void mbedtls_endpoint_sanity(int endpoint_type)
{
    enum { BUFFSIZE = 1024 };
    mbedtls_test_ssl_endpoint ep;
    int ret = -1;
    mbedtls_test_handshake_test_options options;
    mbedtls_test_init_handshake_options(&options);
    options.pk_alg = MBEDTLS_PK_RSA;

    MD_OR_USE_PSA_INIT();

    ret = mbedtls_test_ssl_endpoint_init(NULL, endpoint_type, &options,
                                         NULL, NULL, NULL);
    TEST_ASSERT(MBEDTLS_ERR_SSL_BAD_INPUT_DATA == ret);

    ret = mbedtls_test_ssl_endpoint_certificate_init(NULL, options.pk_alg,
                                                     0, 0, 0);
    TEST_ASSERT(MBEDTLS_ERR_SSL_BAD_INPUT_DATA == ret);

    ret = mbedtls_test_ssl_endpoint_init(&ep, endpoint_type, &options,
                                         NULL, NULL, NULL);
    TEST_ASSERT(ret == 0);

exit:
    mbedtls_test_ssl_endpoint_free(&ep, NULL);
    mbedtls_test_free_handshake_options(&options);
    MD_OR_USE_PSA_DONE();
}
/* END_CASE */

/* BEGIN_CASE depends_on:MBEDTLS_SSL_HANDSHAKE_WITH_CERT_ENABLED:MBEDTLS_RSA_C:MBEDTLS_ECP_HAVE_SECP384R1:MBEDTLS_PKCS1_V15:MBEDTLS_MD_CAN_SHA256:MBEDTLS_PK_HAVE_ECC_KEYS */
void move_handshake_to_state(int endpoint_type, int tls_version, int state, int need_pass)
{
    enum { BUFFSIZE = 1024 };
    mbedtls_test_ssl_endpoint base_ep, second_ep;
    int ret = -1;
    (void) tls_version;

    mbedtls_test_handshake_test_options options;
    mbedtls_test_init_handshake_options(&options);

    options.pk_alg = MBEDTLS_PK_RSA;

    /*
     * If both TLS 1.2 and 1.3 are enabled and we want to do a TLS 1.2
     * handshake, force the TLS 1.2 version on endpoint under test.
     */
#if defined(MBEDTLS_SSL_PROTO_TLS1_3) && defined(MBEDTLS_SSL_PROTO_TLS1_2)
    if (MBEDTLS_SSL_VERSION_TLS1_2 == tls_version) {
        if (MBEDTLS_SSL_IS_CLIENT == endpoint_type) {
            options.client_min_version = MBEDTLS_SSL_VERSION_TLS1_2;
            options.client_max_version = MBEDTLS_SSL_VERSION_TLS1_2;
        } else {
            options.server_min_version = MBEDTLS_SSL_VERSION_TLS1_2;
            options.server_max_version = MBEDTLS_SSL_VERSION_TLS1_2;
        }
    }
#endif

    MD_OR_USE_PSA_INIT();
    mbedtls_platform_zeroize(&base_ep, sizeof(base_ep));
    mbedtls_platform_zeroize(&second_ep, sizeof(second_ep));

    ret = mbedtls_test_ssl_endpoint_init(&base_ep, endpoint_type, &options,
                                         NULL, NULL, NULL);
    TEST_ASSERT(ret == 0);

    ret = mbedtls_test_ssl_endpoint_init(
        &second_ep,
        (endpoint_type == MBEDTLS_SSL_IS_SERVER) ?
        MBEDTLS_SSL_IS_CLIENT : MBEDTLS_SSL_IS_SERVER,
        &options, NULL, NULL, NULL);

    TEST_ASSERT(ret == 0);

    ret = mbedtls_test_mock_socket_connect(&(base_ep.socket),
                                           &(second_ep.socket),
                                           BUFFSIZE);
    TEST_ASSERT(ret == 0);

    ret = mbedtls_test_move_handshake_to_state(&(base_ep.ssl),
                                               &(second_ep.ssl),
                                               state);
    if (need_pass) {
        TEST_ASSERT(ret == 0 ||
                    ret == MBEDTLS_ERR_SSL_WANT_READ ||
                    ret == MBEDTLS_ERR_SSL_WANT_WRITE);
        TEST_ASSERT(base_ep.ssl.state == state);
    } else {
        TEST_ASSERT(ret != 0 &&
                    ret != MBEDTLS_ERR_SSL_WANT_READ &&
                    ret != MBEDTLS_ERR_SSL_WANT_WRITE);
        TEST_ASSERT(base_ep.ssl.state != state);
    }

exit:
    mbedtls_test_free_handshake_options(&options);
    mbedtls_test_ssl_endpoint_free(&base_ep, NULL);
    mbedtls_test_ssl_endpoint_free(&second_ep, NULL);
    MD_OR_USE_PSA_DONE();
}
/* END_CASE */

/* BEGIN_CASE depends_on:MBEDTLS_SSL_HANDSHAKE_WITH_CERT_ENABLED:MBEDTLS_PKCS1_V15:MBEDTLS_RSA_C:MBEDTLS_ECP_HAVE_SECP384R1:MBEDTLS_MD_CAN_SHA256:MBEDTLS_PK_HAVE_ECC_KEYS:MBEDTLS_CAN_HANDLE_RSA_TEST_KEY */
void handshake_version(int dtls, int client_min_version, int client_max_version,
                       int server_min_version, int server_max_version,
                       int expected_negotiated_version)
{
    mbedtls_test_handshake_test_options options;
    mbedtls_test_init_handshake_options(&options);

    options.client_min_version = client_min_version;
    options.client_max_version = client_max_version;
    options.server_min_version = server_min_version;
    options.server_max_version = server_max_version;
    options.expected_negotiated_version = expected_negotiated_version;

    options.dtls = dtls;
    mbedtls_test_ssl_perform_handshake(&options);

    /* The goto below is used to avoid an "unused label" warning.*/
    goto exit;

exit:
    mbedtls_test_free_handshake_options(&options);
}
/* END_CASE */

/* BEGIN_CASE depends_on:MBEDTLS_SSL_HANDSHAKE_WITH_CERT_ENABLED:MBEDTLS_PKCS1_V15:MBEDTLS_SSL_PROTO_TLS1_2:MBEDTLS_MD_CAN_SHA256 */
void handshake_psk_cipher(char *cipher, int pk_alg, data_t *psk_str, int dtls)
{
    mbedtls_test_handshake_test_options options;
    mbedtls_test_init_handshake_options(&options);

    options.cipher = cipher;
    options.dtls = dtls;
    options.psk_str = psk_str;
    options.pk_alg = pk_alg;

    options.client_min_version = MBEDTLS_SSL_VERSION_TLS1_2;
    options.client_max_version = MBEDTLS_SSL_VERSION_TLS1_2;
    options.expected_negotiated_version = MBEDTLS_SSL_VERSION_TLS1_2;

    mbedtls_test_ssl_perform_handshake(&options);

    /* The goto below is used to avoid an "unused label" warning.*/
    goto exit;

exit:
    mbedtls_test_free_handshake_options(&options);
}
/* END_CASE */

/* BEGIN_CASE depends_on:MBEDTLS_SSL_HANDSHAKE_WITH_CERT_ENABLED:MBEDTLS_PKCS1_V15:MBEDTLS_SSL_PROTO_TLS1_2:MBEDTLS_MD_CAN_SHA256 */
void handshake_cipher(char *cipher, int pk_alg, int dtls)
{
    test_handshake_psk_cipher(cipher, pk_alg, NULL, dtls);

    /* The goto below is used to avoid an "unused label" warning.*/
    goto exit;
}
/* END_CASE */

/* BEGIN_CASE depends_on:MBEDTLS_SSL_HANDSHAKE_WITH_CERT_ENABLED:MBEDTLS_PKCS1_V15:MBEDTLS_SSL_PROTO_TLS1_2:MBEDTLS_MD_CAN_SHA256 */
void handshake_ciphersuite_select(char *cipher, int pk_alg, data_t *psk_str,
                                  int psa_alg, int psa_alg2, int psa_usage,
                                  int expected_handshake_result,
                                  int expected_ciphersuite)
{
    mbedtls_test_handshake_test_options options;
    mbedtls_test_init_handshake_options(&options);

    options.cipher = cipher;
    options.psk_str = psk_str;
    options.pk_alg = pk_alg;
    options.opaque_alg = psa_alg;
    options.opaque_alg2 = psa_alg2;
    options.opaque_usage = psa_usage;
    options.expected_handshake_result = expected_handshake_result;
    options.expected_ciphersuite = expected_ciphersuite;

    options.server_min_version = MBEDTLS_SSL_VERSION_TLS1_2;
    options.server_max_version = MBEDTLS_SSL_VERSION_TLS1_2;
    options.expected_negotiated_version = MBEDTLS_SSL_VERSION_TLS1_2;

    mbedtls_test_ssl_perform_handshake(&options);

    /* The goto below is used to avoid an "unused label" warning.*/
    goto exit;

exit:
    mbedtls_test_free_handshake_options(&options);
}
/* END_CASE */

/* BEGIN_CASE depends_on:MBEDTLS_SSL_HANDSHAKE_WITH_CERT_ENABLED:MBEDTLS_PKCS1_V15:MBEDTLS_RSA_C:MBEDTLS_ECP_HAVE_SECP384R1:MBEDTLS_MD_CAN_SHA256 */
void app_data(int mfl, int cli_msg_len, int srv_msg_len,
              int expected_cli_fragments,
              int expected_srv_fragments, int dtls)
{
    mbedtls_test_handshake_test_options options;
    mbedtls_test_init_handshake_options(&options);

    options.mfl = mfl;
    options.cli_msg_len = cli_msg_len;
    options.srv_msg_len = srv_msg_len;
    options.expected_cli_fragments = expected_cli_fragments;
    options.expected_srv_fragments = expected_srv_fragments;
    options.dtls = dtls;

    options.client_min_version = MBEDTLS_SSL_VERSION_TLS1_2;
    options.client_max_version = MBEDTLS_SSL_VERSION_TLS1_2;
    options.expected_negotiated_version = MBEDTLS_SSL_VERSION_TLS1_2;

    mbedtls_test_ssl_perform_handshake(&options);

    /* The goto below is used to avoid an "unused label" warning.*/
    goto exit;

exit:
    mbedtls_test_free_handshake_options(&options);
}
/* END_CASE */

/* BEGIN_CASE depends_on:MBEDTLS_SSL_PROTO_TLS1_2:MBEDTLS_SSL_HANDSHAKE_WITH_CERT_ENABLED:MBEDTLS_PKCS1_V15:MBEDTLS_RSA_C:MBEDTLS_ECP_HAVE_SECP384R1:MBEDTLS_MD_CAN_SHA256:MBEDTLS_PK_HAVE_ECC_KEYS:MBEDTLS_CAN_HANDLE_RSA_TEST_KEY */
void app_data_tls(int mfl, int cli_msg_len, int srv_msg_len,
                  int expected_cli_fragments,
                  int expected_srv_fragments)
{
    test_app_data(mfl, cli_msg_len, srv_msg_len, expected_cli_fragments,
                  expected_srv_fragments, 0);
    /* The goto below is used to avoid an "unused label" warning.*/
    goto exit;
}
/* END_CASE */

/* BEGIN_CASE depends_on:MBEDTLS_SSL_HANDSHAKE_WITH_CERT_ENABLED:!MBEDTLS_SSL_PROTO_TLS1_3:MBEDTLS_PKCS1_V15:MBEDTLS_SSL_PROTO_TLS1_2:MBEDTLS_RSA_C:MBEDTLS_ECP_HAVE_SECP384R1:MBEDTLS_SSL_PROTO_DTLS:MBEDTLS_MD_CAN_SHA256:MBEDTLS_CAN_HANDLE_RSA_TEST_KEY */
void app_data_dtls(int mfl, int cli_msg_len, int srv_msg_len,
                   int expected_cli_fragments,
                   int expected_srv_fragments)
{
    test_app_data(mfl, cli_msg_len, srv_msg_len, expected_cli_fragments,
                  expected_srv_fragments, 1);
    /* The goto below is used to avoid an "unused label" warning.*/
    goto exit;
}
/* END_CASE */

/* BEGIN_CASE depends_on:MBEDTLS_SSL_HANDSHAKE_WITH_CERT_ENABLED:MBEDTLS_PKCS1_V15:MBEDTLS_SSL_PROTO_TLS1_2:MBEDTLS_RSA_C:MBEDTLS_ECP_HAVE_SECP384R1:MBEDTLS_SSL_PROTO_DTLS:MBEDTLS_SSL_RENEGOTIATION:MBEDTLS_SSL_CONTEXT_SERIALIZATION:MBEDTLS_MD_CAN_SHA256:MBEDTLS_CAN_HANDLE_RSA_TEST_KEY */
void handshake_serialization()
{
    mbedtls_test_handshake_test_options options;
    mbedtls_test_init_handshake_options(&options);

    options.serialize = 1;
    options.dtls = 1;
    options.expected_negotiated_version = MBEDTLS_SSL_VERSION_TLS1_2;
    mbedtls_test_ssl_perform_handshake(&options);
    /* The goto below is used to avoid an "unused label" warning.*/
    goto exit;
exit:
    mbedtls_test_free_handshake_options(&options);
}
/* END_CASE */

/* BEGIN_CASE depends_on:MBEDTLS_SSL_HANDSHAKE_WITH_CERT_ENABLED:!MBEDTLS_SSL_PROTO_TLS1_3:MBEDTLS_PKCS1_V15:MBEDTLS_RSA_C:MBEDTLS_SSL_HAVE_AES:MBEDTLS_ECP_HAVE_SECP384R1:MBEDTLS_DEBUG_C:MBEDTLS_SSL_MAX_FRAGMENT_LENGTH:MBEDTLS_SSL_HAVE_CBC:MBEDTLS_MD_CAN_SHA256:MBEDTLS_KEY_EXCHANGE_DHE_RSA_ENABLED */
void handshake_fragmentation(int mfl,
                             int expected_srv_hs_fragmentation,
                             int expected_cli_hs_fragmentation)
{
    mbedtls_test_handshake_test_options options;
    mbedtls_test_ssl_log_pattern srv_pattern, cli_pattern;

    srv_pattern.pattern = cli_pattern.pattern = "found fragmented DTLS handshake";
    srv_pattern.counter = 0;
    cli_pattern.counter = 0;

    mbedtls_test_init_handshake_options(&options);
    options.dtls = 1;
    options.expected_negotiated_version = MBEDTLS_SSL_VERSION_TLS1_2;
    options.mfl = mfl;
    /* Set cipher to one using CBC so that record splitting can be tested */
    options.cipher = "TLS-DHE-RSA-WITH-AES-256-CBC-SHA256";
    options.srv_auth_mode = MBEDTLS_SSL_VERIFY_REQUIRED;
    options.srv_log_obj = &srv_pattern;
    options.cli_log_obj = &cli_pattern;
    options.srv_log_fun = mbedtls_test_ssl_log_analyzer;
    options.cli_log_fun = mbedtls_test_ssl_log_analyzer;

    mbedtls_test_ssl_perform_handshake(&options);

    /* Test if the server received a fragmented handshake */
    if (expected_srv_hs_fragmentation) {
        TEST_ASSERT(srv_pattern.counter >= 1);
    }
    /* Test if the client received a fragmented handshake */
    if (expected_cli_hs_fragmentation) {
        TEST_ASSERT(cli_pattern.counter >= 1);
    }

exit:
    mbedtls_test_free_handshake_options(&options);
}
/* END_CASE */

/* BEGIN_CASE depends_on:MBEDTLS_SSL_HANDSHAKE_WITH_CERT_ENABLED:!MBEDTLS_SSL_PROTO_TLS1_3:MBEDTLS_PKCS1_V15:MBEDTLS_SSL_PROTO_TLS1_2:MBEDTLS_RSA_C:MBEDTLS_ECP_HAVE_SECP384R1:MBEDTLS_SSL_PROTO_DTLS:MBEDTLS_SSL_RENEGOTIATION:MBEDTLS_MD_CAN_SHA256:MBEDTLS_CAN_HANDLE_RSA_TEST_KEY */
void renegotiation(int legacy_renegotiation)
{
    mbedtls_test_handshake_test_options options;
    mbedtls_test_init_handshake_options(&options);

    options.renegotiate = 1;
    options.legacy_renegotiation = legacy_renegotiation;
    options.dtls = 1;
    options.expected_negotiated_version = MBEDTLS_SSL_VERSION_TLS1_2;

    mbedtls_test_ssl_perform_handshake(&options);

    /* The goto below is used to avoid an "unused label" warning.*/
    goto exit;
exit:
    mbedtls_test_free_handshake_options(&options);
}
/* END_CASE */

/* BEGIN_CASE depends_on:MBEDTLS_SSL_HANDSHAKE_WITH_CERT_ENABLED:MBEDTLS_PKCS1_V15:MBEDTLS_SSL_VARIABLE_BUFFER_LENGTH:MBEDTLS_SSL_PROTO_TLS1_2:MBEDTLS_RSA_C:MBEDTLS_ECP_HAVE_SECP384R1:MBEDTLS_MD_CAN_SHA256 */
void resize_buffers(int mfl, int renegotiation, int legacy_renegotiation,
                    int serialize, int dtls, char *cipher)
{
    mbedtls_test_handshake_test_options options;
    mbedtls_test_init_handshake_options(&options);

    options.mfl = mfl;
    options.cipher = cipher;
    options.renegotiate = renegotiation;
    options.legacy_renegotiation = legacy_renegotiation;
    options.serialize = serialize;
    options.dtls = dtls;
    if (dtls) {
        options.expected_negotiated_version = MBEDTLS_SSL_VERSION_TLS1_2;
    }
    options.resize_buffers = 1;

    mbedtls_test_ssl_perform_handshake(&options);

    /* The goto below is used to avoid an "unused label" warning.*/
    goto exit;
exit:
    mbedtls_test_free_handshake_options(&options);
}
/* END_CASE */

/* BEGIN_CASE depends_on:MBEDTLS_SSL_HANDSHAKE_WITH_CERT_ENABLED:!MBEDTLS_SSL_PROTO_TLS1_3:MBEDTLS_PKCS1_V15:MBEDTLS_SSL_VARIABLE_BUFFER_LENGTH:MBEDTLS_SSL_CONTEXT_SERIALIZATION:MBEDTLS_SSL_PROTO_TLS1_2:MBEDTLS_RSA_C:MBEDTLS_ECP_HAVE_SECP384R1:MBEDTLS_SSL_PROTO_DTLS:MBEDTLS_MD_CAN_SHA256:MBEDTLS_CAN_HANDLE_RSA_TEST_KEY */
void resize_buffers_serialize_mfl(int mfl)
{
    test_resize_buffers(mfl, 0, MBEDTLS_SSL_LEGACY_NO_RENEGOTIATION, 1, 1,
                        (char *) "");
    /* The goto below is used to avoid an "unused label" warning.*/
    goto exit;
}
/* END_CASE */

/* BEGIN_CASE depends_on:MBEDTLS_SSL_HANDSHAKE_WITH_CERT_ENABLED:!MBEDTLS_SSL_PROTO_TLS1_3:MBEDTLS_PKCS1_V15:MBEDTLS_SSL_VARIABLE_BUFFER_LENGTH:MBEDTLS_SSL_RENEGOTIATION:MBEDTLS_SSL_PROTO_TLS1_2:MBEDTLS_RSA_C:MBEDTLS_ECP_HAVE_SECP384R1:MBEDTLS_MD_CAN_SHA256:MBEDTLS_CAN_HANDLE_RSA_TEST_KEY */
void resize_buffers_renegotiate_mfl(int mfl, int legacy_renegotiation,
                                    char *cipher)
{
    test_resize_buffers(mfl, 1, legacy_renegotiation, 0, 1, cipher);
    /* The goto below is used to avoid an "unused label" warning.*/
    goto exit;
}
/* END_CASE */

/* BEGIN_CASE depends_on:MBEDTLS_SSL_HANDSHAKE_WITH_PSK_ENABLED */
void test_multiple_psks()
{
    unsigned char psk0[10] = { 0 };
    unsigned char psk0_identity[] = { 'f', 'o', 'o' };

    unsigned char psk1[10] = { 0 };
    unsigned char psk1_identity[] = { 'b', 'a', 'r' };

    mbedtls_ssl_config conf;

    mbedtls_ssl_config_init(&conf);
    MD_OR_USE_PSA_INIT();

    TEST_ASSERT(mbedtls_ssl_conf_psk(&conf,
                                     psk0, sizeof(psk0),
                                     psk0_identity, sizeof(psk0_identity)) == 0);
    TEST_ASSERT(mbedtls_ssl_conf_psk(&conf,
                                     psk1, sizeof(psk1),
                                     psk1_identity, sizeof(psk1_identity)) ==
                MBEDTLS_ERR_SSL_FEATURE_UNAVAILABLE);

exit:
    mbedtls_ssl_config_free(&conf);
    MD_OR_USE_PSA_DONE();
}
/* END_CASE */

/* BEGIN_CASE depends_on:MBEDTLS_SSL_HANDSHAKE_WITH_PSK_ENABLED:MBEDTLS_USE_PSA_CRYPTO */
void test_multiple_psks_opaque(int mode)
{
    /*
     * Mode 0: Raw PSK, then opaque PSK
     * Mode 1: Opaque PSK, then raw PSK
     * Mode 2: 2x opaque PSK
     */

    unsigned char psk0_raw[10] = { 0 };
    unsigned char psk0_raw_identity[] = { 'f', 'o', 'o' };

    mbedtls_svc_key_id_t psk0_opaque = mbedtls_svc_key_id_make(0x1, (psa_key_id_t) 1);

    unsigned char psk0_opaque_identity[] = { 'f', 'o', 'o' };

    unsigned char psk1_raw[10] = { 0 };
    unsigned char psk1_raw_identity[] = { 'b', 'a', 'r' };

    mbedtls_svc_key_id_t psk1_opaque = mbedtls_svc_key_id_make(0x1, (psa_key_id_t) 2);

    unsigned char psk1_opaque_identity[] = { 'b', 'a', 'r' };

    mbedtls_ssl_config conf;

    mbedtls_ssl_config_init(&conf);
    MD_OR_USE_PSA_INIT();

    switch (mode) {
        case 0:

            TEST_ASSERT(mbedtls_ssl_conf_psk(&conf,
                                             psk0_raw, sizeof(psk0_raw),
                                             psk0_raw_identity, sizeof(psk0_raw_identity))
                        == 0);
            TEST_ASSERT(mbedtls_ssl_conf_psk_opaque(&conf,
                                                    psk1_opaque,
                                                    psk1_opaque_identity,
                                                    sizeof(psk1_opaque_identity))
                        == MBEDTLS_ERR_SSL_FEATURE_UNAVAILABLE);
            break;

        case 1:

            TEST_ASSERT(mbedtls_ssl_conf_psk_opaque(&conf,
                                                    psk0_opaque,
                                                    psk0_opaque_identity,
                                                    sizeof(psk0_opaque_identity))
                        == 0);
            TEST_ASSERT(mbedtls_ssl_conf_psk(&conf,
                                             psk1_raw, sizeof(psk1_raw),
                                             psk1_raw_identity, sizeof(psk1_raw_identity))
                        == MBEDTLS_ERR_SSL_FEATURE_UNAVAILABLE);

            break;

        case 2:

            TEST_ASSERT(mbedtls_ssl_conf_psk_opaque(&conf,
                                                    psk0_opaque,
                                                    psk0_opaque_identity,
                                                    sizeof(psk0_opaque_identity))
                        == 0);
            TEST_ASSERT(mbedtls_ssl_conf_psk_opaque(&conf,
                                                    psk1_opaque,
                                                    psk1_opaque_identity,
                                                    sizeof(psk1_opaque_identity))
                        == MBEDTLS_ERR_SSL_FEATURE_UNAVAILABLE);

            break;

        default:
            TEST_ASSERT(0);
            break;
    }

exit:
    mbedtls_ssl_config_free(&conf);
    MD_OR_USE_PSA_DONE();

}
/* END_CASE */

/* BEGIN_CASE */
void conf_version(int endpoint, int transport,
                  int min_tls_version, int max_tls_version,
                  int expected_ssl_setup_result)
{
    mbedtls_ssl_config conf;
    mbedtls_ssl_context ssl;

    mbedtls_ssl_config_init(&conf);
    mbedtls_ssl_init(&ssl);
    MD_OR_USE_PSA_INIT();

    mbedtls_ssl_conf_endpoint(&conf, endpoint);
    mbedtls_ssl_conf_transport(&conf, transport);
    mbedtls_ssl_conf_min_tls_version(&conf, min_tls_version);
    mbedtls_ssl_conf_max_tls_version(&conf, max_tls_version);
    mbedtls_ssl_conf_rng(&conf, mbedtls_test_random, NULL);

    TEST_ASSERT(mbedtls_ssl_setup(&ssl, &conf) == expected_ssl_setup_result);
    TEST_EQUAL(mbedtls_ssl_conf_get_endpoint(
                   mbedtls_ssl_context_get_config(&ssl)), endpoint);

    mbedtls_ssl_free(&ssl);
    mbedtls_ssl_config_free(&conf);

exit:
    MD_OR_USE_PSA_DONE();
}
/* END_CASE */

/* BEGIN_CASE depends_on:MBEDTLS_ECP_C:!MBEDTLS_DEPRECATED_REMOVED:!MBEDTLS_DEPRECATED_WARNING:MBEDTLS_ECP_HAVE_SECP192R1:MBEDTLS_ECP_HAVE_SECP224R1:MBEDTLS_ECP_HAVE_SECP256R1 */
void conf_curve()
{

    mbedtls_ecp_group_id curve_list[] = { MBEDTLS_ECP_DP_SECP192R1,
                                          MBEDTLS_ECP_DP_SECP224R1,
                                          MBEDTLS_ECP_DP_SECP256R1,
                                          MBEDTLS_ECP_DP_NONE };
    uint16_t iana_tls_group_list[] = { MBEDTLS_SSL_IANA_TLS_GROUP_SECP192R1,
                                       MBEDTLS_SSL_IANA_TLS_GROUP_SECP224R1,
                                       MBEDTLS_SSL_IANA_TLS_GROUP_SECP256R1,
                                       MBEDTLS_SSL_IANA_TLS_GROUP_NONE };

    mbedtls_ssl_config conf;
    mbedtls_ssl_config_init(&conf);
#if defined(MBEDTLS_SSL_PROTO_TLS1_2)
    mbedtls_ssl_conf_max_tls_version(&conf, MBEDTLS_SSL_VERSION_TLS1_2);
    mbedtls_ssl_conf_min_tls_version(&conf, MBEDTLS_SSL_VERSION_TLS1_2);
#else
    mbedtls_ssl_conf_max_tls_version(&conf, MBEDTLS_SSL_VERSION_TLS1_3);
    mbedtls_ssl_conf_min_tls_version(&conf, MBEDTLS_SSL_VERSION_TLS1_3);
#endif
    mbedtls_ssl_conf_curves(&conf, curve_list);

    mbedtls_ssl_context ssl;
    mbedtls_ssl_init(&ssl);
    MD_OR_USE_PSA_INIT();

    mbedtls_ssl_conf_rng(&conf, mbedtls_test_random, NULL);

    TEST_ASSERT(mbedtls_ssl_setup(&ssl, &conf) == 0);

    TEST_ASSERT(ssl.handshake != NULL && ssl.handshake->group_list != NULL);
    TEST_ASSERT(ssl.conf != NULL && ssl.conf->group_list == NULL);

    TEST_EQUAL(ssl.handshake->
               group_list[ARRAY_LENGTH(iana_tls_group_list) - 1],
               MBEDTLS_SSL_IANA_TLS_GROUP_NONE);

    for (size_t i = 0; i < ARRAY_LENGTH(iana_tls_group_list); i++) {
        TEST_EQUAL(iana_tls_group_list[i], ssl.handshake->group_list[i]);
    }

exit:
    mbedtls_ssl_free(&ssl);
    mbedtls_ssl_config_free(&conf);
    MD_OR_USE_PSA_DONE();
}
/* END_CASE */

/* BEGIN_CASE depends_on:MBEDTLS_DEPRECATED_REMOVED */
void conf_group()
{
    uint16_t iana_tls_group_list[] = { MBEDTLS_SSL_IANA_TLS_GROUP_SECP192R1,
                                       MBEDTLS_SSL_IANA_TLS_GROUP_SECP224R1,
                                       MBEDTLS_SSL_IANA_TLS_GROUP_SECP256R1,
                                       MBEDTLS_SSL_IANA_TLS_GROUP_NONE };

    mbedtls_ssl_config conf;
    mbedtls_ssl_config_init(&conf);

    mbedtls_ssl_conf_rng(&conf, mbedtls_test_random, NULL);
    mbedtls_ssl_conf_max_tls_version(&conf, MBEDTLS_SSL_VERSION_TLS1_2);
    mbedtls_ssl_conf_min_tls_version(&conf, MBEDTLS_SSL_VERSION_TLS1_2);

    mbedtls_ssl_conf_groups(&conf, iana_tls_group_list);

    mbedtls_ssl_context ssl;
    mbedtls_ssl_init(&ssl);
    MD_OR_USE_PSA_INIT();

    TEST_ASSERT(mbedtls_ssl_setup(&ssl, &conf) == 0);

    TEST_ASSERT(ssl.conf != NULL && ssl.conf->group_list != NULL);

    TEST_EQUAL(ssl.conf->
               group_list[ARRAY_LENGTH(iana_tls_group_list) - 1],
               MBEDTLS_SSL_IANA_TLS_GROUP_NONE);

    for (size_t i = 0; i < ARRAY_LENGTH(iana_tls_group_list); i++) {
        TEST_EQUAL(iana_tls_group_list[i], ssl.conf->group_list[i]);
    }

exit:
    mbedtls_ssl_free(&ssl);
    mbedtls_ssl_config_free(&conf);
    MD_OR_USE_PSA_DONE();
}
/* END_CASE */

/* BEGIN_CASE depends_on:MBEDTLS_SSL_SRV_C:MBEDTLS_SSL_CACHE_C:!MBEDTLS_SSL_PROTO_TLS1_3:MBEDTLS_DEBUG_C:MBEDTLS_SSL_HANDSHAKE_WITH_CERT_ENABLED:MBEDTLS_RSA_C:MBEDTLS_ECP_HAVE_SECP384R1:MBEDTLS_PKCS1_V15:MBEDTLS_MD_CAN_SHA256 */
void force_bad_session_id_len()
{
    enum { BUFFSIZE = 1024 };
    mbedtls_test_handshake_test_options options;
    mbedtls_test_ssl_endpoint client, server;
    mbedtls_test_ssl_log_pattern srv_pattern, cli_pattern;
    mbedtls_test_message_socket_context server_context, client_context;

    srv_pattern.pattern = cli_pattern.pattern = "cache did not store session";
    srv_pattern.counter = 0;
    mbedtls_test_init_handshake_options(&options);

    options.srv_log_obj = &srv_pattern;
    options.srv_log_fun = mbedtls_test_ssl_log_analyzer;

    mbedtls_platform_zeroize(&client, sizeof(client));
    mbedtls_platform_zeroize(&server, sizeof(server));

    mbedtls_test_message_socket_init(&server_context);
    mbedtls_test_message_socket_init(&client_context);
    MD_OR_USE_PSA_INIT();

    TEST_ASSERT(mbedtls_test_ssl_endpoint_init(&client, MBEDTLS_SSL_IS_CLIENT,
                                               &options, NULL, NULL,
                                               NULL) == 0);

    TEST_ASSERT(mbedtls_test_ssl_endpoint_init(&server, MBEDTLS_SSL_IS_SERVER,
                                               &options, NULL, NULL, NULL) == 0);

    mbedtls_debug_set_threshold(1);
    mbedtls_ssl_conf_dbg(&server.conf, options.srv_log_fun,
                         options.srv_log_obj);

    TEST_ASSERT(mbedtls_test_mock_socket_connect(&(client.socket),
                                                 &(server.socket),
                                                 BUFFSIZE) == 0);

    TEST_ASSERT(mbedtls_test_move_handshake_to_state(
                    &(client.ssl), &(server.ssl), MBEDTLS_SSL_HANDSHAKE_WRAPUP)
                ==  0);
    /* Force a bad session_id_len that will be read by the server in
     * mbedtls_ssl_cache_set. */
    server.ssl.session_negotiate->id_len = 33;
    if (options.cli_msg_len != 0 || options.srv_msg_len != 0) {
        /* Start data exchanging test */
        TEST_ASSERT(mbedtls_test_ssl_exchange_data(
                        &(client.ssl), options.cli_msg_len,
                        options.expected_cli_fragments,
                        &(server.ssl), options.srv_msg_len,
                        options.expected_srv_fragments)
                    == 0);
    }

    /* Make sure that the cache did not store the session */
    TEST_EQUAL(srv_pattern.counter, 1);
exit:
    mbedtls_test_ssl_endpoint_free(&client, NULL);
    mbedtls_test_ssl_endpoint_free(&server, NULL);
    mbedtls_test_free_handshake_options(&options);
    mbedtls_debug_set_threshold(0);
    MD_OR_USE_PSA_DONE();
}
/* END_CASE */

/* BEGIN_CASE depends_on:MBEDTLS_SSL_SRV_C:MBEDTLS_SSL_DTLS_CLIENT_PORT_REUSE:MBEDTLS_TEST_HOOKS */
void cookie_parsing(data_t *cookie, int exp_ret)
{
    mbedtls_ssl_context ssl;
    mbedtls_ssl_config conf;
    size_t len;

    mbedtls_ssl_init(&ssl);
    mbedtls_ssl_config_init(&conf);
    USE_PSA_INIT();

    TEST_EQUAL(mbedtls_ssl_config_defaults(&conf, MBEDTLS_SSL_IS_SERVER,
                                           MBEDTLS_SSL_TRANSPORT_DATAGRAM,
                                           MBEDTLS_SSL_PRESET_DEFAULT),
               0);
    mbedtls_ssl_conf_rng(&conf, mbedtls_test_random, NULL);

    TEST_EQUAL(mbedtls_ssl_setup(&ssl, &conf), 0);
    TEST_EQUAL(mbedtls_ssl_check_dtls_clihlo_cookie(&ssl, ssl.cli_id,
                                                    ssl.cli_id_len,
                                                    cookie->x, cookie->len,
                                                    ssl.out_buf,
                                                    MBEDTLS_SSL_OUT_CONTENT_LEN,
                                                    &len),
               exp_ret);

exit:
    mbedtls_ssl_free(&ssl);
    mbedtls_ssl_config_free(&conf);
    USE_PSA_DONE();
}
/* END_CASE */

/* BEGIN_CASE depends_on:MBEDTLS_TIMING_C:MBEDTLS_HAVE_TIME */
void timing_final_delay_accessor()
{
    mbedtls_timing_delay_context    delay_context;

    USE_PSA_INIT();
    mbedtls_timing_set_delay(&delay_context, 50, 100);

    TEST_ASSERT(mbedtls_timing_get_final_delay(&delay_context) == 100);

exit:
    USE_PSA_DONE();
}
/* END_CASE */

/* BEGIN_CASE depends_on:MBEDTLS_SSL_DTLS_CONNECTION_ID */
void cid_sanity()
{
    mbedtls_ssl_context ssl;
    mbedtls_ssl_config conf;

    unsigned char own_cid[MBEDTLS_SSL_CID_IN_LEN_MAX];
    unsigned char test_cid[MBEDTLS_SSL_CID_IN_LEN_MAX];
    int cid_enabled;
    size_t own_cid_len;

    mbedtls_test_rnd_std_rand(NULL, own_cid, sizeof(own_cid));

    mbedtls_ssl_init(&ssl);
    mbedtls_ssl_config_init(&conf);
    MD_OR_USE_PSA_INIT();

    TEST_ASSERT(mbedtls_ssl_config_defaults(&conf,
                                            MBEDTLS_SSL_IS_CLIENT,
                                            MBEDTLS_SSL_TRANSPORT_STREAM,
                                            MBEDTLS_SSL_PRESET_DEFAULT)
                == 0);
    mbedtls_ssl_conf_rng(&conf, mbedtls_test_random, NULL);

    TEST_ASSERT(mbedtls_ssl_setup(&ssl, &conf) == 0);

    /* Can't use CID functions with stream transport. */
    TEST_ASSERT(mbedtls_ssl_set_cid(&ssl, MBEDTLS_SSL_CID_ENABLED, own_cid,
                                    sizeof(own_cid))
                == MBEDTLS_ERR_SSL_BAD_INPUT_DATA);

    TEST_ASSERT(mbedtls_ssl_get_own_cid(&ssl, &cid_enabled, test_cid,
                                        &own_cid_len)
                == MBEDTLS_ERR_SSL_BAD_INPUT_DATA);

    TEST_ASSERT(mbedtls_ssl_config_defaults(&conf,
                                            MBEDTLS_SSL_IS_CLIENT,
                                            MBEDTLS_SSL_TRANSPORT_DATAGRAM,
                                            MBEDTLS_SSL_PRESET_DEFAULT)
                == 0);

    /* Attempt to set config cid size too big. */
    TEST_ASSERT(mbedtls_ssl_conf_cid(&conf, MBEDTLS_SSL_CID_IN_LEN_MAX + 1,
                                     MBEDTLS_SSL_UNEXPECTED_CID_IGNORE)
                == MBEDTLS_ERR_SSL_BAD_INPUT_DATA);

    TEST_ASSERT(mbedtls_ssl_conf_cid(&conf, sizeof(own_cid),
                                     MBEDTLS_SSL_UNEXPECTED_CID_IGNORE)
                == 0);

    /* Attempt to set CID length not matching config. */
    TEST_ASSERT(mbedtls_ssl_set_cid(&ssl, MBEDTLS_SSL_CID_ENABLED, own_cid,
                                    MBEDTLS_SSL_CID_IN_LEN_MAX - 1)
                == MBEDTLS_ERR_SSL_BAD_INPUT_DATA);

    TEST_ASSERT(mbedtls_ssl_set_cid(&ssl, MBEDTLS_SSL_CID_ENABLED, own_cid,
                                    sizeof(own_cid))
                == 0);

    /* Test we get back what we put in. */
    TEST_ASSERT(mbedtls_ssl_get_own_cid(&ssl, &cid_enabled, test_cid,
                                        &own_cid_len)
                == 0);

    TEST_EQUAL(cid_enabled, MBEDTLS_SSL_CID_ENABLED);
    TEST_MEMORY_COMPARE(own_cid, own_cid_len, test_cid, own_cid_len);

    /* Test disabling works. */
    TEST_ASSERT(mbedtls_ssl_set_cid(&ssl, MBEDTLS_SSL_CID_DISABLED, NULL,
                                    0)
                == 0);

    TEST_ASSERT(mbedtls_ssl_get_own_cid(&ssl, &cid_enabled, test_cid,
                                        &own_cid_len)
                == 0);

    TEST_EQUAL(cid_enabled, MBEDTLS_SSL_CID_DISABLED);

exit:
    mbedtls_ssl_free(&ssl);
    mbedtls_ssl_config_free(&conf);
    MD_OR_USE_PSA_DONE();
}
/* END_CASE */

/* BEGIN_CASE depends_on:MBEDTLS_SSL_HANDSHAKE_WITH_CERT_ENABLED:MBEDTLS_USE_PSA_CRYPTO:MBEDTLS_PKCS1_V15:MBEDTLS_SSL_PROTO_TLS1_2:MBEDTLS_ECP_HAVE_SECP256R1:MBEDTLS_RSA_C:MBEDTLS_ECP_HAVE_SECP384R1:MBEDTLS_PK_CAN_ECDSA_SOME */
void raw_key_agreement_fail(int bad_server_ecdhe_key)
{
    enum { BUFFSIZE = 17000 };
    mbedtls_test_ssl_endpoint client, server;
    mbedtls_psa_stats_t stats;
    size_t free_slots_before = -1;
    mbedtls_test_handshake_test_options client_options, server_options;
    mbedtls_test_init_handshake_options(&client_options);
    mbedtls_test_init_handshake_options(&server_options);

    uint16_t iana_tls_group_list[] = { MBEDTLS_SSL_IANA_TLS_GROUP_SECP256R1,
                                       MBEDTLS_SSL_IANA_TLS_GROUP_NONE };
    MD_OR_USE_PSA_INIT();
    mbedtls_platform_zeroize(&client, sizeof(client));
    mbedtls_platform_zeroize(&server, sizeof(server));

    /* Client side, force SECP256R1 to make one key bitflip fail
     * the raw key agreement. Flipping the first byte makes the
     * required 0x04 identifier invalid. */
    client_options.pk_alg = MBEDTLS_PK_ECDSA;
    client_options.group_list = iana_tls_group_list;
    TEST_EQUAL(mbedtls_test_ssl_endpoint_init(&client, MBEDTLS_SSL_IS_CLIENT,
                                              &client_options, NULL, NULL,
                                              NULL), 0);

    /* Server side */
    server_options.pk_alg = MBEDTLS_PK_ECDSA;
    server_options.server_min_version = MBEDTLS_SSL_VERSION_TLS1_2;
    server_options.server_max_version = MBEDTLS_SSL_VERSION_TLS1_2;
    TEST_EQUAL(mbedtls_test_ssl_endpoint_init(&server, MBEDTLS_SSL_IS_SERVER,
                                              &server_options, NULL, NULL,
                                              NULL), 0);

    TEST_EQUAL(mbedtls_test_mock_socket_connect(&(client.socket),
                                                &(server.socket),
                                                BUFFSIZE), 0);

    TEST_EQUAL(mbedtls_test_move_handshake_to_state(
                   &(client.ssl), &(server.ssl),
                   MBEDTLS_SSL_CLIENT_KEY_EXCHANGE), 0);

    mbedtls_psa_get_stats(&stats);
    /* Save the number of slots in use up to this point.
     * With PSA, one can be used for the ECDH private key. */
    free_slots_before = stats.empty_slots;

    if (bad_server_ecdhe_key) {
        /* Force a simulated bitflip in the server key. to make the
         * raw key agreement in ssl_write_client_key_exchange fail. */
        (client.ssl).handshake->xxdh_psa_peerkey[0] ^= 0x02;
    }

    TEST_EQUAL(mbedtls_test_move_handshake_to_state(
                   &(client.ssl), &(server.ssl), MBEDTLS_SSL_HANDSHAKE_OVER),
               bad_server_ecdhe_key ? MBEDTLS_ERR_SSL_HW_ACCEL_FAILED : 0);

    mbedtls_psa_get_stats(&stats);

    /* Make sure that the key slot is already destroyed in case of failure,
     * without waiting to close the connection. */
    if (bad_server_ecdhe_key) {
        TEST_EQUAL(free_slots_before, stats.empty_slots);
    }

exit:
    mbedtls_test_ssl_endpoint_free(&client, NULL);
    mbedtls_test_ssl_endpoint_free(&server, NULL);
    mbedtls_test_free_handshake_options(&client_options);
    mbedtls_test_free_handshake_options(&server_options);

    MD_OR_USE_PSA_DONE();
}
/* END_CASE */
/* BEGIN_CASE depends_on:MBEDTLS_TEST_HOOKS:MBEDTLS_SSL_PROTO_TLS1_3:!MBEDTLS_SSL_PROTO_TLS1_2:MBEDTLS_SSL_CLI_C:MBEDTLS_SSL_SRV_C:MBEDTLS_SSL_HANDSHAKE_WITH_CERT_ENABLED:MBEDTLS_ECP_HAVE_SECP384R1 */
void tls13_server_certificate_msg_invalid_vector_len()
{
    int ret = -1;
    mbedtls_test_ssl_endpoint client_ep, server_ep;
    unsigned char *buf, *end;
    size_t buf_len;
    int step = 0;
    int expected_result;
    mbedtls_ssl_chk_buf_ptr_args expected_chk_buf_ptr_args;
    mbedtls_test_handshake_test_options client_options;
    mbedtls_test_handshake_test_options server_options;

    /*
     * Test set-up
     */
    mbedtls_platform_zeroize(&client_ep, sizeof(client_ep));
    mbedtls_platform_zeroize(&server_ep, sizeof(server_ep));

    mbedtls_test_init_handshake_options(&client_options);
    MD_OR_USE_PSA_INIT();

    client_options.pk_alg = MBEDTLS_PK_ECDSA;
    ret = mbedtls_test_ssl_endpoint_init(&client_ep, MBEDTLS_SSL_IS_CLIENT,
                                         &client_options, NULL, NULL, NULL);
    TEST_EQUAL(ret, 0);

    mbedtls_test_init_handshake_options(&server_options);
    server_options.pk_alg = MBEDTLS_PK_ECDSA;
    ret = mbedtls_test_ssl_endpoint_init(&server_ep, MBEDTLS_SSL_IS_SERVER,
                                         &server_options, NULL, NULL, NULL);
    TEST_EQUAL(ret, 0);

    ret = mbedtls_test_mock_socket_connect(&(client_ep.socket),
                                           &(server_ep.socket), 1024);
    TEST_EQUAL(ret, 0);

    while (1) {
        mbedtls_test_set_step(++step);

        ret = mbedtls_test_move_handshake_to_state(
            &(server_ep.ssl), &(client_ep.ssl),
            MBEDTLS_SSL_CERTIFICATE_VERIFY);
        TEST_EQUAL(ret, 0);

        ret = mbedtls_ssl_flush_output(&(server_ep.ssl));
        TEST_EQUAL(ret, 0);

        ret = mbedtls_test_move_handshake_to_state(
            &(client_ep.ssl), &(server_ep.ssl),
            MBEDTLS_SSL_SERVER_CERTIFICATE);
        TEST_EQUAL(ret, 0);

        ret = mbedtls_ssl_tls13_fetch_handshake_msg(&(client_ep.ssl),
                                                    MBEDTLS_SSL_HS_CERTIFICATE,
                                                    &buf, &buf_len);
        TEST_EQUAL(ret, 0);

        end = buf + buf_len;

        /*
         * Tweak server Certificate message and parse it.
         */

        ret = mbedtls_test_tweak_tls13_certificate_msg_vector_len(
            buf, &end, step, &expected_result, &expected_chk_buf_ptr_args);

        if (ret != 0) {
            break;
        }

        ret = mbedtls_ssl_tls13_parse_certificate(&(client_ep.ssl), buf, end);
        TEST_EQUAL(ret, expected_result);

        TEST_ASSERT(mbedtls_ssl_cmp_chk_buf_ptr_fail_args(
                        &expected_chk_buf_ptr_args) == 0);

        mbedtls_ssl_reset_chk_buf_ptr_fail_args();

        ret = mbedtls_ssl_session_reset(&(client_ep.ssl));
        TEST_EQUAL(ret, 0);

        ret = mbedtls_ssl_session_reset(&(server_ep.ssl));
        TEST_EQUAL(ret, 0);
    }

exit:
    mbedtls_ssl_reset_chk_buf_ptr_fail_args();
    mbedtls_test_ssl_endpoint_free(&client_ep, NULL);
    mbedtls_test_ssl_endpoint_free(&server_ep, NULL);
    mbedtls_test_free_handshake_options(&client_options);
    mbedtls_test_free_handshake_options(&server_options);
    MD_OR_USE_PSA_DONE();
}
/* END_CASE */

/* BEGIN_CASE depends_on:MBEDTLS_KEY_EXCHANGE_ECJPAKE_ENABLED */
void ssl_ecjpake_set_password(int use_opaque_arg)
{
    mbedtls_ssl_context ssl;
    mbedtls_ssl_config conf;
#if defined(MBEDTLS_USE_PSA_CRYPTO)
    mbedtls_svc_key_id_t pwd_slot = MBEDTLS_SVC_KEY_ID_INIT;
#else   /* MBEDTLS_USE_PSA_CRYPTO */
    (void) use_opaque_arg;
#endif  /* MBEDTLS_USE_PSA_CRYPTO */
    unsigned char pwd_string[sizeof(ECJPAKE_TEST_PWD)] = "";
    size_t pwd_len = 0;
    int ret;

    mbedtls_ssl_init(&ssl);
    MD_OR_USE_PSA_INIT();

    /* test with uninitalized SSL context */
    ECJPAKE_TEST_SET_PASSWORD(MBEDTLS_ERR_SSL_BAD_INPUT_DATA);

    mbedtls_ssl_config_init(&conf);

    TEST_EQUAL(mbedtls_ssl_config_defaults(&conf,
                                           MBEDTLS_SSL_IS_CLIENT,
                                           MBEDTLS_SSL_TRANSPORT_STREAM,
                                           MBEDTLS_SSL_PRESET_DEFAULT), 0);
    mbedtls_ssl_conf_rng(&conf, mbedtls_test_random, NULL);

    TEST_EQUAL(mbedtls_ssl_setup(&ssl, &conf), 0);

    /* test with empty password or unitialized password key (depending on use_opaque_arg) */
    ECJPAKE_TEST_SET_PASSWORD(MBEDTLS_ERR_SSL_BAD_INPUT_DATA);

    pwd_len = strlen(ECJPAKE_TEST_PWD);
    memcpy(pwd_string, ECJPAKE_TEST_PWD, pwd_len);

#if defined(MBEDTLS_USE_PSA_CRYPTO)
    if (use_opaque_arg) {
        psa_key_attributes_t attributes = PSA_KEY_ATTRIBUTES_INIT;
        psa_key_attributes_t check_attributes = PSA_KEY_ATTRIBUTES_INIT;

        /* First try with an invalid usage */
        psa_set_key_usage_flags(&attributes, PSA_KEY_USAGE_SIGN_HASH);
        psa_set_key_algorithm(&attributes, PSA_ALG_JPAKE);
        psa_set_key_type(&attributes, PSA_KEY_TYPE_PASSWORD);

        PSA_ASSERT(psa_import_key(&attributes, pwd_string,
                                  pwd_len, &pwd_slot));

        ECJPAKE_TEST_SET_PASSWORD(MBEDTLS_ERR_SSL_HW_ACCEL_FAILED);

        /* check that the opaque key is still valid after failure */
        TEST_EQUAL(psa_get_key_attributes(pwd_slot, &check_attributes),
                   PSA_SUCCESS);

        psa_destroy_key(pwd_slot);

        /* Then set the correct usage */
        psa_set_key_usage_flags(&attributes, PSA_KEY_USAGE_DERIVE);

        PSA_ASSERT(psa_import_key(&attributes, pwd_string,
                                  pwd_len, &pwd_slot));
    }
#endif  /* MBEDTLS_USE_PSA_CRYPTO */

    /* final check which should work without errors */
    ECJPAKE_TEST_SET_PASSWORD(0);

#if defined(MBEDTLS_USE_PSA_CRYPTO)
    if (use_opaque_arg) {
        psa_destroy_key(pwd_slot);
    }
#endif  /* MBEDTLS_USE_PSA_CRYPTO */
    mbedtls_ssl_free(&ssl);
    mbedtls_ssl_config_free(&conf);

    MD_OR_USE_PSA_DONE();
}
/* END_CASE */

/* BEGIN_CASE */
void elliptic_curve_get_properties()
{
    psa_key_type_t psa_type = PSA_KEY_TYPE_NONE;
    size_t psa_bits;

    MD_OR_USE_PSA_INIT();

#if defined(MBEDTLS_ECP_HAVE_SECP521R1) || defined(PSA_WANT_ECC_SECP_R1_521)
    TEST_AVAILABLE_ECC(25, MBEDTLS_ECP_DP_SECP521R1, PSA_ECC_FAMILY_SECP_R1, 521);
#else
    TEST_UNAVAILABLE_ECC(25, MBEDTLS_ECP_DP_SECP521R1, PSA_ECC_FAMILY_SECP_R1, 521);
#endif
#if defined(MBEDTLS_ECP_HAVE_BP512R1) || defined(PSA_WANT_ECC_BRAINPOOL_P_R1_512)
    TEST_AVAILABLE_ECC(28, MBEDTLS_ECP_DP_BP512R1, PSA_ECC_FAMILY_BRAINPOOL_P_R1, 512);
#else
    TEST_UNAVAILABLE_ECC(28, MBEDTLS_ECP_DP_BP512R1, PSA_ECC_FAMILY_BRAINPOOL_P_R1, 512);
#endif
#if defined(MBEDTLS_ECP_HAVE_SECP384R1) || defined(PSA_WANT_ECC_SECP_R1_384)
    TEST_AVAILABLE_ECC(24, MBEDTLS_ECP_DP_SECP384R1, PSA_ECC_FAMILY_SECP_R1, 384);
#else
    TEST_UNAVAILABLE_ECC(24, MBEDTLS_ECP_DP_SECP384R1, PSA_ECC_FAMILY_SECP_R1, 384);
#endif
#if defined(MBEDTLS_ECP_HAVE_BP384R1) || defined(PSA_WANT_ECC_BRAINPOOL_P_R1_384)
    TEST_AVAILABLE_ECC(27, MBEDTLS_ECP_DP_BP384R1, PSA_ECC_FAMILY_BRAINPOOL_P_R1, 384);
#else
    TEST_UNAVAILABLE_ECC(27, MBEDTLS_ECP_DP_BP384R1, PSA_ECC_FAMILY_BRAINPOOL_P_R1, 384);
#endif
#if defined(MBEDTLS_ECP_HAVE_SECP256R1) || defined(PSA_WANT_ECC_SECP_R1_256)
    TEST_AVAILABLE_ECC(23, MBEDTLS_ECP_DP_SECP256R1, PSA_ECC_FAMILY_SECP_R1, 256);
#else
    TEST_UNAVAILABLE_ECC(23, MBEDTLS_ECP_DP_SECP256R1, PSA_ECC_FAMILY_SECP_R1, 256);
#endif
#if defined(MBEDTLS_ECP_HAVE_SECP256K1) || defined(PSA_WANT_ECC_SECP_K1_256)
    TEST_AVAILABLE_ECC(22, MBEDTLS_ECP_DP_SECP256K1, PSA_ECC_FAMILY_SECP_K1, 256);
#else
    TEST_UNAVAILABLE_ECC(22, MBEDTLS_ECP_DP_SECP256K1, PSA_ECC_FAMILY_SECP_K1, 256);
#endif
#if defined(MBEDTLS_ECP_HAVE_BP256R1) || defined(PSA_WANT_ECC_BRAINPOOL_P_R1_256)
    TEST_AVAILABLE_ECC(26, MBEDTLS_ECP_DP_BP256R1, PSA_ECC_FAMILY_BRAINPOOL_P_R1, 256);
#else
    TEST_UNAVAILABLE_ECC(26, MBEDTLS_ECP_DP_BP256R1, PSA_ECC_FAMILY_BRAINPOOL_P_R1, 256);
#endif
#if defined(MBEDTLS_ECP_HAVE_SECP224R1) || defined(PSA_WANT_ECC_SECP_R1_224)
    TEST_AVAILABLE_ECC(21, MBEDTLS_ECP_DP_SECP224R1, PSA_ECC_FAMILY_SECP_R1, 224);
#else
    TEST_UNAVAILABLE_ECC(21, MBEDTLS_ECP_DP_SECP224R1, PSA_ECC_FAMILY_SECP_R1, 224);
#endif
#if defined(MBEDTLS_ECP_HAVE_SECP224K1) || defined(PSA_WANT_ECC_SECP_K1_224)
    TEST_AVAILABLE_ECC(20, MBEDTLS_ECP_DP_SECP224K1, PSA_ECC_FAMILY_SECP_K1, 224);
#else
    TEST_UNAVAILABLE_ECC(20, MBEDTLS_ECP_DP_SECP224K1, PSA_ECC_FAMILY_SECP_K1, 224);
#endif
#if defined(MBEDTLS_ECP_HAVE_SECP192R1) || defined(PSA_WANT_ECC_SECP_R1_192)
    TEST_AVAILABLE_ECC(19, MBEDTLS_ECP_DP_SECP192R1, PSA_ECC_FAMILY_SECP_R1, 192);
#else
    TEST_UNAVAILABLE_ECC(19, MBEDTLS_ECP_DP_SECP192R1, PSA_ECC_FAMILY_SECP_R1, 192);
#endif
#if defined(MBEDTLS_ECP_HAVE_SECP192K1) || defined(PSA_WANT_ECC_SECP_K1_192)
    TEST_AVAILABLE_ECC(18, MBEDTLS_ECP_DP_SECP192K1, PSA_ECC_FAMILY_SECP_K1, 192);
#else
    TEST_UNAVAILABLE_ECC(18, MBEDTLS_ECP_DP_SECP192K1, PSA_ECC_FAMILY_SECP_K1, 192);
#endif
#if defined(MBEDTLS_ECP_HAVE_CURVE25519) || defined(PSA_WANT_ECC_MONTGOMERY_255)
    TEST_AVAILABLE_ECC(29, MBEDTLS_ECP_DP_CURVE25519, PSA_ECC_FAMILY_MONTGOMERY, 255);
#else
    TEST_UNAVAILABLE_ECC(29, MBEDTLS_ECP_DP_CURVE25519, PSA_ECC_FAMILY_MONTGOMERY, 255);
#endif
#if defined(MBEDTLS_ECP_HAVE_CURVE448) || defined(PSA_WANT_ECC_MONTGOMERY_448)
    TEST_AVAILABLE_ECC(30, MBEDTLS_ECP_DP_CURVE448, PSA_ECC_FAMILY_MONTGOMERY, 448);
#else
    TEST_UNAVAILABLE_ECC(30, MBEDTLS_ECP_DP_CURVE448, PSA_ECC_FAMILY_MONTGOMERY, 448);
#endif
    goto exit;
exit:
    MD_OR_USE_PSA_DONE();
}
/* END_CASE */

/* BEGIN_CASE depends_on:MBEDTLS_SSL_PROTO_TLS1_3:MBEDTLS_SSL_CLI_C:MBEDTLS_SSL_SRV_C:MBEDTLS_TEST_AT_LEAST_ONE_TLS1_3_CIPHERSUITE:MBEDTLS_SSL_TLS1_3_KEY_EXCHANGE_MODE_EPHEMERAL_ENABLED:MBEDTLS_SSL_TLS1_3_KEY_EXCHANGE_MODE_PSK_EPHEMERAL_ENABLED:MBEDTLS_MD_CAN_SHA256:MBEDTLS_ECP_HAVE_SECP256R1:MBEDTLS_ECP_HAVE_SECP384R1:MBEDTLS_PK_CAN_ECDSA_VERIFY:MBEDTLS_SSL_SESSION_TICKETS */
void tls13_resume_session_with_ticket()
{
    int ret = -1;
    mbedtls_test_ssl_endpoint client_ep, server_ep;
    mbedtls_test_handshake_test_options client_options;
    mbedtls_test_handshake_test_options server_options;
    mbedtls_ssl_session saved_session;

    mbedtls_platform_zeroize(&client_ep, sizeof(client_ep));
    mbedtls_platform_zeroize(&server_ep, sizeof(server_ep));
    mbedtls_test_init_handshake_options(&client_options);
    mbedtls_test_init_handshake_options(&server_options);
    mbedtls_ssl_session_init(&saved_session);

    PSA_INIT();

    /*
     * Run first handshake to get a ticket from the server.
     */
    client_options.pk_alg = MBEDTLS_PK_ECDSA;
    server_options.pk_alg = MBEDTLS_PK_ECDSA;

    ret = mbedtls_test_get_tls13_ticket(&client_options, &server_options,
                                        &saved_session);
    TEST_EQUAL(ret, 0);

    /*
     * Prepare for handshake with the ticket.
     */
    ret = mbedtls_test_ssl_endpoint_init(&client_ep, MBEDTLS_SSL_IS_CLIENT,
                                         &client_options, NULL, NULL, NULL);
    TEST_EQUAL(ret, 0);

    ret = mbedtls_test_ssl_endpoint_init(&server_ep, MBEDTLS_SSL_IS_SERVER,
                                         &server_options, NULL, NULL, NULL);
    TEST_EQUAL(ret, 0);

    mbedtls_ssl_conf_session_tickets_cb(&server_ep.conf,
                                        mbedtls_test_ticket_write,
                                        mbedtls_test_ticket_parse,
                                        NULL);
    TEST_EQUAL(ret, 0);

    ret = mbedtls_test_mock_socket_connect(&(client_ep.socket),
                                           &(server_ep.socket), 1024);
    TEST_EQUAL(ret, 0);

    ret = mbedtls_ssl_set_session(&(client_ep.ssl), &saved_session);
    TEST_EQUAL(ret, 0);

    /*
     * Handshake with ticket.
     *
     * Run the handshake up to MBEDTLS_SSL_HANDSHAKE_WRAPUP and not
     * MBEDTLS_SSL_HANDSHAKE_OVER to preserve handshake data for the checks
     * below.
     */
    TEST_EQUAL(mbedtls_test_move_handshake_to_state(
                   &(server_ep.ssl), &(client_ep.ssl),
                   MBEDTLS_SSL_HANDSHAKE_WRAPUP), 0);

    TEST_EQUAL(server_ep.ssl.handshake->resume, 1);
    TEST_EQUAL(server_ep.ssl.handshake->new_session_tickets_count, 1);
    TEST_EQUAL(server_ep.ssl.handshake->key_exchange_mode,
               MBEDTLS_SSL_TLS1_3_KEY_EXCHANGE_MODE_PSK_EPHEMERAL);

exit:
    mbedtls_test_ssl_endpoint_free(&client_ep, NULL);
    mbedtls_test_ssl_endpoint_free(&server_ep, NULL);
    mbedtls_test_free_handshake_options(&client_options);
    mbedtls_test_free_handshake_options(&server_options);
    mbedtls_ssl_session_free(&saved_session);
    PSA_DONE();
}
/* END_CASE */

/*
 * The !MBEDTLS_SSL_PROTO_TLS1_2 dependency of tls13_read_early_data() below is
 * a temporary workaround to not run the test in Windows-2013 where there is
 * an issue with mbedtls_vsnprintf().
 */
/* BEGIN_CASE depends_on:!MBEDTLS_SSL_PROTO_TLS1_2:MBEDTLS_SSL_EARLY_DATA:MBEDTLS_SSL_CLI_C:MBEDTLS_SSL_SRV_C:MBEDTLS_DEBUG_C:MBEDTLS_TEST_AT_LEAST_ONE_TLS1_3_CIPHERSUITE:MBEDTLS_SSL_TLS1_3_KEY_EXCHANGE_MODE_EPHEMERAL_ENABLED:MBEDTLS_SSL_TLS1_3_KEY_EXCHANGE_MODE_PSK_EPHEMERAL_ENABLED:MBEDTLS_MD_CAN_SHA256:MBEDTLS_ECP_HAVE_SECP256R1:MBEDTLS_ECP_HAVE_SECP384R1:MBEDTLS_PK_CAN_ECDSA_VERIFY:MBEDTLS_SSL_SESSION_TICKETS */
void tls13_read_early_data(int scenario)
{
    int ret = -1;
    unsigned char buf[64];
    const char *early_data = "This is early data.";
    size_t early_data_len = strlen(early_data);
    mbedtls_test_ssl_endpoint client_ep, server_ep;
    mbedtls_test_handshake_test_options client_options;
    mbedtls_test_handshake_test_options server_options;
    mbedtls_ssl_session saved_session;
    mbedtls_test_ssl_log_pattern server_pattern = { NULL, 0 };
    uint16_t group_list[3] = {
        MBEDTLS_SSL_IANA_TLS_GROUP_SECP256R1,
        MBEDTLS_SSL_IANA_TLS_GROUP_SECP384R1,
        MBEDTLS_SSL_IANA_TLS_GROUP_NONE
    };

    mbedtls_platform_zeroize(&client_ep, sizeof(client_ep));
    mbedtls_platform_zeroize(&server_ep, sizeof(server_ep));
    mbedtls_test_init_handshake_options(&client_options);
    mbedtls_test_init_handshake_options(&server_options);
    mbedtls_ssl_session_init(&saved_session);

    PSA_INIT();

    /*
     * Run first handshake to get a ticket from the server.
     */

    client_options.pk_alg = MBEDTLS_PK_ECDSA;
    client_options.group_list = group_list;
    client_options.early_data = MBEDTLS_SSL_EARLY_DATA_ENABLED;
    server_options.pk_alg = MBEDTLS_PK_ECDSA;
    server_options.group_list = group_list;
    server_options.early_data = MBEDTLS_SSL_EARLY_DATA_ENABLED;

    ret = mbedtls_test_get_tls13_ticket(&client_options, &server_options,
                                        &saved_session);
    TEST_EQUAL(ret, 0);

    /*
     * Prepare for handshake with the ticket.
     */
    switch (scenario) {
        case TEST_EARLY_DATA_ACCEPTED:
            break;

        case TEST_EARLY_DATA_NO_INDICATION_SENT:
            client_options.early_data = MBEDTLS_SSL_EARLY_DATA_DISABLED;
            break;

        case TEST_EARLY_DATA_SERVER_REJECTS:
            mbedtls_debug_set_threshold(3);
            server_pattern.pattern =
                "EarlyData: deprotect and discard app data records.";
            server_options.early_data = MBEDTLS_SSL_EARLY_DATA_DISABLED;
            break;

        case TEST_EARLY_DATA_HRR:
            mbedtls_debug_set_threshold(3);
            server_pattern.pattern =
                "EarlyData: Ignore application message before 2nd ClientHello";
            server_options.group_list = group_list + 1;
            break;

        default:
            TEST_FAIL("Unknown scenario.");
    }

    ret = mbedtls_test_ssl_endpoint_init(&client_ep, MBEDTLS_SSL_IS_CLIENT,
                                         &client_options, NULL, NULL, NULL);
    TEST_EQUAL(ret, 0);

    server_options.srv_log_fun = mbedtls_test_ssl_log_analyzer;
    server_options.srv_log_obj = &server_pattern;
    ret = mbedtls_test_ssl_endpoint_init(&server_ep, MBEDTLS_SSL_IS_SERVER,
                                         &server_options, NULL, NULL, NULL);
    TEST_EQUAL(ret, 0);

    mbedtls_ssl_conf_session_tickets_cb(&server_ep.conf,
                                        mbedtls_test_ticket_write,
                                        mbedtls_test_ticket_parse,
                                        NULL);

    ret = mbedtls_test_mock_socket_connect(&(client_ep.socket),
                                           &(server_ep.socket), 1024);
    TEST_EQUAL(ret, 0);

    ret = mbedtls_ssl_set_session(&(client_ep.ssl), &saved_session);
    TEST_EQUAL(ret, 0);

    /*
     * Handshake with ticket and send early data.
     */
    TEST_EQUAL(mbedtls_test_move_handshake_to_state(
                   &(client_ep.ssl), &(server_ep.ssl),
                   MBEDTLS_SSL_SERVER_HELLO), 0);

    ret = mbedtls_ssl_write_early_data(&(client_ep.ssl),
                                       (unsigned char *) early_data,
                                       early_data_len);

    if (client_ep.ssl.early_data_status !=
        MBEDTLS_SSL_EARLY_DATA_STATUS_NOT_SENT) {
        TEST_EQUAL(ret, early_data_len);
    } else {
        TEST_EQUAL(ret, MBEDTLS_ERR_SSL_CANNOT_WRITE_EARLY_DATA);
    }

    ret = mbedtls_test_move_handshake_to_state(
        &(server_ep.ssl), &(client_ep.ssl),
        MBEDTLS_SSL_HANDSHAKE_WRAPUP);

    switch (scenario) {
        case TEST_EARLY_DATA_ACCEPTED:
            TEST_EQUAL(ret, MBEDTLS_ERR_SSL_RECEIVED_EARLY_DATA);
            TEST_EQUAL(server_ep.ssl.handshake->early_data_accepted, 1);
            TEST_EQUAL(mbedtls_ssl_read_early_data(&(server_ep.ssl),
                                                   buf, sizeof(buf)), early_data_len);
            TEST_MEMORY_COMPARE(buf, early_data_len, early_data, early_data_len);
            break;

        case TEST_EARLY_DATA_NO_INDICATION_SENT:
            TEST_EQUAL(ret, 0);
            TEST_EQUAL(server_ep.ssl.handshake->early_data_accepted, 0);
            break;

        case TEST_EARLY_DATA_SERVER_REJECTS: /* Intentional fallthrough */
        case TEST_EARLY_DATA_HRR:
            TEST_EQUAL(ret, 0);
            TEST_EQUAL(server_ep.ssl.handshake->early_data_accepted, 0);
            TEST_EQUAL(server_pattern.counter, 1);
            break;

        default:
            TEST_FAIL("Unknown scenario.");
    }

    TEST_EQUAL(mbedtls_test_move_handshake_to_state(
                   &(server_ep.ssl), &(client_ep.ssl),
                   MBEDTLS_SSL_HANDSHAKE_OVER), 0);

exit:
    mbedtls_test_ssl_endpoint_free(&client_ep, NULL);
    mbedtls_test_ssl_endpoint_free(&server_ep, NULL);
    mbedtls_test_free_handshake_options(&client_options);
    mbedtls_test_free_handshake_options(&server_options);
    mbedtls_ssl_session_free(&saved_session);
    mbedtls_debug_set_threshold(0);
    PSA_DONE();
}
/* END_CASE */

/* BEGIN_CASE depends_on:MBEDTLS_SSL_EARLY_DATA:MBEDTLS_SSL_CLI_C:MBEDTLS_SSL_SRV_C:MBEDTLS_TEST_AT_LEAST_ONE_TLS1_3_CIPHERSUITE:MBEDTLS_SSL_TLS1_3_KEY_EXCHANGE_MODE_EPHEMERAL_ENABLED:MBEDTLS_SSL_TLS1_3_KEY_EXCHANGE_MODE_PSK_EPHEMERAL_ENABLED:MBEDTLS_MD_CAN_SHA256:MBEDTLS_ECP_HAVE_SECP256R1:MBEDTLS_ECP_HAVE_SECP384R1:MBEDTLS_PK_CAN_ECDSA_VERIFY:MBEDTLS_SSL_SESSION_TICKETS */
void tls13_cli_early_data_status(int scenario)
{
    int ret = -1;
    mbedtls_test_ssl_endpoint client_ep, server_ep;
    mbedtls_test_handshake_test_options client_options;
    mbedtls_test_handshake_test_options server_options;
    mbedtls_ssl_session saved_session;
    uint16_t group_list[3] = {
        MBEDTLS_SSL_IANA_TLS_GROUP_SECP256R1,
        MBEDTLS_SSL_IANA_TLS_GROUP_SECP384R1,
        MBEDTLS_SSL_IANA_TLS_GROUP_NONE
    };

    mbedtls_platform_zeroize(&client_ep, sizeof(client_ep));
    mbedtls_platform_zeroize(&server_ep, sizeof(server_ep));
    mbedtls_test_init_handshake_options(&client_options);
    mbedtls_test_init_handshake_options(&server_options);
    mbedtls_ssl_session_init(&saved_session);

    PSA_INIT();

    /*
     * Run first handshake to get a ticket from the server.
     */
    client_options.pk_alg = MBEDTLS_PK_ECDSA;
    client_options.early_data = MBEDTLS_SSL_EARLY_DATA_ENABLED;
    server_options.pk_alg = MBEDTLS_PK_ECDSA;
    server_options.early_data = MBEDTLS_SSL_EARLY_DATA_ENABLED;
    if (scenario == TEST_EARLY_DATA_HRR) {
        client_options.group_list = group_list;
        server_options.group_list = group_list;
    }

    ret = mbedtls_test_get_tls13_ticket(&client_options, &server_options,
                                        &saved_session);
    TEST_EQUAL(ret, 0);

    /*
     * Prepare for handshake with the ticket.
     */
    switch (scenario) {
        case TEST_EARLY_DATA_ACCEPTED:
            break;

        case TEST_EARLY_DATA_NO_INDICATION_SENT:
            client_options.early_data = MBEDTLS_SSL_EARLY_DATA_DISABLED;
            break;

        case TEST_EARLY_DATA_SERVER_REJECTS:
            server_options.early_data = MBEDTLS_SSL_EARLY_DATA_DISABLED;
            break;

        case TEST_EARLY_DATA_HRR:
            server_options.group_list = group_list + 1;
            break;

        default:
            TEST_FAIL("Unknown scenario.");
    }

    ret = mbedtls_test_ssl_endpoint_init(&client_ep, MBEDTLS_SSL_IS_CLIENT,
                                         &client_options, NULL, NULL, NULL);
    TEST_EQUAL(ret, 0);

    ret = mbedtls_test_ssl_endpoint_init(&server_ep, MBEDTLS_SSL_IS_SERVER,
                                         &server_options, NULL, NULL, NULL);
    TEST_EQUAL(ret, 0);

    mbedtls_ssl_conf_session_tickets_cb(&server_ep.conf,
                                        mbedtls_test_ticket_write,
                                        mbedtls_test_ticket_parse,
                                        NULL);

    ret = mbedtls_test_mock_socket_connect(&(client_ep.socket),
                                           &(server_ep.socket), 1024);
    TEST_EQUAL(ret, 0);

    ret = mbedtls_ssl_set_session(&(client_ep.ssl), &saved_session);
    TEST_EQUAL(ret, 0);

    /*
     * Go through the handshake sequence, state by state, checking the early
     * data status each time.
     */
    do {
        int state = client_ep.ssl.state;

        /* Progress the handshake from at least one state */
        while (client_ep.ssl.state == state) {
            ret = mbedtls_ssl_handshake_step(&(client_ep.ssl));
            TEST_ASSERT((ret == 0) ||
                        (ret == MBEDTLS_ERR_SSL_WANT_READ) ||
                        (ret == MBEDTLS_ERR_SSL_WANT_WRITE));
            if (client_ep.ssl.state != state) {
                break;
            }
            ret = mbedtls_ssl_handshake_step(&(server_ep.ssl));
            TEST_ASSERT((ret == 0) ||
                        (ret == MBEDTLS_ERR_SSL_WANT_READ) ||
                        (ret == MBEDTLS_ERR_SSL_WANT_WRITE));
        }

        if (client_ep.ssl.state != MBEDTLS_SSL_HANDSHAKE_OVER) {
            TEST_EQUAL(mbedtls_ssl_get_early_data_status(&(client_ep.ssl)),
                       MBEDTLS_ERR_SSL_BAD_INPUT_DATA);
        }

        switch (client_ep.ssl.state) {
            case MBEDTLS_SSL_CLIENT_HELLO:
                switch (scenario) {
                    case TEST_EARLY_DATA_ACCEPTED: /* Intentional fallthrough */
                    case TEST_EARLY_DATA_NO_INDICATION_SENT: /* Intentional fallthrough */
                    case TEST_EARLY_DATA_SERVER_REJECTS:
                        TEST_EQUAL(client_ep.ssl.early_data_status,
                                   MBEDTLS_SSL_EARLY_DATA_STATUS_UNKNOWN);
                        break;

                    case TEST_EARLY_DATA_HRR:
                        if (!client_ep.ssl.handshake->hello_retry_request_flag) {
                            TEST_EQUAL(client_ep.ssl.early_data_status,
                                       MBEDTLS_SSL_EARLY_DATA_STATUS_UNKNOWN);
                        } else {
                            TEST_EQUAL(client_ep.ssl.early_data_status,
                                       MBEDTLS_SSL_EARLY_DATA_STATUS_REJECTED);
                        }
                        break;

                    default:
                        TEST_FAIL("Unknown scenario.");
                }
                break;

            case MBEDTLS_SSL_SERVER_HELLO:
                switch (scenario) {
                    case TEST_EARLY_DATA_ACCEPTED: /* Intentional fallthrough */
                    case TEST_EARLY_DATA_SERVER_REJECTS:
                        TEST_EQUAL(client_ep.ssl.early_data_status,
                                   MBEDTLS_SSL_EARLY_DATA_STATUS_CAN_WRITE);
                        break;

                    case TEST_EARLY_DATA_NO_INDICATION_SENT:
                        TEST_EQUAL(client_ep.ssl.early_data_status,
                                   MBEDTLS_SSL_EARLY_DATA_STATUS_NOT_SENT);
                        break;

                    case TEST_EARLY_DATA_HRR:
                        if (!client_ep.ssl.handshake->hello_retry_request_flag) {
                            TEST_EQUAL(client_ep.ssl.early_data_status,
                                       MBEDTLS_SSL_EARLY_DATA_STATUS_CAN_WRITE);
                        } else {
                            TEST_EQUAL(client_ep.ssl.early_data_status,
                                       MBEDTLS_SSL_EARLY_DATA_STATUS_REJECTED);
                        }
                        break;

                    default:
                        TEST_FAIL("Unknown scenario.");
                }
                break;

            case MBEDTLS_SSL_ENCRYPTED_EXTENSIONS:
                switch (scenario) {
                    case TEST_EARLY_DATA_ACCEPTED: /* Intentional fallthrough */
                    case TEST_EARLY_DATA_SERVER_REJECTS:
                        TEST_EQUAL(client_ep.ssl.early_data_status,
                                   MBEDTLS_SSL_EARLY_DATA_STATUS_CAN_WRITE);
                        break;

                    case TEST_EARLY_DATA_NO_INDICATION_SENT:
                        TEST_EQUAL(client_ep.ssl.early_data_status,
                                   MBEDTLS_SSL_EARLY_DATA_STATUS_NOT_SENT);
                        break;

                    case TEST_EARLY_DATA_HRR:
                        TEST_EQUAL(client_ep.ssl.early_data_status,
                                   MBEDTLS_SSL_EARLY_DATA_STATUS_REJECTED);
                        break;

                    default:
                        TEST_FAIL("Unknown scenario.");
                }
                break;

            case MBEDTLS_SSL_SERVER_FINISHED:
                switch (scenario) {
                    case TEST_EARLY_DATA_ACCEPTED:
                        TEST_EQUAL(client_ep.ssl.early_data_status,
                                   MBEDTLS_SSL_EARLY_DATA_STATUS_ACCEPTED);
                        break;

                    case TEST_EARLY_DATA_NO_INDICATION_SENT:
                        TEST_EQUAL(client_ep.ssl.early_data_status,
                                   MBEDTLS_SSL_EARLY_DATA_STATUS_NOT_SENT);
                        break;

                    case TEST_EARLY_DATA_SERVER_REJECTS: /* Intentional fallthrough */
                    case TEST_EARLY_DATA_HRR:
                        TEST_EQUAL(client_ep.ssl.early_data_status,
                                   MBEDTLS_SSL_EARLY_DATA_STATUS_REJECTED);
                        break;

                    default:
                        TEST_FAIL("Unknown scenario.");
                }
                break;

            case MBEDTLS_SSL_END_OF_EARLY_DATA:
                TEST_EQUAL(scenario, TEST_EARLY_DATA_ACCEPTED);
                TEST_EQUAL(client_ep.ssl.early_data_status,
                           MBEDTLS_SSL_EARLY_DATA_STATUS_SERVER_FINISHED_RECEIVED);
                break;

            case MBEDTLS_SSL_CLIENT_CERTIFICATE:
                switch (scenario) {
                    case TEST_EARLY_DATA_ACCEPTED:
                        TEST_EQUAL(client_ep.ssl.early_data_status,
                                   MBEDTLS_SSL_EARLY_DATA_STATUS_SERVER_FINISHED_RECEIVED);
                        break;

                    case TEST_EARLY_DATA_NO_INDICATION_SENT:
                        TEST_EQUAL(client_ep.ssl.early_data_status,
                                   MBEDTLS_SSL_EARLY_DATA_STATUS_NOT_SENT);
                        break;

                    case TEST_EARLY_DATA_SERVER_REJECTS: /* Intentional fallthrough */
                    case TEST_EARLY_DATA_HRR:
                        TEST_EQUAL(client_ep.ssl.early_data_status,
                                   MBEDTLS_SSL_EARLY_DATA_STATUS_REJECTED);
                        break;

                    default:
                        TEST_FAIL("Unknown scenario.");
                }
                break;

            case MBEDTLS_SSL_CLIENT_FINISHED:
                switch (scenario) {
                    case TEST_EARLY_DATA_ACCEPTED:
                        TEST_EQUAL(client_ep.ssl.early_data_status,
                                   MBEDTLS_SSL_EARLY_DATA_STATUS_SERVER_FINISHED_RECEIVED);
                        break;

                    case TEST_EARLY_DATA_NO_INDICATION_SENT:
                        TEST_EQUAL(client_ep.ssl.early_data_status,
                                   MBEDTLS_SSL_EARLY_DATA_STATUS_NOT_SENT);
                        break;

                    case TEST_EARLY_DATA_SERVER_REJECTS: /* Intentional fallthrough */
                    case TEST_EARLY_DATA_HRR:
                        TEST_EQUAL(client_ep.ssl.early_data_status,
                                   MBEDTLS_SSL_EARLY_DATA_STATUS_REJECTED);
                        break;

                    default:
                        TEST_FAIL("Unknown scenario.");
                }
                break;

#if defined(MBEDTLS_SSL_TLS1_3_COMPATIBILITY_MODE)
            case MBEDTLS_SSL_CLIENT_CCS_AFTER_CLIENT_HELLO:
                switch (scenario) {
                    case TEST_EARLY_DATA_ACCEPTED: /* Intentional fallthrough */
                    case TEST_EARLY_DATA_SERVER_REJECTS: /* Intentional fallthrough */
                    case TEST_EARLY_DATA_HRR:
                        TEST_EQUAL(client_ep.ssl.early_data_status,
                                   MBEDTLS_SSL_EARLY_DATA_STATUS_SENT);
                        break;

                    default:
                        TEST_FAIL("Unexpected or unknown scenario.");
                }
                break;

            case MBEDTLS_SSL_CLIENT_CCS_BEFORE_2ND_CLIENT_HELLO:
                TEST_ASSERT(scenario == TEST_EARLY_DATA_HRR);
                TEST_EQUAL(client_ep.ssl.early_data_status,
                           MBEDTLS_SSL_EARLY_DATA_STATUS_REJECTED);
                break;

            case MBEDTLS_SSL_CLIENT_CCS_AFTER_SERVER_FINISHED:
                switch (scenario) {
                    case TEST_EARLY_DATA_NO_INDICATION_SENT:
                        TEST_EQUAL(client_ep.ssl.early_data_status,
                                   MBEDTLS_SSL_EARLY_DATA_STATUS_NOT_SENT);
                        break;

                    case TEST_EARLY_DATA_SERVER_REJECTS: /* Intentional fallthrough */
                    case TEST_EARLY_DATA_HRR:
                        TEST_EQUAL(client_ep.ssl.early_data_status,
                                   MBEDTLS_SSL_EARLY_DATA_STATUS_REJECTED);
                        break;

                    default:
                        TEST_FAIL("Unexpected or unknown scenario.");
                }
                break;
#endif /* MBEDTLS_SSL_TLS1_3_COMPATIBILITY_MODE */

            case MBEDTLS_SSL_FLUSH_BUFFERS: /* Intentional fallthrough */
            case MBEDTLS_SSL_HANDSHAKE_WRAPUP: /* Intentional fallthrough */
            case MBEDTLS_SSL_HANDSHAKE_OVER:
                switch (scenario) {
                    case TEST_EARLY_DATA_ACCEPTED:
                        TEST_EQUAL(client_ep.ssl.early_data_status,
                                   MBEDTLS_SSL_EARLY_DATA_STATUS_SERVER_FINISHED_RECEIVED);
                        break;

                    case TEST_EARLY_DATA_NO_INDICATION_SENT:
                        TEST_EQUAL(client_ep.ssl.early_data_status,
                                   MBEDTLS_SSL_EARLY_DATA_STATUS_NOT_SENT);
                        break;

                    case TEST_EARLY_DATA_SERVER_REJECTS: /* Intentional fallthrough */
                    case TEST_EARLY_DATA_HRR:
                        TEST_EQUAL(client_ep.ssl.early_data_status,
                                   MBEDTLS_SSL_EARLY_DATA_STATUS_REJECTED);
                        break;

                    default:
                        TEST_FAIL("Unknown scenario.");
                }
                break;

            default:
                TEST_FAIL("Unexpected state.");
        }
    } while (client_ep.ssl.state != MBEDTLS_SSL_HANDSHAKE_OVER);

    ret = mbedtls_ssl_get_early_data_status(&(client_ep.ssl));
    switch (scenario) {
        case TEST_EARLY_DATA_ACCEPTED:
            TEST_EQUAL(ret, MBEDTLS_SSL_EARLY_DATA_STATUS_ACCEPTED);
            break;

        case TEST_EARLY_DATA_NO_INDICATION_SENT:
            TEST_EQUAL(ret, MBEDTLS_SSL_EARLY_DATA_STATUS_NOT_SENT);
            break;

        case TEST_EARLY_DATA_SERVER_REJECTS: /* Intentional fallthrough */
        case TEST_EARLY_DATA_HRR:
            TEST_EQUAL(ret, MBEDTLS_SSL_EARLY_DATA_STATUS_REJECTED);
            break;

        default:
            TEST_FAIL("Unknown scenario.");
    }

    ret = mbedtls_ssl_get_early_data_status(&(server_ep.ssl));
    TEST_EQUAL(ret, MBEDTLS_ERR_SSL_BAD_INPUT_DATA);

#if defined(MBEDTLS_SSL_TLS1_3_COMPATIBILITY_MODE)
    TEST_EQUAL(client_ep.ssl.handshake->ccs_sent, 1);
#endif

exit:
    mbedtls_test_ssl_endpoint_free(&client_ep, NULL);
    mbedtls_test_ssl_endpoint_free(&server_ep, NULL);
    mbedtls_test_free_handshake_options(&client_options);
    mbedtls_test_free_handshake_options(&server_options);
    mbedtls_ssl_session_free(&saved_session);
    PSA_DONE();
}
/* END_CASE */

/* BEGIN_CASE depends_on:MBEDTLS_SSL_EARLY_DATA:MBEDTLS_SSL_CLI_C:MBEDTLS_SSL_SRV_C:MBEDTLS_TEST_AT_LEAST_ONE_TLS1_3_CIPHERSUITE:MBEDTLS_SSL_TLS1_3_KEY_EXCHANGE_MODE_EPHEMERAL_ENABLED:MBEDTLS_SSL_TLS1_3_KEY_EXCHANGE_MODE_PSK_EPHEMERAL_ENABLED:MBEDTLS_MD_CAN_SHA256:MBEDTLS_ECP_HAVE_SECP256R1:MBEDTLS_ECP_HAVE_SECP384R1:MBEDTLS_PK_CAN_ECDSA_VERIFY:MBEDTLS_SSL_SESSION_TICKETS */
void tls13_write_early_data(int scenario)
{
    int ret = -1;
    mbedtls_test_ssl_endpoint client_ep, server_ep;
    mbedtls_test_handshake_test_options client_options;
    mbedtls_test_handshake_test_options server_options;
    mbedtls_ssl_session saved_session;
    uint16_t group_list[3] = {
        MBEDTLS_SSL_IANA_TLS_GROUP_SECP256R1,
        MBEDTLS_SSL_IANA_TLS_GROUP_SECP384R1,
        MBEDTLS_SSL_IANA_TLS_GROUP_NONE
    };
    int beyond_first_hello = 0;

    mbedtls_platform_zeroize(&client_ep, sizeof(client_ep));
    mbedtls_platform_zeroize(&server_ep, sizeof(server_ep));
    mbedtls_test_init_handshake_options(&client_options);
    mbedtls_test_init_handshake_options(&server_options);
    mbedtls_ssl_session_init(&saved_session);

    PSA_INIT();

    /*
     * Run first handshake to get a ticket from the server.
     */
    client_options.pk_alg = MBEDTLS_PK_ECDSA;
    client_options.early_data = MBEDTLS_SSL_EARLY_DATA_ENABLED;
    server_options.pk_alg = MBEDTLS_PK_ECDSA;
    server_options.early_data = MBEDTLS_SSL_EARLY_DATA_ENABLED;
    if (scenario == TEST_EARLY_DATA_HRR) {
        client_options.group_list = group_list;
        server_options.group_list = group_list;
    }

    ret = mbedtls_test_get_tls13_ticket(&client_options, &server_options,
                                        &saved_session);
    TEST_EQUAL(ret, 0);

    /*
     * Prepare for handshake with the ticket.
     */
    switch (scenario) {
        case TEST_EARLY_DATA_ACCEPTED:
            break;

        case TEST_EARLY_DATA_NO_INDICATION_SENT:
            client_options.early_data = MBEDTLS_SSL_EARLY_DATA_DISABLED;
            break;

        case TEST_EARLY_DATA_SERVER_REJECTS:
            server_options.early_data = MBEDTLS_SSL_EARLY_DATA_DISABLED;
            break;

        case TEST_EARLY_DATA_HRR:
            /*
             * Remove server support for the group negotiated in
             * mbedtls_test_get_tls13_ticket() forcing a HelloRetryRequest.
             */
            server_options.group_list = group_list + 1;
            break;

        default:
            TEST_FAIL("Unknown scenario.");
    }

    ret = mbedtls_test_ssl_endpoint_init(&client_ep, MBEDTLS_SSL_IS_CLIENT,
                                         &client_options, NULL, NULL, NULL);
    TEST_EQUAL(ret, 0);

    ret = mbedtls_test_ssl_endpoint_init(&server_ep, MBEDTLS_SSL_IS_SERVER,
                                         &server_options, NULL, NULL, NULL);
    TEST_EQUAL(ret, 0);

    mbedtls_ssl_conf_session_tickets_cb(&server_ep.conf,
                                        mbedtls_test_ticket_write,
                                        mbedtls_test_ticket_parse,
                                        NULL);

    ret = mbedtls_test_mock_socket_connect(&(client_ep.socket),
                                           &(server_ep.socket), 1024);
    TEST_EQUAL(ret, 0);

    ret = mbedtls_ssl_set_session(&(client_ep.ssl), &saved_session);
    TEST_EQUAL(ret, 0);

    /*
     * Run handshakes going one state further in the handshake sequence at each
     * loop up to the point where we reach the MBEDTLS_SSL_HANDSHAKE_OVER
     * state. For each reached handshake state, check the result of the call
     * to mbedtls_ssl_write_early_data(), make sure we can complete the
     * handshake successfully and then reset the connection to restart the
     * handshake from scratch.
     */
    do {
        int client_state = client_ep.ssl.state;
        int previous_client_state;
        const char *early_data_string = "This is early data.";
        const unsigned char *early_data = (const unsigned char *) early_data_string;
        size_t early_data_len = strlen(early_data_string);
        int write_early_data_ret, read_early_data_ret;
        unsigned char read_buf[64];

        write_early_data_ret = mbedtls_ssl_write_early_data(&(client_ep.ssl),
                                                            early_data,
                                                            early_data_len);

        if (scenario == TEST_EARLY_DATA_NO_INDICATION_SENT) {
            TEST_EQUAL(write_early_data_ret, MBEDTLS_ERR_SSL_CANNOT_WRITE_EARLY_DATA);
            TEST_EQUAL(client_ep.ssl.state, client_state);
            goto complete_handshake;
        }

        switch (client_state) {
            case MBEDTLS_SSL_HELLO_REQUEST: /* Intentional fallthrough */
            case MBEDTLS_SSL_CLIENT_HELLO:
                switch (scenario) {
                    case TEST_EARLY_DATA_ACCEPTED: /* Intentional fallthrough */
                    case TEST_EARLY_DATA_SERVER_REJECTS:
                        TEST_EQUAL(write_early_data_ret, early_data_len);
                        TEST_EQUAL(client_ep.ssl.state, MBEDTLS_SSL_SERVER_HELLO);
                        break;

                    case TEST_EARLY_DATA_HRR:
                        if (!client_ep.ssl.handshake->hello_retry_request_flag) {
                            TEST_EQUAL(write_early_data_ret, early_data_len);
                            TEST_EQUAL(client_ep.ssl.state, MBEDTLS_SSL_SERVER_HELLO);
                        } else {
                            beyond_first_hello = 1;
                            TEST_EQUAL(write_early_data_ret,
                                       MBEDTLS_ERR_SSL_CANNOT_WRITE_EARLY_DATA);
                            TEST_EQUAL(client_ep.ssl.state, MBEDTLS_SSL_CLIENT_HELLO);
                        }
                        break;

                    default:
                        TEST_FAIL("Unknown scenario.");
                }
                break;

            case MBEDTLS_SSL_SERVER_HELLO:
                switch (scenario) {
                    case TEST_EARLY_DATA_ACCEPTED: /* Intentional fallthrough */
                    case TEST_EARLY_DATA_SERVER_REJECTS:
                        TEST_EQUAL(write_early_data_ret, early_data_len);
                        TEST_EQUAL(client_ep.ssl.state, MBEDTLS_SSL_SERVER_HELLO);
                        break;

                    case TEST_EARLY_DATA_HRR:
                        if (!client_ep.ssl.handshake->hello_retry_request_flag) {
                            TEST_EQUAL(write_early_data_ret, early_data_len);
                            TEST_EQUAL(client_ep.ssl.state, MBEDTLS_SSL_SERVER_HELLO);
                        } else {
                            TEST_EQUAL(write_early_data_ret,
                                       MBEDTLS_ERR_SSL_CANNOT_WRITE_EARLY_DATA);
                            TEST_EQUAL(client_ep.ssl.state, MBEDTLS_SSL_SERVER_HELLO);
                        }
                        break;

                    default:
                        TEST_FAIL("Unknown scenario.");
                }
                break;

            case MBEDTLS_SSL_ENCRYPTED_EXTENSIONS:
                switch (scenario) {
                    case TEST_EARLY_DATA_ACCEPTED: /* Intentional fallthrough */
                    case TEST_EARLY_DATA_SERVER_REJECTS:
                        TEST_EQUAL(write_early_data_ret, early_data_len);
                        TEST_EQUAL(client_ep.ssl.state, MBEDTLS_SSL_ENCRYPTED_EXTENSIONS);
                        break;

                    case TEST_EARLY_DATA_HRR:
                        TEST_EQUAL(write_early_data_ret, MBEDTLS_ERR_SSL_CANNOT_WRITE_EARLY_DATA);
                        TEST_EQUAL(client_ep.ssl.state, MBEDTLS_SSL_ENCRYPTED_EXTENSIONS);
                        break;

                    default:
                        TEST_FAIL("Unknown scenario.");
                }
                break;

            case MBEDTLS_SSL_SERVER_FINISHED:
                switch (scenario) {
                    case TEST_EARLY_DATA_ACCEPTED:
                        TEST_EQUAL(write_early_data_ret, early_data_len);
                        TEST_EQUAL(client_ep.ssl.state, MBEDTLS_SSL_SERVER_FINISHED);
                        break;

                    case TEST_EARLY_DATA_SERVER_REJECTS:
                        TEST_EQUAL(write_early_data_ret, MBEDTLS_ERR_SSL_CANNOT_WRITE_EARLY_DATA);
                        TEST_EQUAL(client_ep.ssl.state, MBEDTLS_SSL_SERVER_FINISHED);
                        break;

                    case TEST_EARLY_DATA_HRR:
                        TEST_EQUAL(write_early_data_ret, MBEDTLS_ERR_SSL_CANNOT_WRITE_EARLY_DATA);
                        TEST_EQUAL(client_ep.ssl.state, MBEDTLS_SSL_SERVER_FINISHED);
                        break;

                    default:
                        TEST_FAIL("Unknown scenario.");
                }
                break;

            case MBEDTLS_SSL_END_OF_EARLY_DATA:
                TEST_EQUAL(scenario, TEST_EARLY_DATA_ACCEPTED);
                TEST_EQUAL(write_early_data_ret, MBEDTLS_ERR_SSL_CANNOT_WRITE_EARLY_DATA);
                TEST_EQUAL(client_ep.ssl.state, MBEDTLS_SSL_END_OF_EARLY_DATA);
                break;

#if defined(MBEDTLS_SSL_TLS1_3_COMPATIBILITY_MODE)
            case MBEDTLS_SSL_CLIENT_CCS_AFTER_CLIENT_HELLO:
                switch (scenario) {
                    case TEST_EARLY_DATA_ACCEPTED: /* Intentional fallthrough */
                    case TEST_EARLY_DATA_SERVER_REJECTS: /* Intentional fallthrough */
                    case TEST_EARLY_DATA_HRR:
                        TEST_EQUAL(write_early_data_ret, early_data_len);
                        TEST_EQUAL(client_ep.ssl.state, MBEDTLS_SSL_SERVER_HELLO);
                        break;
                    default:
                        TEST_FAIL("Unknown scenario.");
                }
                break;

            case MBEDTLS_SSL_CLIENT_CCS_BEFORE_2ND_CLIENT_HELLO:
                TEST_EQUAL(scenario, TEST_EARLY_DATA_HRR);
                TEST_EQUAL(write_early_data_ret, MBEDTLS_ERR_SSL_CANNOT_WRITE_EARLY_DATA);
                TEST_EQUAL(client_ep.ssl.state, MBEDTLS_SSL_CLIENT_CCS_BEFORE_2ND_CLIENT_HELLO);
                break;

            case MBEDTLS_SSL_CLIENT_CCS_AFTER_SERVER_FINISHED:
                switch (scenario) {
                    case TEST_EARLY_DATA_SERVER_REJECTS: /* Intentional fallthrough */
                    case TEST_EARLY_DATA_HRR:
                        TEST_EQUAL(write_early_data_ret,
                                   MBEDTLS_ERR_SSL_CANNOT_WRITE_EARLY_DATA);
                        TEST_EQUAL(client_ep.ssl.state,
                                   MBEDTLS_SSL_CLIENT_CCS_AFTER_SERVER_FINISHED);
                        break;
                    default:
                        TEST_FAIL("Unexpected or unknown scenario.");
                }
                break;
#endif /* MBEDTLS_SSL_TLS1_3_COMPATIBILITY_MODE */

            case MBEDTLS_SSL_CLIENT_CERTIFICATE: /* Intentional fallthrough */
            case MBEDTLS_SSL_CLIENT_FINISHED: /* Intentional fallthrough */
            case MBEDTLS_SSL_FLUSH_BUFFERS: /* Intentional fallthrough */
            case MBEDTLS_SSL_HANDSHAKE_WRAPUP: /* Intentional fallthrough */
            case MBEDTLS_SSL_HANDSHAKE_OVER:
                switch (scenario) {
                    case TEST_EARLY_DATA_ACCEPTED: /* Intentional fallthrough */
                    case TEST_EARLY_DATA_SERVER_REJECTS: /* Intentional fallthrough */
                    case TEST_EARLY_DATA_HRR:
                        TEST_EQUAL(write_early_data_ret, MBEDTLS_ERR_SSL_CANNOT_WRITE_EARLY_DATA);
                        TEST_EQUAL(client_ep.ssl.state, client_state);
                        break;
                    default:
                        TEST_FAIL("Unknown scenario.");
                }
                break;

            default:
                TEST_FAIL("Unexpected state.");
        }

complete_handshake:
        do {
            ret = mbedtls_test_move_handshake_to_state(
                &(server_ep.ssl), &(client_ep.ssl),
                MBEDTLS_SSL_HANDSHAKE_OVER);

            if (ret == MBEDTLS_ERR_SSL_RECEIVED_EARLY_DATA) {
                read_early_data_ret = mbedtls_ssl_read_early_data(
                    &(server_ep.ssl), read_buf, sizeof(read_buf));

                TEST_EQUAL(read_early_data_ret, early_data_len);
            }
        } while (ret == MBEDTLS_ERR_SSL_RECEIVED_EARLY_DATA);

        TEST_EQUAL(ret, 0);
        TEST_EQUAL(mbedtls_test_move_handshake_to_state(
                       &(client_ep.ssl), &(server_ep.ssl),
                       MBEDTLS_SSL_HANDSHAKE_OVER), 0);

        mbedtls_test_mock_socket_close(&(client_ep.socket));
        mbedtls_test_mock_socket_close(&(server_ep.socket));

        ret = mbedtls_ssl_session_reset(&(client_ep.ssl));
        TEST_EQUAL(ret, 0);

        ret = mbedtls_ssl_set_session(&(client_ep.ssl), &saved_session);
        TEST_EQUAL(ret, 0);

        ret = mbedtls_ssl_session_reset(&(server_ep.ssl));
        TEST_EQUAL(ret, 0);

        ret = mbedtls_test_mock_socket_connect(&(client_ep.socket),
                                               &(server_ep.socket), 1024);
        TEST_EQUAL(ret, 0);

        previous_client_state = client_state;
        if (previous_client_state == MBEDTLS_SSL_HANDSHAKE_OVER) {
            break;
        }

        /* In case of HRR scenario, once we have been through it, move over
         * the first ClientHello and ServerHello otherwise we just keep playing
         * this first part of the handshake with HRR.
         */
        if ((scenario == TEST_EARLY_DATA_HRR) && (beyond_first_hello)) {
            TEST_ASSERT(mbedtls_test_move_handshake_to_state(
                            &(client_ep.ssl), &(server_ep.ssl),
                            MBEDTLS_SSL_SERVER_HELLO) == 0);
            TEST_ASSERT(mbedtls_test_move_handshake_to_state(
                            &(client_ep.ssl), &(server_ep.ssl),
                            MBEDTLS_SSL_CLIENT_HELLO) == 0);
        }

        TEST_EQUAL(mbedtls_test_move_handshake_to_state(
                       &(client_ep.ssl), &(server_ep.ssl),
                       previous_client_state), 0);

        /* Progress the handshake from at least one state */
        while (client_ep.ssl.state == previous_client_state) {
            ret = mbedtls_ssl_handshake_step(&(client_ep.ssl));
            TEST_ASSERT((ret == 0) ||
                        (ret == MBEDTLS_ERR_SSL_WANT_READ) ||
                        (ret == MBEDTLS_ERR_SSL_WANT_WRITE));
            if (client_ep.ssl.state != previous_client_state) {
                break;
            }
            ret = mbedtls_ssl_handshake_step(&(server_ep.ssl));
            TEST_ASSERT((ret == 0) ||
                        (ret == MBEDTLS_ERR_SSL_WANT_READ) ||
                        (ret == MBEDTLS_ERR_SSL_WANT_WRITE));
        }
    } while (1);

exit:
    mbedtls_test_ssl_endpoint_free(&client_ep, NULL);
    mbedtls_test_ssl_endpoint_free(&server_ep, NULL);
    mbedtls_test_free_handshake_options(&client_options);
    mbedtls_test_free_handshake_options(&server_options);
    mbedtls_ssl_session_free(&saved_session);
    PSA_DONE();
}
/* END_CASE */

<<<<<<< HEAD
/* BEGIN_CASE depends_on:MBEDTLS_SSL_EARLY_DATA:MBEDTLS_SSL_CLI_C:MBEDTLS_SSL_SRV_C:MBEDTLS_DEBUG_C:MBEDTLS_TEST_AT_LEAST_ONE_TLS1_3_CIPHERSUITE:MBEDTLS_SSL_TLS1_3_KEY_EXCHANGE_MODE_EPHEMERAL_ENABLED:MBEDTLS_SSL_TLS1_3_KEY_EXCHANGE_MODE_PSK_EPHEMERAL_ENABLED:MBEDTLS_MD_CAN_SHA256:MBEDTLS_ECP_HAVE_SECP256R1:MBEDTLS_ECP_HAVE_SECP384R1:MBEDTLS_PK_CAN_ECDSA_VERIFY:MBEDTLS_SSL_SESSION_TICKETS */
void tls13_cli_max_early_data_size(int max_early_data_size_arg)
=======
/*
 * The !MBEDTLS_SSL_PROTO_TLS1_2 dependency of tls13_early_data() below is
 * a temporary workaround to not run the test in Windows-2013 where there is
 * an issue with mbedtls_vsnprintf().
 */
/* BEGIN_CASE depends_on:!MBEDTLS_SSL_PROTO_TLS1_2:MBEDTLS_SSL_EARLY_DATA:MBEDTLS_SSL_CLI_C:MBEDTLS_SSL_SRV_C:MBEDTLS_DEBUG_C:MBEDTLS_TEST_AT_LEAST_ONE_TLS1_3_CIPHERSUITE:MBEDTLS_SSL_TLS1_3_KEY_EXCHANGE_MODE_EPHEMERAL_ENABLED:MBEDTLS_SSL_TLS1_3_KEY_EXCHANGE_MODE_PSK_EPHEMERAL_ENABLED:MBEDTLS_MD_CAN_SHA256:MBEDTLS_ECP_HAVE_SECP256R1:MBEDTLS_ECP_HAVE_SECP384R1:MBEDTLS_PK_CAN_ECDSA_VERIFY:MBEDTLS_SSL_SESSION_TICKETS */
void tls13_srv_max_early_data_size(int scenario, int max_early_data_size_arg, int write_size_arg)
>>>>>>> 7e1f9f29
{
    int ret = -1;
    mbedtls_test_ssl_endpoint client_ep, server_ep;
    mbedtls_test_handshake_test_options client_options;
    mbedtls_test_handshake_test_options server_options;
    mbedtls_ssl_session saved_session;
<<<<<<< HEAD
    unsigned char *buf = NULL;
    uint32_t buf_size = 64;
    uint32_t max_early_data_size;
    uint32_t written_early_data_size = 0;
    uint32_t read_early_data_size = 0;
=======
    mbedtls_test_ssl_log_pattern server_pattern = { NULL, 0 };
    uint16_t group_list[3] = {
        MBEDTLS_SSL_IANA_TLS_GROUP_SECP256R1,
        MBEDTLS_SSL_IANA_TLS_GROUP_SECP384R1,
        MBEDTLS_SSL_IANA_TLS_GROUP_NONE
    };
    char pattern[128];
    unsigned char *buf_write = NULL;
    uint32_t write_size = (uint32_t) write_size_arg;
    unsigned char *buf_read = NULL;
    uint32_t read_size;
    uint32_t expanded_early_data_chunk_size = 0;
    uint32_t written_early_data_size = 0;
    uint32_t max_early_data_size;
>>>>>>> 7e1f9f29

    mbedtls_platform_zeroize(&client_ep, sizeof(client_ep));
    mbedtls_platform_zeroize(&server_ep, sizeof(server_ep));
    mbedtls_test_init_handshake_options(&client_options);
    mbedtls_test_init_handshake_options(&server_options);
    mbedtls_ssl_session_init(&saved_session);
<<<<<<< HEAD

    PSA_INIT();
    TEST_CALLOC(buf, buf_size);
=======
    PSA_INIT();

    TEST_CALLOC(buf_write, write_size);

    /*
     * Allocate a smaller buffer for early data reading to exercise the reading
     * of data in one record in multiple calls.
     */
    read_size = (write_size / 2) + 1;
    TEST_CALLOC(buf_read, read_size);
>>>>>>> 7e1f9f29

    /*
     * Run first handshake to get a ticket from the server.
     */

    client_options.pk_alg = MBEDTLS_PK_ECDSA;
<<<<<<< HEAD
    client_options.early_data = MBEDTLS_SSL_EARLY_DATA_ENABLED;
    server_options.pk_alg = MBEDTLS_PK_ECDSA;
=======
    client_options.group_list = group_list;
    client_options.early_data = MBEDTLS_SSL_EARLY_DATA_ENABLED;
    server_options.pk_alg = MBEDTLS_PK_ECDSA;
    server_options.group_list = group_list;
>>>>>>> 7e1f9f29
    server_options.early_data = MBEDTLS_SSL_EARLY_DATA_ENABLED;
    server_options.max_early_data_size = max_early_data_size_arg;

    ret = mbedtls_test_get_tls13_ticket(&client_options, &server_options,
                                        &saved_session);
    TEST_EQUAL(ret, 0);

    /*
     * Prepare for handshake with the ticket.
     */
<<<<<<< HEAD
=======
    server_options.srv_log_fun = mbedtls_test_ssl_log_analyzer;
    server_options.srv_log_obj = &server_pattern;
    server_pattern.pattern = pattern;

    switch (scenario) {
        case TEST_EARLY_DATA_ACCEPTED:
            break;

        case TEST_EARLY_DATA_SERVER_REJECTS:
            server_options.early_data = MBEDTLS_SSL_EARLY_DATA_DISABLED;
            ret = mbedtls_snprintf(pattern, sizeof(pattern),
                                   "EarlyData: deprotect and discard app data records.");
            TEST_ASSERT(ret < (int) sizeof(pattern));
            mbedtls_debug_set_threshold(3);
            break;

        case TEST_EARLY_DATA_HRR:
            /*
             * Remove server support for the group negotiated in
             * mbedtls_test_get_tls13_ticket() forcing an HelloRetryRequest.
             */
            server_options.group_list = group_list + 1;
            ret = mbedtls_snprintf(
                pattern, sizeof(pattern),
                "EarlyData: Ignore application message before 2nd ClientHello");
            TEST_ASSERT(ret < (int) sizeof(pattern));
            mbedtls_debug_set_threshold(3);
            break;

        default:
            TEST_FAIL("Unknown scenario.");
    }

>>>>>>> 7e1f9f29
    ret = mbedtls_test_ssl_endpoint_init(&client_ep, MBEDTLS_SSL_IS_CLIENT,
                                         &client_options, NULL, NULL, NULL);
    TEST_EQUAL(ret, 0);

    ret = mbedtls_test_ssl_endpoint_init(&server_ep, MBEDTLS_SSL_IS_SERVER,
                                         &server_options, NULL, NULL, NULL);
    TEST_EQUAL(ret, 0);

    mbedtls_ssl_conf_session_tickets_cb(&server_ep.conf,
                                        mbedtls_test_ticket_write,
                                        mbedtls_test_ticket_parse,
                                        NULL);

<<<<<<< HEAD
    max_early_data_size = saved_session.max_early_data_size;
    /*
     * (max_early_data_size + 1024) for the size of the socket buffers for the
     * server one to be able to contain the maximum number of early data bytes
     * plus the first flight of client messages. Needed because we cannot
     * initiate the handshake on server side before doing all the calls to
     * mbedtls_ssl_write_early_data() we want to test. See below for more
     * information.
     */
    ret = mbedtls_test_mock_socket_connect(&(client_ep.socket),
                                           &(server_ep.socket),
                                           max_early_data_size + 1024);
    TEST_EQUAL(ret, 0);

    /* If our server is configured with max_early_data_size equal to zero, it
     * does not set the MBEDTLS_SSL_TLS1_3_TICKET_ALLOW_EARLY_DATA flag for
     * the tickets it creates. To be able to test early data with a ticket
     * allowing early data in its flags but with max_early_data_size equal to
     * zero (case supported by our client) tweak the ticket flags here.
     */
    if (max_early_data_size == 0) {
        saved_session.ticket_flags |= MBEDTLS_SSL_TLS1_3_TICKET_ALLOW_EARLY_DATA;
    }
=======
    ret = mbedtls_test_mock_socket_connect(&(client_ep.socket),
                                           &(server_ep.socket), 1024);
    TEST_EQUAL(ret, 0);

    max_early_data_size = saved_session.max_early_data_size;
>>>>>>> 7e1f9f29

    ret = mbedtls_ssl_set_session(&(client_ep.ssl), &saved_session);
    TEST_EQUAL(ret, 0);

<<<<<<< HEAD
    while (written_early_data_size < max_early_data_size) {
        uint32_t remaining = max_early_data_size - written_early_data_size;

        for (size_t i = 0; i < buf_size; i++) {
            buf[i] = (unsigned char) (written_early_data_size + i);
        }

        ret = mbedtls_ssl_write_early_data(&(client_ep.ssl),
                                           buf,
                                           buf_size);

        if (buf_size <= remaining) {
            TEST_EQUAL(ret, buf_size);
        } else {
            TEST_EQUAL(ret, remaining);
        }
        written_early_data_size += buf_size;
    }
    TEST_EQUAL(client_ep.ssl.total_early_data_size, max_early_data_size);

    ret = mbedtls_ssl_write_early_data(&(client_ep.ssl), buf, 1);
    TEST_EQUAL(ret, MBEDTLS_ERR_SSL_CANNOT_WRITE_EARLY_DATA);
    TEST_EQUAL(client_ep.ssl.total_early_data_size, max_early_data_size);
    TEST_EQUAL(client_ep.ssl.early_data_status,
               MBEDTLS_SSL_EARLY_DATA_STATUS_CAN_WRITE);

    /*
     * Now, check data on server side. It is not done in the previous loop as
     * in the first call to mbedtls_ssl_handshake(), the server ends up sending
     * its Finished message and then in the following call to
     * mbedtls_ssl_write_early_data() we go past the early data writing window
     * and we cannot test multiple calls to the API is this writing window.
     */
    while (read_early_data_size < max_early_data_size) {
        ret = mbedtls_ssl_handshake(&(server_ep.ssl));
        TEST_EQUAL(ret, MBEDTLS_ERR_SSL_RECEIVED_EARLY_DATA);

        ret = mbedtls_ssl_read_early_data(&(server_ep.ssl),
                                          buf,
                                          buf_size);
        TEST_ASSERT(ret > 0);

        for (size_t i = 0; i < (size_t) ret; i++) {
            TEST_EQUAL(buf[i], (unsigned char) (read_early_data_size + i));
        }

        read_early_data_size += ret;
    }
    TEST_EQUAL(read_early_data_size, max_early_data_size);

    ret = mbedtls_ssl_handshake(&(server_ep.ssl));
    TEST_EQUAL(ret, MBEDTLS_ERR_SSL_WANT_READ);

    TEST_ASSERT(mbedtls_test_move_handshake_to_state(
                    &(client_ep.ssl), &(server_ep.ssl), MBEDTLS_SSL_HANDSHAKE_OVER)
                ==  0);
=======
    /*
     * Start an handshake based on the ticket up to the point where early data
     * can be sent from client side. Then send in a loop as much early data as
     * possible without going over the maximum permitted size for the ticket.
     * Finally, do a last writting to go past that maximum permitted size and
     * check that we detect it.
     */
    TEST_EQUAL(mbedtls_test_move_handshake_to_state(
                   &(client_ep.ssl), &(server_ep.ssl),
                   MBEDTLS_SSL_SERVER_HELLO), 0);

    TEST_ASSERT(client_ep.ssl.early_data_status !=
                MBEDTLS_SSL_EARLY_DATA_STATUS_NOT_SENT);

    ret = mbedtls_ssl_handshake(&(server_ep.ssl));
    TEST_EQUAL(ret, MBEDTLS_ERR_SSL_WANT_READ);

    /*
     * Write and if possible read as much as possible chunks of write_size
     * bytes data without getting over the max_early_data_size limit.
     */
    do {
        uint32_t read_early_data_size = 0;

        /*
         * The contents of the early data are not very important, write a
         * pattern that varies byte-by-byte and is different for every chunk of
         * early data.
         */
        if ((written_early_data_size + write_size) > max_early_data_size) {
            break;
        }

        /*
         * If the server rejected early data, base the determination of when
         * to stop the loop on the expanded size (padding and encryption
         * expansion) of early data on server side and the number of early data
         * received so far by the server (multiple of the expanded size).
         */
        if ((expanded_early_data_chunk_size != 0) &&
            ((server_ep.ssl.total_early_data_size +
              expanded_early_data_chunk_size) > max_early_data_size)) {
            break;
        }

        for (size_t i = 0; i < write_size; i++) {
            buf_write[i] = (unsigned char) (written_early_data_size + i);
        }

        ret = write_early_data(&(client_ep.ssl), buf_write, write_size);
        TEST_EQUAL(ret, write_size);
        written_early_data_size += write_size;

        switch (scenario) {
            case TEST_EARLY_DATA_ACCEPTED:
                while (read_early_data_size < write_size) {
                    ret = mbedtls_ssl_handshake(&(server_ep.ssl));
                    TEST_EQUAL(ret, MBEDTLS_ERR_SSL_RECEIVED_EARLY_DATA);

                    ret = mbedtls_ssl_read_early_data(&(server_ep.ssl),
                                                      buf_read, read_size);
                    TEST_ASSERT(ret > 0);

                    TEST_MEMORY_COMPARE(buf_read, ret,
                                        buf_write + read_early_data_size, ret);
                    read_early_data_size += ret;

                    TEST_EQUAL(server_ep.ssl.total_early_data_size,
                               written_early_data_size);
                }
                break;

            case TEST_EARLY_DATA_SERVER_REJECTS: /* Intentional fallthrough */
            case TEST_EARLY_DATA_HRR:
                ret = mbedtls_ssl_handshake(&(server_ep.ssl));
                /*
                 * In this write loop we try to always stay below the
                 * max_early_data_size limit but if max_early_data_size is very
                 * small we may exceed the max_early_data_size limit on the
                 * first write. In TEST_EARLY_DATA_SERVER_REJECTS/
                 * TEST_EARLY_DATA_HRR scenario, this is for sure the case if
                 * max_early_data_size is smaller than the smallest possible
                 * inner content/protected record. Take into account this
                 * possibility here but only for max_early_data_size values
                 * that are close to write_size. Below, '1' is for the inner
                 * type byte and '16' is to take into account some AEAD
                 * expansion (tag, ...).
                 */
                if (ret == MBEDTLS_ERR_SSL_UNEXPECTED_MESSAGE) {
                    if (scenario == TEST_EARLY_DATA_SERVER_REJECTS) {
                        TEST_LE_U(max_early_data_size,
                                  write_size + 1 +
                                  MBEDTLS_SSL_CID_TLS1_3_PADDING_GRANULARITY);
                    } else {
                        TEST_LE_U(max_early_data_size,
                                  write_size + 1 + 16 +
                                  MBEDTLS_SSL_CID_TLS1_3_PADDING_GRANULARITY);
                    }
                    goto exit;
                }

                TEST_ASSERT(ret == MBEDTLS_ERR_SSL_WANT_READ);

                TEST_EQUAL(server_pattern.counter, 1);
                server_pattern.counter = 0;
                if (expanded_early_data_chunk_size == 0) {
                    expanded_early_data_chunk_size = server_ep.ssl.total_early_data_size;
                }
                break;
        }
        TEST_LE_U(server_ep.ssl.total_early_data_size, max_early_data_size);
    } while (1);

    mbedtls_debug_set_threshold(3);
    ret = write_early_data(&(client_ep.ssl), buf_write, write_size);
    TEST_EQUAL(ret, write_size);

    ret = mbedtls_snprintf(pattern, sizeof(pattern),
                           "EarlyData: Too much early data received");
    TEST_ASSERT(ret < (int) sizeof(pattern));

    ret = mbedtls_ssl_handshake(&(server_ep.ssl));
    TEST_EQUAL(ret, MBEDTLS_ERR_SSL_UNEXPECTED_MESSAGE);
    TEST_EQUAL(server_pattern.counter, 1);
>>>>>>> 7e1f9f29

exit:
    mbedtls_test_ssl_endpoint_free(&client_ep, NULL);
    mbedtls_test_ssl_endpoint_free(&server_ep, NULL);
    mbedtls_test_free_handshake_options(&client_options);
    mbedtls_test_free_handshake_options(&server_options);
    mbedtls_ssl_session_free(&saved_session);
<<<<<<< HEAD
    mbedtls_free(buf);
=======
    mbedtls_free(buf_write);
    mbedtls_free(buf_read);
    mbedtls_debug_set_threshold(0);
>>>>>>> 7e1f9f29
    PSA_DONE();
}
/* END_CASE */<|MERGE_RESOLUTION|>--- conflicted
+++ resolved
@@ -4503,10 +4503,154 @@
 }
 /* END_CASE */
 
-<<<<<<< HEAD
 /* BEGIN_CASE depends_on:MBEDTLS_SSL_EARLY_DATA:MBEDTLS_SSL_CLI_C:MBEDTLS_SSL_SRV_C:MBEDTLS_DEBUG_C:MBEDTLS_TEST_AT_LEAST_ONE_TLS1_3_CIPHERSUITE:MBEDTLS_SSL_TLS1_3_KEY_EXCHANGE_MODE_EPHEMERAL_ENABLED:MBEDTLS_SSL_TLS1_3_KEY_EXCHANGE_MODE_PSK_EPHEMERAL_ENABLED:MBEDTLS_MD_CAN_SHA256:MBEDTLS_ECP_HAVE_SECP256R1:MBEDTLS_ECP_HAVE_SECP384R1:MBEDTLS_PK_CAN_ECDSA_VERIFY:MBEDTLS_SSL_SESSION_TICKETS */
 void tls13_cli_max_early_data_size(int max_early_data_size_arg)
-=======
+{
+    int ret = -1;
+    mbedtls_test_ssl_endpoint client_ep, server_ep;
+    mbedtls_test_handshake_test_options client_options;
+    mbedtls_test_handshake_test_options server_options;
+    mbedtls_ssl_session saved_session;
+    unsigned char *buf = NULL;
+    uint32_t buf_size = 64;
+    uint32_t max_early_data_size;
+    uint32_t written_early_data_size = 0;
+    uint32_t read_early_data_size = 0;
+
+    mbedtls_platform_zeroize(&client_ep, sizeof(client_ep));
+    mbedtls_platform_zeroize(&server_ep, sizeof(server_ep));
+    mbedtls_test_init_handshake_options(&client_options);
+    mbedtls_test_init_handshake_options(&server_options);
+    mbedtls_ssl_session_init(&saved_session);
+
+    PSA_INIT();
+    TEST_CALLOC(buf, buf_size);
+
+    /*
+     * Run first handshake to get a ticket from the server.
+     */
+
+    client_options.pk_alg = MBEDTLS_PK_ECDSA;
+    client_options.early_data = MBEDTLS_SSL_EARLY_DATA_ENABLED;
+    server_options.pk_alg = MBEDTLS_PK_ECDSA;
+    server_options.early_data = MBEDTLS_SSL_EARLY_DATA_ENABLED;
+    server_options.max_early_data_size = max_early_data_size_arg;
+
+    ret = mbedtls_test_get_tls13_ticket(&client_options, &server_options,
+                                        &saved_session);
+    TEST_EQUAL(ret, 0);
+
+    /*
+     * Prepare for handshake with the ticket.
+     */
+    ret = mbedtls_test_ssl_endpoint_init(&client_ep, MBEDTLS_SSL_IS_CLIENT,
+                                         &client_options, NULL, NULL, NULL);
+    TEST_EQUAL(ret, 0);
+
+    ret = mbedtls_test_ssl_endpoint_init(&server_ep, MBEDTLS_SSL_IS_SERVER,
+                                         &server_options, NULL, NULL, NULL);
+    TEST_EQUAL(ret, 0);
+
+    mbedtls_ssl_conf_session_tickets_cb(&server_ep.conf,
+                                        mbedtls_test_ticket_write,
+                                        mbedtls_test_ticket_parse,
+                                        NULL);
+
+    max_early_data_size = saved_session.max_early_data_size;
+    /*
+     * (max_early_data_size + 1024) for the size of the socket buffers for the
+     * server one to be able to contain the maximum number of early data bytes
+     * plus the first flight of client messages. Needed because we cannot
+     * initiate the handshake on server side before doing all the calls to
+     * mbedtls_ssl_write_early_data() we want to test. See below for more
+     * information.
+     */
+    ret = mbedtls_test_mock_socket_connect(&(client_ep.socket),
+                                           &(server_ep.socket),
+                                           max_early_data_size + 1024);
+    TEST_EQUAL(ret, 0);
+
+    /* If our server is configured with max_early_data_size equal to zero, it
+     * does not set the MBEDTLS_SSL_TLS1_3_TICKET_ALLOW_EARLY_DATA flag for
+     * the tickets it creates. To be able to test early data with a ticket
+     * allowing early data in its flags but with max_early_data_size equal to
+     * zero (case supported by our client) tweak the ticket flags here.
+     */
+    if (max_early_data_size == 0) {
+        saved_session.ticket_flags |= MBEDTLS_SSL_TLS1_3_TICKET_ALLOW_EARLY_DATA;
+    }
+
+    ret = mbedtls_ssl_set_session(&(client_ep.ssl), &saved_session);
+    TEST_EQUAL(ret, 0);
+
+    while (written_early_data_size < max_early_data_size) {
+        uint32_t remaining = max_early_data_size - written_early_data_size;
+
+        for (size_t i = 0; i < buf_size; i++) {
+            buf[i] = (unsigned char) (written_early_data_size + i);
+        }
+
+        ret = mbedtls_ssl_write_early_data(&(client_ep.ssl),
+                                           buf,
+                                           buf_size);
+
+        if (buf_size <= remaining) {
+            TEST_EQUAL(ret, buf_size);
+        } else {
+            TEST_EQUAL(ret, remaining);
+        }
+        written_early_data_size += buf_size;
+    }
+    TEST_EQUAL(client_ep.ssl.total_early_data_size, max_early_data_size);
+
+    ret = mbedtls_ssl_write_early_data(&(client_ep.ssl), buf, 1);
+    TEST_EQUAL(ret, MBEDTLS_ERR_SSL_CANNOT_WRITE_EARLY_DATA);
+    TEST_EQUAL(client_ep.ssl.total_early_data_size, max_early_data_size);
+    TEST_EQUAL(client_ep.ssl.early_data_status,
+               MBEDTLS_SSL_EARLY_DATA_STATUS_CAN_WRITE);
+
+    /*
+     * Now, check data on server side. It is not done in the previous loop as
+     * in the first call to mbedtls_ssl_handshake(), the server ends up sending
+     * its Finished message and then in the following call to
+     * mbedtls_ssl_write_early_data() we go past the early data writing window
+     * and we cannot test multiple calls to the API is this writing window.
+     */
+    while (read_early_data_size < max_early_data_size) {
+        ret = mbedtls_ssl_handshake(&(server_ep.ssl));
+        TEST_EQUAL(ret, MBEDTLS_ERR_SSL_RECEIVED_EARLY_DATA);
+
+        ret = mbedtls_ssl_read_early_data(&(server_ep.ssl),
+                                          buf,
+                                          buf_size);
+        TEST_ASSERT(ret > 0);
+
+        for (size_t i = 0; i < (size_t) ret; i++) {
+            TEST_EQUAL(buf[i], (unsigned char) (read_early_data_size + i));
+        }
+
+        read_early_data_size += ret;
+    }
+    TEST_EQUAL(read_early_data_size, max_early_data_size);
+
+    ret = mbedtls_ssl_handshake(&(server_ep.ssl));
+    TEST_EQUAL(ret, MBEDTLS_ERR_SSL_WANT_READ);
+
+    TEST_ASSERT(mbedtls_test_move_handshake_to_state(
+                    &(client_ep.ssl), &(server_ep.ssl), MBEDTLS_SSL_HANDSHAKE_OVER)
+                ==  0);
+
+exit:
+    mbedtls_test_ssl_endpoint_free(&client_ep, NULL);
+    mbedtls_test_ssl_endpoint_free(&server_ep, NULL);
+    mbedtls_test_free_handshake_options(&client_options);
+    mbedtls_test_free_handshake_options(&server_options);
+    mbedtls_ssl_session_free(&saved_session);
+    mbedtls_free(buf);
+    PSA_DONE();
+}
+/* END_CASE */
+
 /*
  * The !MBEDTLS_SSL_PROTO_TLS1_2 dependency of tls13_early_data() below is
  * a temporary workaround to not run the test in Windows-2013 where there is
@@ -4514,20 +4658,12 @@
  */
 /* BEGIN_CASE depends_on:!MBEDTLS_SSL_PROTO_TLS1_2:MBEDTLS_SSL_EARLY_DATA:MBEDTLS_SSL_CLI_C:MBEDTLS_SSL_SRV_C:MBEDTLS_DEBUG_C:MBEDTLS_TEST_AT_LEAST_ONE_TLS1_3_CIPHERSUITE:MBEDTLS_SSL_TLS1_3_KEY_EXCHANGE_MODE_EPHEMERAL_ENABLED:MBEDTLS_SSL_TLS1_3_KEY_EXCHANGE_MODE_PSK_EPHEMERAL_ENABLED:MBEDTLS_MD_CAN_SHA256:MBEDTLS_ECP_HAVE_SECP256R1:MBEDTLS_ECP_HAVE_SECP384R1:MBEDTLS_PK_CAN_ECDSA_VERIFY:MBEDTLS_SSL_SESSION_TICKETS */
 void tls13_srv_max_early_data_size(int scenario, int max_early_data_size_arg, int write_size_arg)
->>>>>>> 7e1f9f29
 {
     int ret = -1;
     mbedtls_test_ssl_endpoint client_ep, server_ep;
     mbedtls_test_handshake_test_options client_options;
     mbedtls_test_handshake_test_options server_options;
     mbedtls_ssl_session saved_session;
-<<<<<<< HEAD
-    unsigned char *buf = NULL;
-    uint32_t buf_size = 64;
-    uint32_t max_early_data_size;
-    uint32_t written_early_data_size = 0;
-    uint32_t read_early_data_size = 0;
-=======
     mbedtls_test_ssl_log_pattern server_pattern = { NULL, 0 };
     uint16_t group_list[3] = {
         MBEDTLS_SSL_IANA_TLS_GROUP_SECP256R1,
@@ -4542,18 +4678,12 @@
     uint32_t expanded_early_data_chunk_size = 0;
     uint32_t written_early_data_size = 0;
     uint32_t max_early_data_size;
->>>>>>> 7e1f9f29
 
     mbedtls_platform_zeroize(&client_ep, sizeof(client_ep));
     mbedtls_platform_zeroize(&server_ep, sizeof(server_ep));
     mbedtls_test_init_handshake_options(&client_options);
     mbedtls_test_init_handshake_options(&server_options);
     mbedtls_ssl_session_init(&saved_session);
-<<<<<<< HEAD
-
-    PSA_INIT();
-    TEST_CALLOC(buf, buf_size);
-=======
     PSA_INIT();
 
     TEST_CALLOC(buf_write, write_size);
@@ -4564,22 +4694,16 @@
      */
     read_size = (write_size / 2) + 1;
     TEST_CALLOC(buf_read, read_size);
->>>>>>> 7e1f9f29
 
     /*
      * Run first handshake to get a ticket from the server.
      */
 
     client_options.pk_alg = MBEDTLS_PK_ECDSA;
-<<<<<<< HEAD
-    client_options.early_data = MBEDTLS_SSL_EARLY_DATA_ENABLED;
-    server_options.pk_alg = MBEDTLS_PK_ECDSA;
-=======
     client_options.group_list = group_list;
     client_options.early_data = MBEDTLS_SSL_EARLY_DATA_ENABLED;
     server_options.pk_alg = MBEDTLS_PK_ECDSA;
     server_options.group_list = group_list;
->>>>>>> 7e1f9f29
     server_options.early_data = MBEDTLS_SSL_EARLY_DATA_ENABLED;
     server_options.max_early_data_size = max_early_data_size_arg;
 
@@ -4590,8 +4714,6 @@
     /*
      * Prepare for handshake with the ticket.
      */
-<<<<<<< HEAD
-=======
     server_options.srv_log_fun = mbedtls_test_ssl_log_analyzer;
     server_options.srv_log_obj = &server_pattern;
     server_pattern.pattern = pattern;
@@ -4625,7 +4747,6 @@
             TEST_FAIL("Unknown scenario.");
     }
 
->>>>>>> 7e1f9f29
     ret = mbedtls_test_ssl_endpoint_init(&client_ep, MBEDTLS_SSL_IS_CLIENT,
                                          &client_options, NULL, NULL, NULL);
     TEST_EQUAL(ret, 0);
@@ -4639,99 +4760,15 @@
                                         mbedtls_test_ticket_parse,
                                         NULL);
 
-<<<<<<< HEAD
-    max_early_data_size = saved_session.max_early_data_size;
-    /*
-     * (max_early_data_size + 1024) for the size of the socket buffers for the
-     * server one to be able to contain the maximum number of early data bytes
-     * plus the first flight of client messages. Needed because we cannot
-     * initiate the handshake on server side before doing all the calls to
-     * mbedtls_ssl_write_early_data() we want to test. See below for more
-     * information.
-     */
-    ret = mbedtls_test_mock_socket_connect(&(client_ep.socket),
-                                           &(server_ep.socket),
-                                           max_early_data_size + 1024);
-    TEST_EQUAL(ret, 0);
-
-    /* If our server is configured with max_early_data_size equal to zero, it
-     * does not set the MBEDTLS_SSL_TLS1_3_TICKET_ALLOW_EARLY_DATA flag for
-     * the tickets it creates. To be able to test early data with a ticket
-     * allowing early data in its flags but with max_early_data_size equal to
-     * zero (case supported by our client) tweak the ticket flags here.
-     */
-    if (max_early_data_size == 0) {
-        saved_session.ticket_flags |= MBEDTLS_SSL_TLS1_3_TICKET_ALLOW_EARLY_DATA;
-    }
-=======
     ret = mbedtls_test_mock_socket_connect(&(client_ep.socket),
                                            &(server_ep.socket), 1024);
     TEST_EQUAL(ret, 0);
 
     max_early_data_size = saved_session.max_early_data_size;
->>>>>>> 7e1f9f29
 
     ret = mbedtls_ssl_set_session(&(client_ep.ssl), &saved_session);
     TEST_EQUAL(ret, 0);
 
-<<<<<<< HEAD
-    while (written_early_data_size < max_early_data_size) {
-        uint32_t remaining = max_early_data_size - written_early_data_size;
-
-        for (size_t i = 0; i < buf_size; i++) {
-            buf[i] = (unsigned char) (written_early_data_size + i);
-        }
-
-        ret = mbedtls_ssl_write_early_data(&(client_ep.ssl),
-                                           buf,
-                                           buf_size);
-
-        if (buf_size <= remaining) {
-            TEST_EQUAL(ret, buf_size);
-        } else {
-            TEST_EQUAL(ret, remaining);
-        }
-        written_early_data_size += buf_size;
-    }
-    TEST_EQUAL(client_ep.ssl.total_early_data_size, max_early_data_size);
-
-    ret = mbedtls_ssl_write_early_data(&(client_ep.ssl), buf, 1);
-    TEST_EQUAL(ret, MBEDTLS_ERR_SSL_CANNOT_WRITE_EARLY_DATA);
-    TEST_EQUAL(client_ep.ssl.total_early_data_size, max_early_data_size);
-    TEST_EQUAL(client_ep.ssl.early_data_status,
-               MBEDTLS_SSL_EARLY_DATA_STATUS_CAN_WRITE);
-
-    /*
-     * Now, check data on server side. It is not done in the previous loop as
-     * in the first call to mbedtls_ssl_handshake(), the server ends up sending
-     * its Finished message and then in the following call to
-     * mbedtls_ssl_write_early_data() we go past the early data writing window
-     * and we cannot test multiple calls to the API is this writing window.
-     */
-    while (read_early_data_size < max_early_data_size) {
-        ret = mbedtls_ssl_handshake(&(server_ep.ssl));
-        TEST_EQUAL(ret, MBEDTLS_ERR_SSL_RECEIVED_EARLY_DATA);
-
-        ret = mbedtls_ssl_read_early_data(&(server_ep.ssl),
-                                          buf,
-                                          buf_size);
-        TEST_ASSERT(ret > 0);
-
-        for (size_t i = 0; i < (size_t) ret; i++) {
-            TEST_EQUAL(buf[i], (unsigned char) (read_early_data_size + i));
-        }
-
-        read_early_data_size += ret;
-    }
-    TEST_EQUAL(read_early_data_size, max_early_data_size);
-
-    ret = mbedtls_ssl_handshake(&(server_ep.ssl));
-    TEST_EQUAL(ret, MBEDTLS_ERR_SSL_WANT_READ);
-
-    TEST_ASSERT(mbedtls_test_move_handshake_to_state(
-                    &(client_ep.ssl), &(server_ep.ssl), MBEDTLS_SSL_HANDSHAKE_OVER)
-                ==  0);
-=======
     /*
      * Start an handshake based on the ticket up to the point where early data
      * can be sent from client side. Then send in a loop as much early data as
@@ -4856,7 +4893,6 @@
     ret = mbedtls_ssl_handshake(&(server_ep.ssl));
     TEST_EQUAL(ret, MBEDTLS_ERR_SSL_UNEXPECTED_MESSAGE);
     TEST_EQUAL(server_pattern.counter, 1);
->>>>>>> 7e1f9f29
 
 exit:
     mbedtls_test_ssl_endpoint_free(&client_ep, NULL);
@@ -4864,13 +4900,9 @@
     mbedtls_test_free_handshake_options(&client_options);
     mbedtls_test_free_handshake_options(&server_options);
     mbedtls_ssl_session_free(&saved_session);
-<<<<<<< HEAD
-    mbedtls_free(buf);
-=======
     mbedtls_free(buf_write);
     mbedtls_free(buf_read);
     mbedtls_debug_set_threshold(0);
->>>>>>> 7e1f9f29
     PSA_DONE();
 }
 /* END_CASE */
#!/usr/bin/env python3
"""Generate wrapper functions for PSA function calls.
"""

# Copyright The Mbed TLS Contributors
# SPDX-License-Identifier: Apache-2.0 OR GPL-2.0-or-later

### WARNING: the code in this file has not been extensively reviewed yet.
### We do not think it is harmful, but it may be below our normal standards
### for robustness and maintainability.

import argparse
import itertools
import os
from typing import Iterator, List, Optional, Tuple

import scripts_path #pylint: disable=unused-import
from mbedtls_dev import build_tree
from mbedtls_dev import c_parsing_helper
from mbedtls_dev import c_wrapper_generator
from mbedtls_dev import typing_util


class BufferParameter:
    """Description of an input or output buffer parameter sequence to a PSA function."""
    #pylint: disable=too-few-public-methods

    def __init__(self, i: int, is_output: bool,
                 buffer_name: str, size_name: str) -> None:
        """Initialize the parameter information.

        i is the index of the function argument that is the pointer to the buffer.
        The size is argument i+1. For a variable-size output, the actual length
        goes in argument i+2.

        buffer_name and size_names are the names of arguments i and i+1.
        This class does not yet help with the output length.
        """
        self.index = i
        self.buffer_name = buffer_name
        self.size_name = size_name
        self.is_output = is_output


class PSAWrapperGenerator(c_wrapper_generator.Base):
    """Generate a C source file containing wrapper functions for PSA Crypto API calls."""

    _CPP_GUARDS = ('defined(MBEDTLS_PSA_CRYPTO_C) && ' +
                   'defined(MBEDTLS_TEST_HOOKS) && \\\n    ' +
                   '!defined(RECORD_PSA_STATUS_COVERAGE_LOG)')
    _WRAPPER_NAME_PREFIX = 'mbedtls_test_wrap_'
    _WRAPPER_NAME_SUFFIX = ''

    def gather_data(self) -> None:
        root_dir = build_tree.guess_mbedtls_root()
        for header_name in ['crypto.h', 'crypto_extra.h']:
            header_path = os.path.join(root_dir, 'include', 'psa', header_name)
            c_parsing_helper.read_function_declarations(self.functions, header_path)

    _SKIP_FUNCTIONS = frozenset([
        'mbedtls_psa_external_get_random', # not a library function
        'psa_get_key_domain_parameters', # client-side function
        'psa_get_key_slot_number', # client-side function
        'psa_key_derivation_verify_bytes', # not implemented yet
        'psa_key_derivation_verify_key', # not implemented yet
        'psa_set_key_domain_parameters', # client-side function
    ])

    def _skip_function(self, function: c_wrapper_generator.FunctionInfo) -> bool:
        if function.return_type != 'psa_status_t':
            return True
        if function.name in self._SKIP_FUNCTIONS:
            return True
        return False

    # PAKE stuff: not implemented yet
    _PAKE_STUFF = frozenset([
        'psa_crypto_driver_pake_inputs_t *',
        'psa_pake_cipher_suite_t *',
    ])

    def _return_variable_name(self,
                              function: c_wrapper_generator.FunctionInfo) -> str:
        """The name of the variable that will contain the return value."""
        if function.return_type == 'psa_status_t':
            return 'status'
        return super()._return_variable_name(function)

    _FUNCTION_GUARDS = c_wrapper_generator.Base._FUNCTION_GUARDS.copy() \
        #pylint: disable=protected-access
    _FUNCTION_GUARDS.update({
        'mbedtls_psa_register_se_key': 'defined(MBEDTLS_PSA_CRYPTO_SE_C)',
        'mbedtls_psa_inject_entropy': 'defined(MBEDTLS_PSA_INJECT_ENTROPY)',
        'mbedtls_psa_external_get_random': 'defined(MBEDTLS_PSA_CRYPTO_EXTERNAL_RNG)',
        'mbedtls_psa_platform_get_builtin_key': 'defined(MBEDTLS_PSA_CRYPTO_BUILTIN_KEYS)',
    })

    @staticmethod
    def _detect_buffer_parameters(arguments: List[c_parsing_helper.ArgumentInfo],
                                  argument_names: List[str]) -> Iterator[BufferParameter]:
        """Detect function arguments that are buffers (pointer, size [,length])."""
        types = ['' if arg.suffix else arg.type for arg in arguments]
        # pairs = list of (type_of_arg_N, type_of_arg_N+1)
        # where each type_of_arg_X is the empty string if the type is an array
        # or there is no argument X.
        pairs = enumerate(itertools.zip_longest(types, types[1:], fillvalue=''))
        for i, t01 in pairs:
            if (t01[0] == 'const uint8_t *' or t01[0] == 'uint8_t *') and \
               t01[1] == 'size_t':
                yield BufferParameter(i, not t01[0].startswith('const '),
                                      argument_names[i], argument_names[i+1])

    @staticmethod
    def _write_poison_buffer_parameter(out: typing_util.Writable,
                                       param: BufferParameter,
                                       poison: bool) -> None:
        """Write poisoning or unpoisoning code for a buffer parameter.

        Write poisoning code if poison is true, unpoisoning code otherwise.
        """
        out.write('    MBEDTLS_TEST_MEMORY_{}({}, {});\n'.format(
            'POISON' if poison else 'UNPOISON',
            param.buffer_name, param.size_name
        ))

    def _write_poison_buffer_parameters(self, out: typing_util.Writable,
                                        buffer_parameters: List[BufferParameter],
                                        poison: bool) -> None:
        """Write poisoning or unpoisoning code for the buffer parameters.

        Write poisoning code if poison is true, unpoisoning code otherwise.
        """
        if not buffer_parameters:
            return
        out.write('#if defined(MBEDTLS_PSA_COPY_CALLER_BUFFERS)\n')
        for param in buffer_parameters:
            self._write_poison_buffer_parameter(out, param, poison)
        out.write('#endif /* defined(MBEDTLS_PSA_COPY_CALLER_BUFFERS) */\n')

    @staticmethod
    def _parameter_should_be_copied(function_name: str,
                                    _buffer_name: Optional[str]) -> bool:
        """Whether the specified buffer argument to a PSA function should be copied.
        """
<<<<<<< HEAD
        if function_name.startswith('psa_pake'):
            return True
        if function_name == 'psa_cipher_encrypt':
=======
        #pylint: disable=too-many-return-statements
        if function_name.startswith('psa_aead'):
            return True
        if function_name in {'psa_cipher_encrypt', 'psa_cipher_decrypt',
                             'psa_cipher_update', 'psa_cipher_finish',
                             'psa_cipher_generate_iv', 'psa_cipher_set_iv'}:
            return True
        if function_name in ('psa_key_derivation_output_bytes',
                             'psa_key_derivation_input_bytes'):
            return True
        if function_name in ('psa_import_key',
                             'psa_export_key',
                             'psa_export_public_key'):
            return True
        if function_name in ('psa_sign_message',
                             'psa_verify_message',
                             'psa_sign_hash',
                             'psa_verify_hash'):
            return True
        if function_name in ('psa_hash_update',
                             'psa_hash_finish',
                             'psa_hash_verify',
                             'psa_hash_compute',
                             'psa_hash_compare'):
            return True
        if function_name == 'psa_generate_random':
            return True
        if function_name in ('psa_mac_update',
                             'psa_mac_sign_finish',
                             'psa_mac_verify_finish',
                             'psa_mac_compute',
                             'psa_mac_verify'):
            return True
        if function_name in ('psa_asymmetric_encrypt',
                             'psa_asymmetric_decrypt'):
>>>>>>> 714418f2
            return True
        return False

    def _write_function_call(self, out: typing_util.Writable,
                             function: c_wrapper_generator.FunctionInfo,
                             argument_names: List[str]) -> None:
        buffer_parameters = list(
            param
            for param in self._detect_buffer_parameters(function.arguments,
                                                        argument_names)
            if self._parameter_should_be_copied(function.name,
                                                function.arguments[param.index].name))
        self._write_poison_buffer_parameters(out, buffer_parameters, True)
        super()._write_function_call(out, function, argument_names)
        self._write_poison_buffer_parameters(out, buffer_parameters, False)

    def _write_prologue(self, out: typing_util.Writable, header: bool) -> None:
        super()._write_prologue(out, header)
        out.write("""
#if {}

#include <psa/crypto.h>

#include <test/memory.h>
#include <test/psa_crypto_helpers.h>
#include <test/psa_test_wrappers.h>
"""
                  .format(self._CPP_GUARDS))

    def _write_epilogue(self, out: typing_util.Writable, header: bool) -> None:
        out.write("""
#endif /* {} */
"""
                  .format(self._CPP_GUARDS))
        super()._write_epilogue(out, header)


class PSALoggingWrapperGenerator(PSAWrapperGenerator, c_wrapper_generator.Logging):
    """Generate a C source file containing wrapper functions that log PSA Crypto API calls."""

    def __init__(self, stream: str) -> None:
        super().__init__()
        self.set_stream(stream)

    _PRINTF_TYPE_CAST = c_wrapper_generator.Logging._PRINTF_TYPE_CAST.copy()
    _PRINTF_TYPE_CAST.update({
        'mbedtls_svc_key_id_t': 'unsigned',
        'psa_algorithm_t': 'unsigned',
        'psa_drv_slot_number_t': 'unsigned long long',
        'psa_key_derivation_step_t': 'int',
        'psa_key_id_t': 'unsigned',
        'psa_key_slot_number_t': 'unsigned long long',
        'psa_key_lifetime_t': 'unsigned',
        'psa_key_type_t': 'unsigned',
        'psa_key_usage_flags_t': 'unsigned',
        'psa_pake_role_t': 'int',
        'psa_pake_step_t': 'int',
        'psa_status_t': 'int',
    })

    def _printf_parameters(self, typ: str, var: str) -> Tuple[str, List[str]]:
        if typ.startswith('const '):
            typ = typ[6:]
        if typ == 'uint8_t *':
            # Skip buffers
            return '', []
        if typ.endswith('operation_t *'):
            return '', []
        if typ in self._PAKE_STUFF:
            return '', []
        if typ == 'psa_key_attributes_t *':
            return (var + '={id=%u, lifetime=0x%08x, type=0x%08x, bits=%u, alg=%08x, usage=%08x}',
                    ['(unsigned) psa_get_key_{}({})'.format(field, var)
                     for field in ['id', 'lifetime', 'type', 'bits', 'algorithm', 'usage_flags']])
        return super()._printf_parameters(typ, var)


DEFAULT_C_OUTPUT_FILE_NAME = 'tests/src/psa_test_wrappers.c'
DEFAULT_H_OUTPUT_FILE_NAME = 'tests/include/test/psa_test_wrappers.h'

def main() -> None:
    parser = argparse.ArgumentParser(description=globals()['__doc__'])
    parser.add_argument('--log',
                        help='Stream to log to (default: no logging code)')
    parser.add_argument('--output-c',
                        metavar='FILENAME',
                        default=DEFAULT_C_OUTPUT_FILE_NAME,
                        help=('Output .c file path (default: {}; skip .c output if empty)'
                              .format(DEFAULT_C_OUTPUT_FILE_NAME)))
    parser.add_argument('--output-h',
                        metavar='FILENAME',
                        default=DEFAULT_H_OUTPUT_FILE_NAME,
                        help=('Output .h file path (default: {}; skip .h output if empty)'
                              .format(DEFAULT_H_OUTPUT_FILE_NAME)))
    options = parser.parse_args()
    if options.log:
        generator = PSALoggingWrapperGenerator(options.log) #type: PSAWrapperGenerator
    else:
        generator = PSAWrapperGenerator()
    generator.gather_data()
    if options.output_h:
        generator.write_h_file(options.output_h)
    if options.output_c:
        generator.write_c_file(options.output_c)

if __name__ == '__main__':
    main()<|MERGE_RESOLUTION|>--- conflicted
+++ resolved
@@ -142,12 +142,9 @@
                                     _buffer_name: Optional[str]) -> bool:
         """Whether the specified buffer argument to a PSA function should be copied.
         """
-<<<<<<< HEAD
+        #pylint: disable=too-many-return-statements
         if function_name.startswith('psa_pake'):
             return True
-        if function_name == 'psa_cipher_encrypt':
-=======
-        #pylint: disable=too-many-return-statements
         if function_name.startswith('psa_aead'):
             return True
         if function_name in {'psa_cipher_encrypt', 'psa_cipher_decrypt',
@@ -182,7 +179,6 @@
             return True
         if function_name in ('psa_asymmetric_encrypt',
                              'psa_asymmetric_decrypt'):
->>>>>>> 714418f2
             return True
         return False
 

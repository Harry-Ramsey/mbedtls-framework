/**
 * \file mbedtls/build_info.h
 *
 * \brief Build-time configuration info
 *
 *  Include this file if you need to depend on the
 *  configuration options defined in mbedtls_config.h or MBEDTLS_CONFIG_FILE
 */
/*
 *  Copyright The Mbed TLS Contributors
 *  SPDX-License-Identifier: Apache-2.0
 *
 *  Licensed under the Apache License, Version 2.0 (the "License"); you may
 *  not use this file except in compliance with the License.
 *  You may obtain a copy of the License at
 *
 *  http://www.apache.org/licenses/LICENSE-2.0
 *
 *  Unless required by applicable law or agreed to in writing, software
 *  distributed under the License is distributed on an "AS IS" BASIS, WITHOUT
 *  WARRANTIES OR CONDITIONS OF ANY KIND, either express or implied.
 *  See the License for the specific language governing permissions and
 *  limitations under the License.
 */

#ifndef MBEDTLS_BUILD_INFO_H
#define MBEDTLS_BUILD_INFO_H

/*
 * This set of compile-time defines can be used to determine the version number
 * of the Mbed TLS library used. Run-time variables for the same can be found in
 * version.h
 */

/**
 * The version number x.y.z is split into three parts.
 * Major, Minor, Patchlevel
 */
#define MBEDTLS_VERSION_MAJOR  3
#define MBEDTLS_VERSION_MINOR  5
#define MBEDTLS_VERSION_PATCH  0

/**
 * The single version number has the following structure:
 *    MMNNPP00
 *    Major version | Minor version | Patch version
 */
#define MBEDTLS_VERSION_NUMBER         0x03050000
#define MBEDTLS_VERSION_STRING         "3.5.0"
#define MBEDTLS_VERSION_STRING_FULL    "Mbed TLS 3.5.0"

/* Macros for build-time platform detection */

#if !defined(MBEDTLS_ARCH_IS_ARM64) && \
    (defined(__aarch64__) || defined(_M_ARM64) || defined(_M_ARM64EC))
#define MBEDTLS_ARCH_IS_ARM64
#endif

#if !defined(MBEDTLS_ARCH_IS_ARM32) && \
    (defined(__arm__) || defined(_M_ARM) || \
    defined(_M_ARMT) || defined(__thumb__) || defined(__thumb2__))
#define MBEDTLS_ARCH_IS_ARM32
#endif

#if !defined(MBEDTLS_ARCH_IS_X64) && \
    (defined(__amd64__) || defined(__x86_64__) || \
    ((defined(_M_X64) || defined(_M_AMD64)) && !defined(_M_ARM64EC)))
#define MBEDTLS_ARCH_IS_X64
#endif

#if !defined(MBEDTLS_ARCH_IS_X86) && \
    (defined(__i386__) || defined(_X86_) || \
    (defined(_M_IX86) && !defined(_M_I86)))
#define MBEDTLS_ARCH_IS_X86
#endif

<<<<<<< HEAD
#if !defined(MBEDTLS_PLATFORM_IS_WINDOWS_ON_ARM64) && \
    (defined(_M_ARM64) || defined(_M_ARM64EC))
#define MBEDTLS_PLATFORM_IS_WINDOWS_ON_ARM64
=======
/* This is defined if the architecture is Armv8-A, or higher */
#if !defined(MBEDTLS_ARCH_IS_ARMV8_A)
#if defined(__ARM_ARCH) && defined(__ARM_ARCH_PROFILE)
#if (__ARM_ARCH >= 8) && (__ARM_ARCH_PROFILE == 'A')
/* GCC, clang, armclang and IAR */
#define MBEDTLS_ARCH_IS_ARMV8_A
#endif
#elif defined(__ARM_ARCH_8A)
/* Alternative defined by clang */
#define MBEDTLS_ARCH_IS_ARMV8_A
#elif defined(_M_ARM64) || defined(_M_ARM64EC)
/* MSVC ARM64 is at least Armv8.0-A */
#define MBEDTLS_ARCH_IS_ARMV8_A
#endif
>>>>>>> d69d3cda
#endif

#if defined(_MSC_VER) && !defined(_CRT_SECURE_NO_DEPRECATE)
#define _CRT_SECURE_NO_DEPRECATE 1
#endif

/* Define `inline` on some non-C99-compliant compilers. */
#if (defined(__ARMCC_VERSION) || defined(_MSC_VER)) && \
    !defined(inline) && !defined(__cplusplus)
#define inline __inline
#endif

/* X.509, TLS and non-PSA crypto configuration */
#if !defined(MBEDTLS_CONFIG_FILE)
#include "mbedtls/mbedtls_config.h"
#else
#include MBEDTLS_CONFIG_FILE
#endif

#if defined(MBEDTLS_CONFIG_VERSION) && ( \
    MBEDTLS_CONFIG_VERSION < 0x03000000 || \
                             MBEDTLS_CONFIG_VERSION > MBEDTLS_VERSION_NUMBER)
#error "Invalid config version, defined value of MBEDTLS_CONFIG_VERSION is unsupported"
#endif

/* Target and application specific configurations
 *
 * Allow user to override any previous default.
 *
 */
#if defined(MBEDTLS_USER_CONFIG_FILE)
#include MBEDTLS_USER_CONFIG_FILE
#endif

/* PSA crypto configuration */
#if defined(MBEDTLS_PSA_CRYPTO_CONFIG)
#if defined(MBEDTLS_PSA_CRYPTO_CONFIG_FILE)
#include MBEDTLS_PSA_CRYPTO_CONFIG_FILE
#else
#include "psa/crypto_config.h"
#endif
#if defined(MBEDTLS_PSA_CRYPTO_USER_CONFIG_FILE)
#include MBEDTLS_PSA_CRYPTO_USER_CONFIG_FILE
#endif
#endif /* defined(MBEDTLS_PSA_CRYPTO_CONFIG) */

/* Auto-enable MBEDTLS_CTR_DRBG_USE_128_BIT_KEY if
 * MBEDTLS_AES_ONLY_128_BIT_KEY_LENGTH and MBEDTLS_CTR_DRBG_C defined
 * to ensure a 128-bit key size in CTR_DRBG.
 */
#if defined(MBEDTLS_AES_ONLY_128_BIT_KEY_LENGTH) && defined(MBEDTLS_CTR_DRBG_C)
#define MBEDTLS_CTR_DRBG_USE_128_BIT_KEY
#endif

/* Auto-enable MBEDTLS_MD_C if needed by a module that didn't require it
 * in a previous release, to ensure backwards compatibility.
 */
#if defined(MBEDTLS_PKCS5_C)
#define MBEDTLS_MD_C
#endif

/* PSA crypto specific configuration options
 * - If config_psa.h reads a configuration option in preprocessor directive,
 *   this symbol should be set before its inclusion. (e.g. MBEDTLS_MD_C)
 * - If config_psa.h writes a configuration option in conditional directive,
 *   this symbol should be consulted after its inclusion.
 *   (e.g. MBEDTLS_MD_LIGHT)
 */
#if defined(MBEDTLS_PSA_CRYPTO_CONFIG) /* PSA_WANT_xxx influences MBEDTLS_xxx */ || \
    defined(MBEDTLS_PSA_CRYPTO_C) /* MBEDTLS_xxx influences PSA_WANT_xxx */
#include "mbedtls/config_psa.h"
#endif

#include "mbedtls/config_adjust_legacy_crypto.h"

#include "mbedtls/config_adjust_x509.h"

#include "mbedtls/config_adjust_ssl.h"

/* Make sure all configuration symbols are set before including check_config.h,
 * even the ones that are calculated programmatically. */
#include "mbedtls/check_config.h"

#endif /* MBEDTLS_BUILD_INFO_H */<|MERGE_RESOLUTION|>--- conflicted
+++ resolved
@@ -74,11 +74,11 @@
 #define MBEDTLS_ARCH_IS_X86
 #endif
 
-<<<<<<< HEAD
 #if !defined(MBEDTLS_PLATFORM_IS_WINDOWS_ON_ARM64) && \
     (defined(_M_ARM64) || defined(_M_ARM64EC))
 #define MBEDTLS_PLATFORM_IS_WINDOWS_ON_ARM64
-=======
+#endif
+
 /* This is defined if the architecture is Armv8-A, or higher */
 #if !defined(MBEDTLS_ARCH_IS_ARMV8_A)
 #if defined(__ARM_ARCH) && defined(__ARM_ARCH_PROFILE)
@@ -93,7 +93,6 @@
 /* MSVC ARM64 is at least Armv8.0-A */
 #define MBEDTLS_ARCH_IS_ARMV8_A
 #endif
->>>>>>> d69d3cda
 #endif
 
 #if defined(_MSC_VER) && !defined(_CRT_SECURE_NO_DEPRECATE)

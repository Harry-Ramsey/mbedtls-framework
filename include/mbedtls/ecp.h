/**
 * \file ecp.h
 *
 * \brief This file provides an API for Elliptic Curves over GF(P) (ECP).
 *
 * The use of ECP in cryptography and TLS is defined in
 * <em>Standards for Efficient Cryptography Group (SECG): SEC1
 * Elliptic Curve Cryptography</em> and
 * <em>RFC-4492: Elliptic Curve Cryptography (ECC) Cipher Suites
 * for Transport Layer Security (TLS)</em>.
 *
 * <em>RFC-2409: The Internet Key Exchange (IKE)</em> defines ECP
 * group types.
 *
 */

/*
 *  Copyright The Mbed TLS Contributors
 *  SPDX-License-Identifier: Apache-2.0
 *
 *  Licensed under the Apache License, Version 2.0 (the "License"); you may
 *  not use this file except in compliance with the License.
 *  You may obtain a copy of the License at
 *
 *  http://www.apache.org/licenses/LICENSE-2.0
 *
 *  Unless required by applicable law or agreed to in writing, software
 *  distributed under the License is distributed on an "AS IS" BASIS, WITHOUT
 *  WARRANTIES OR CONDITIONS OF ANY KIND, either express or implied.
 *  See the License for the specific language governing permissions and
 *  limitations under the License.
 */

#ifndef MBEDTLS_ECP_H
#define MBEDTLS_ECP_H
#include "mbedtls/private_access.h"

#if !defined(MBEDTLS_CONFIG_FILE)
#include "mbedtls/config.h"
#else
#include MBEDTLS_CONFIG_FILE
#endif

#include "mbedtls/bignum.h"

/*
 * ECP error codes
 */
#define MBEDTLS_ERR_ECP_BAD_INPUT_DATA                    -0x4F80  /**< Bad input parameters to function. */
#define MBEDTLS_ERR_ECP_BUFFER_TOO_SMALL                  -0x4F00  /**< The buffer is too small to write to. */
#define MBEDTLS_ERR_ECP_FEATURE_UNAVAILABLE               -0x4E80  /**< The requested feature is not available, for example, the requested curve is not supported. */
#define MBEDTLS_ERR_ECP_VERIFY_FAILED                     -0x4E00  /**< The signature is not valid. */
#define MBEDTLS_ERR_ECP_ALLOC_FAILED                      -0x4D80  /**< Memory allocation failed. */
#define MBEDTLS_ERR_ECP_RANDOM_FAILED                     -0x4D00  /**< Generation of random value, such as ephemeral key, failed. */
#define MBEDTLS_ERR_ECP_INVALID_KEY                       -0x4C80  /**< Invalid private or public key. */
#define MBEDTLS_ERR_ECP_SIG_LEN_MISMATCH                  -0x4C00  /**< The buffer contains a valid signature followed by more data. */
#define MBEDTLS_ERR_ECP_IN_PROGRESS                       -0x4B00  /**< Operation in progress, call again with the same parameters to continue. */

/* Flags indicating whether to include code that is specific to certain
 * types of curves. These flags are for internal library use only. */
#if defined(MBEDTLS_ECP_DP_SECP192R1_ENABLED) || \
    defined(MBEDTLS_ECP_DP_SECP224R1_ENABLED) || \
    defined(MBEDTLS_ECP_DP_SECP256R1_ENABLED) || \
    defined(MBEDTLS_ECP_DP_SECP384R1_ENABLED) || \
    defined(MBEDTLS_ECP_DP_SECP521R1_ENABLED) || \
    defined(MBEDTLS_ECP_DP_BP256R1_ENABLED) || \
    defined(MBEDTLS_ECP_DP_BP384R1_ENABLED) || \
    defined(MBEDTLS_ECP_DP_BP512R1_ENABLED) || \
    defined(MBEDTLS_ECP_DP_SECP192K1_ENABLED) || \
    defined(MBEDTLS_ECP_DP_SECP224K1_ENABLED) || \
    defined(MBEDTLS_ECP_DP_SECP256K1_ENABLED)
#define MBEDTLS_ECP_SHORT_WEIERSTRASS_ENABLED
#endif
#if defined(MBEDTLS_ECP_DP_CURVE25519_ENABLED) || \
    defined(MBEDTLS_ECP_DP_CURVE448_ENABLED)
#define MBEDTLS_ECP_MONTGOMERY_ENABLED
#endif

#ifdef __cplusplus
extern "C" {
#endif

/**
 * Domain-parameter identifiers: curve, subgroup, and generator.
 *
 * \note Only curves over prime fields are supported.
 *
 * \warning This library does not support validation of arbitrary domain
 * parameters. Therefore, only standardized domain parameters from trusted
 * sources should be used. See mbedtls_ecp_group_load().
 */
/* Note: when adding a new curve:
 * - Add it at the end of this enum, otherwise you'll break the ABI by
 *   changing the numerical value for existing curves.
 * - Increment MBEDTLS_ECP_DP_MAX below if needed.
 * - Add the corresponding MBEDTLS_ECP_DP_xxx_ENABLED macro definition to
 *   config.h.
 * - List the curve as a dependency of MBEDTLS_ECP_C and
 *   MBEDTLS_ECDSA_C if supported in check_config.h.
 * - Add the curve to the appropriate curve type macro
 *   MBEDTLS_ECP_yyy_ENABLED above.
 * - Add the necessary definitions to ecp_curves.c.
 * - Add the curve to the ecp_supported_curves array in ecp.c.
 * - Add the curve to applicable profiles in x509_crt.c if applicable.
 */
typedef enum
{
    MBEDTLS_ECP_DP_NONE = 0,       /*!< Curve not defined. */
    MBEDTLS_ECP_DP_SECP192R1,      /*!< Domain parameters for the 192-bit curve defined by FIPS 186-4 and SEC1. */
    MBEDTLS_ECP_DP_SECP224R1,      /*!< Domain parameters for the 224-bit curve defined by FIPS 186-4 and SEC1. */
    MBEDTLS_ECP_DP_SECP256R1,      /*!< Domain parameters for the 256-bit curve defined by FIPS 186-4 and SEC1. */
    MBEDTLS_ECP_DP_SECP384R1,      /*!< Domain parameters for the 384-bit curve defined by FIPS 186-4 and SEC1. */
    MBEDTLS_ECP_DP_SECP521R1,      /*!< Domain parameters for the 521-bit curve defined by FIPS 186-4 and SEC1. */
    MBEDTLS_ECP_DP_BP256R1,        /*!< Domain parameters for 256-bit Brainpool curve. */
    MBEDTLS_ECP_DP_BP384R1,        /*!< Domain parameters for 384-bit Brainpool curve. */
    MBEDTLS_ECP_DP_BP512R1,        /*!< Domain parameters for 512-bit Brainpool curve. */
    MBEDTLS_ECP_DP_CURVE25519,     /*!< Domain parameters for Curve25519. */
    MBEDTLS_ECP_DP_SECP192K1,      /*!< Domain parameters for 192-bit "Koblitz" curve. */
    MBEDTLS_ECP_DP_SECP224K1,      /*!< Domain parameters for 224-bit "Koblitz" curve. */
    MBEDTLS_ECP_DP_SECP256K1,      /*!< Domain parameters for 256-bit "Koblitz" curve. */
    MBEDTLS_ECP_DP_CURVE448,       /*!< Domain parameters for Curve448. */
} mbedtls_ecp_group_id;

/**
 * The number of supported curves, plus one for #MBEDTLS_ECP_DP_NONE.
 *
 * \note Montgomery curves are currently excluded.
 */
#define MBEDTLS_ECP_DP_MAX     12

/*
 * Curve types
 */
typedef enum
{
    MBEDTLS_ECP_TYPE_NONE = 0,
    MBEDTLS_ECP_TYPE_SHORT_WEIERSTRASS,    /* y^2 = x^3 + a x + b      */
    MBEDTLS_ECP_TYPE_MONTGOMERY,           /* y^2 = x^3 + a x^2 + x    */
} mbedtls_ecp_curve_type;

/**
 * Curve information, for use by other modules.
 */
typedef struct mbedtls_ecp_curve_info
{
    mbedtls_ecp_group_id MBEDTLS_PRIVATE(grp_id);    /*!< An internal identifier. */
    uint16_t MBEDTLS_PRIVATE(tls_id);                /*!< The TLS NamedCurve identifier. */
    uint16_t MBEDTLS_PRIVATE(bit_size);              /*!< The curve size in bits. */
    const char *MBEDTLS_PRIVATE(name);               /*!< A human-friendly name. */
} mbedtls_ecp_curve_info;

/**
 * \brief           The ECP point structure, in Jacobian coordinates.
 *
 * \note            All functions expect and return points satisfying
 *                  the following condition: <code>Z == 0</code> or
 *                  <code>Z == 1</code>. Other values of \p Z are
 *                  used only by internal functions.
 *                  The point is zero, or "at infinity", if <code>Z == 0</code>.
 *                  Otherwise, \p X and \p Y are its standard (affine)
 *                  coordinates.
 */
typedef struct mbedtls_ecp_point
{
    mbedtls_mpi MBEDTLS_PRIVATE(X);          /*!< The X coordinate of the ECP point. */
    mbedtls_mpi MBEDTLS_PRIVATE(Y);          /*!< The Y coordinate of the ECP point. */
    mbedtls_mpi MBEDTLS_PRIVATE(Z);          /*!< The Z coordinate of the ECP point. */
}
mbedtls_ecp_point;

#if !defined(MBEDTLS_ECP_ALT)
/*
 * default mbed TLS elliptic curve arithmetic implementation
 *
 * (in case MBEDTLS_ECP_ALT is defined then the developer has to provide an
 * alternative implementation for the whole module and it will replace this
 * one.)
 */

/**
 * \brief           The ECP group structure.
 *
 * We consider two types of curve equations:
 * <ul><li>Short Weierstrass: <code>y^2 = x^3 + A x + B mod P</code>
 * (SEC1 + RFC-4492)</li>
 * <li>Montgomery: <code>y^2 = x^3 + A x^2 + x mod P</code> (Curve25519,
 * Curve448)</li></ul>
 * In both cases, the generator (\p G) for a prime-order subgroup is fixed.
 *
 * For Short Weierstrass, this subgroup is the whole curve, and its
 * cardinality is denoted by \p N. Our code requires that \p N is an
 * odd prime as mbedtls_ecp_mul() requires an odd number, and
 * mbedtls_ecdsa_sign() requires that it is prime for blinding purposes.
 *
 * For Montgomery curves, we do not store \p A, but <code>(A + 2) / 4</code>,
 * which is the quantity used in the formulas. Additionally, \p nbits is
 * not the size of \p N but the required size for private keys.
 *
 * If \p modp is NULL, reduction modulo \p P is done using a generic algorithm.
 * Otherwise, \p modp must point to a function that takes an \p mbedtls_mpi in the
 * range of <code>0..2^(2*pbits)-1</code>, and transforms it in-place to an integer
 * which is congruent mod \p P to the given MPI, and is close enough to \p pbits
 * in size, so that it may be efficiently brought in the 0..P-1 range by a few
 * additions or subtractions. Therefore, it is only an approximative modular
 * reduction. It must return 0 on success and non-zero on failure.
 *
 * \note        Alternative implementations must keep the group IDs distinct. If
 *              two group structures have the same ID, then they must be
 *              identical.
 *
 */
typedef struct mbedtls_ecp_group
{
    mbedtls_ecp_group_id MBEDTLS_PRIVATE(id);    /*!< An internal group identifier. */
    mbedtls_mpi MBEDTLS_PRIVATE(P);              /*!< The prime modulus of the base field. */
    mbedtls_mpi MBEDTLS_PRIVATE(A);              /*!< For Short Weierstrass: \p A in the equation. For
                                     Montgomery curves: <code>(A + 2) / 4</code>. */
    mbedtls_mpi MBEDTLS_PRIVATE(B);              /*!< For Short Weierstrass: \p B in the equation.
                                     For Montgomery curves: unused. */
    mbedtls_ecp_point MBEDTLS_PRIVATE(G);        /*!< The generator of the subgroup used. */
    mbedtls_mpi MBEDTLS_PRIVATE(N);              /*!< The order of \p G. */
    size_t MBEDTLS_PRIVATE(pbits);               /*!< The number of bits in \p P.*/
    size_t MBEDTLS_PRIVATE(nbits);               /*!< For Short Weierstrass: The number of bits in \p P.
                                     For Montgomery curves: the number of bits in the
                                     private keys. */
    unsigned int MBEDTLS_PRIVATE(h);             /*!< \internal 1 if the constants are static. */
    int (*MBEDTLS_PRIVATE(modp))(mbedtls_mpi *); /*!< The function for fast pseudo-reduction
                                     mod \p P (see above).*/
<<<<<<< HEAD
    int (*MBEDTLS_PRIVATE(t_pre))(mbedtls_ecp_point *, void *);  /*!< Unused. */
    int (*MBEDTLS_PRIVATE(t_post))(mbedtls_ecp_point *, void *); /*!< Unused. */
    void *MBEDTLS_PRIVATE(t_data);               /*!< Unused. */
    mbedtls_ecp_point *MBEDTLS_PRIVATE(T);       /*!< Pre-computed points for ecp_mul_comb(). */
    size_t MBEDTLS_PRIVATE(T_size);              /*!< The number of pre-computed points. */
=======
    int (*t_pre)(mbedtls_ecp_point *, void *);  /*!< Unused. */
    int (*t_post)(mbedtls_ecp_point *, void *); /*!< Unused. */
    void *t_data;               /*!< Unused. */
    mbedtls_ecp_point *T;       /*!< Pre-computed points for ecp_mul_comb(). */
    size_t T_size;              /*!< The number of dynamic allocated pre-computed points. */
>>>>>>> 0c1a42a1
}
mbedtls_ecp_group;

/**
 * \name SECTION: Module settings
 *
 * The configuration options you can set for this module are in this section.
 * Either change them in config.h, or define them using the compiler command line.
 * \{
 */

#if !defined(MBEDTLS_ECP_MAX_BITS)
/**
 * The maximum size of the groups, that is, of \c N and \c P.
 */
#define MBEDTLS_ECP_MAX_BITS     521   /**< The maximum size of groups, in bits. */
#endif

#define MBEDTLS_ECP_MAX_BYTES    ( ( MBEDTLS_ECP_MAX_BITS + 7 ) / 8 )
#define MBEDTLS_ECP_MAX_PT_LEN   ( 2 * MBEDTLS_ECP_MAX_BYTES + 1 )

#if !defined(MBEDTLS_ECP_WINDOW_SIZE)
/*
 * Maximum "window" size used for point multiplication.
 * Default: 6.
 * Minimum value: 2. Maximum value: 7.
 *
 * Result is an array of at most ( 1 << ( MBEDTLS_ECP_WINDOW_SIZE - 1 ) )
 * points used for point multiplication. This value is directly tied to EC
 * peak memory usage, so decreasing it by one should roughly cut memory usage
 * by two (if large curves are in use).
 *
 * Reduction in size may reduce speed, but larger curves are impacted first.
 * Sample performances (in ECDHE handshakes/s, with FIXED_POINT_OPTIM = 1):
 *      w-size:     6       5       4       3       2
 *      521       145     141     135     120      97
 *      384       214     209     198     177     146
 *      256       320     320     303     262     226
 *      224       475     475     453     398     342
 *      192       640     640     633     587     476
 */
#define MBEDTLS_ECP_WINDOW_SIZE    6   /**< The maximum window size used. */
#endif /* MBEDTLS_ECP_WINDOW_SIZE */

#if !defined(MBEDTLS_ECP_FIXED_POINT_OPTIM)
/*
 * Trade code size for speed on fixed-point multiplication.
 *
 * This speeds up repeated multiplication of the generator (that is, the
 * multiplication in ECDSA signatures, and half of the multiplications in
 * ECDSA verification and ECDHE) by a factor roughly 3 to 4.
 *
 * For each n-bit Short Weierstrass curve that is enabled, this adds 4n bytes
 * of code size if n < 384 and 8n otherwise.
 *
 * Change this value to 0 to reduce code size.
 */
#define MBEDTLS_ECP_FIXED_POINT_OPTIM  1   /**< Enable fixed-point speed-up. */
#endif /* MBEDTLS_ECP_FIXED_POINT_OPTIM */

/* \} name SECTION: Module settings */

#else  /* MBEDTLS_ECP_ALT */
#include "ecp_alt.h"
#endif /* MBEDTLS_ECP_ALT */

#if defined(MBEDTLS_ECP_RESTARTABLE)

/**
 * \brief           Internal restart context for multiplication
 *
 * \note            Opaque struct
 */
typedef struct mbedtls_ecp_restart_mul mbedtls_ecp_restart_mul_ctx;

/**
 * \brief           Internal restart context for ecp_muladd()
 *
 * \note            Opaque struct
 */
typedef struct mbedtls_ecp_restart_muladd mbedtls_ecp_restart_muladd_ctx;

/**
 * \brief           General context for resuming ECC operations
 */
typedef struct
{
    unsigned MBEDTLS_PRIVATE(ops_done);                  /*!<  current ops count             */
    unsigned MBEDTLS_PRIVATE(depth);                     /*!<  call depth (0 = top-level)    */
    mbedtls_ecp_restart_mul_ctx *MBEDTLS_PRIVATE(rsm);   /*!<  ecp_mul_comb() sub-context    */
    mbedtls_ecp_restart_muladd_ctx *MBEDTLS_PRIVATE(ma); /*!<  ecp_muladd() sub-context      */
} mbedtls_ecp_restart_ctx;

/*
 * Operation counts for restartable functions
 */
#define MBEDTLS_ECP_OPS_CHK   3 /*!< basic ops count for ecp_check_pubkey()  */
#define MBEDTLS_ECP_OPS_DBL   8 /*!< basic ops count for ecp_double_jac()    */
#define MBEDTLS_ECP_OPS_ADD  11 /*!< basic ops count for see ecp_add_mixed() */
#define MBEDTLS_ECP_OPS_INV 120 /*!< empirical equivalent for mpi_mod_inv()  */

/**
 * \brief           Internal; for restartable functions in other modules.
 *                  Check and update basic ops budget.
 *
 * \param grp       Group structure
 * \param rs_ctx    Restart context
 * \param ops       Number of basic ops to do
 *
 * \return          \c 0 if doing \p ops basic ops is still allowed,
 * \return          #MBEDTLS_ERR_ECP_IN_PROGRESS otherwise.
 */
int mbedtls_ecp_check_budget( const mbedtls_ecp_group *grp,
                              mbedtls_ecp_restart_ctx *rs_ctx,
                              unsigned ops );

/* Utility macro for checking and updating ops budget */
#define MBEDTLS_ECP_BUDGET( ops )   \
    MBEDTLS_MPI_CHK( mbedtls_ecp_check_budget( grp, rs_ctx, \
                                               (unsigned) (ops) ) );

#else /* MBEDTLS_ECP_RESTARTABLE */

#define MBEDTLS_ECP_BUDGET( ops )   /* no-op; for compatibility */

/* We want to declare restartable versions of existing functions anyway */
typedef void mbedtls_ecp_restart_ctx;

#endif /* MBEDTLS_ECP_RESTARTABLE */

/**
 * \brief    The ECP key-pair structure.
 *
 * A generic key-pair that may be used for ECDSA and fixed ECDH, for example.
 *
 * \note    Members are deliberately in the same order as in the
 *          ::mbedtls_ecdsa_context structure.
 */
typedef struct mbedtls_ecp_keypair
{
    mbedtls_ecp_group MBEDTLS_PRIVATE(grp);      /*!<  Elliptic curve and base point     */
    mbedtls_mpi MBEDTLS_PRIVATE(d);              /*!<  our secret value                  */
    mbedtls_ecp_point MBEDTLS_PRIVATE(Q);        /*!<  our public value                  */
}
mbedtls_ecp_keypair;

/*
 * Point formats, from RFC 4492's enum ECPointFormat
 */
#define MBEDTLS_ECP_PF_UNCOMPRESSED    0   /**< Uncompressed point format. */
#define MBEDTLS_ECP_PF_COMPRESSED      1   /**< Compressed point format. */

/*
 * Some other constants from RFC 4492
 */
#define MBEDTLS_ECP_TLS_NAMED_CURVE    3   /**< The named_curve of ECCurveType. */

#if defined(MBEDTLS_ECP_RESTARTABLE)
/**
 * \brief           Set the maximum number of basic operations done in a row.
 *
 *                  If more operations are needed to complete a computation,
 *                  #MBEDTLS_ERR_ECP_IN_PROGRESS will be returned by the
 *                  function performing the computation. It is then the
 *                  caller's responsibility to either call again with the same
 *                  parameters until it returns 0 or an error code; or to free
 *                  the restart context if the operation is to be aborted.
 *
 *                  It is strictly required that all input parameters and the
 *                  restart context be the same on successive calls for the
 *                  same operation, but output parameters need not be the
 *                  same; they must not be used until the function finally
 *                  returns 0.
 *
 *                  This only applies to functions whose documentation
 *                  mentions they may return #MBEDTLS_ERR_ECP_IN_PROGRESS (or
 *                  #MBEDTLS_ERR_SSL_CRYPTO_IN_PROGRESS for functions in the
 *                  SSL module). For functions that accept a "restart context"
 *                  argument, passing NULL disables restart and makes the
 *                  function equivalent to the function with the same name
 *                  with \c _restartable removed. For functions in the ECDH
 *                  module, restart is disabled unless the function accepts
 *                  an "ECDH context" argument and
 *                  mbedtls_ecdh_enable_restart() was previously called on
 *                  that context. For function in the SSL module, restart is
 *                  only enabled for specific sides and key exchanges
 *                  (currently only for clients and ECDHE-ECDSA).
 *
 * \param max_ops   Maximum number of basic operations done in a row.
 *                  Default: 0 (unlimited).
 *                  Lower (non-zero) values mean ECC functions will block for
 *                  a lesser maximum amount of time.
 *
 * \note            A "basic operation" is defined as a rough equivalent of a
 *                  multiplication in GF(p) for the NIST P-256 curve.
 *                  As an indication, with default settings, a scalar
 *                  multiplication (full run of \c mbedtls_ecp_mul()) is:
 *                  - about 3300 basic operations for P-256
 *                  - about 9400 basic operations for P-384
 *
 * \note            Very low values are not always respected: sometimes
 *                  functions need to block for a minimum number of
 *                  operations, and will do so even if max_ops is set to a
 *                  lower value.  That minimum depends on the curve size, and
 *                  can be made lower by decreasing the value of
 *                  \c MBEDTLS_ECP_WINDOW_SIZE.  As an indication, here is the
 *                  lowest effective value for various curves and values of
 *                  that parameter (w for short):
 *                          w=6     w=5     w=4     w=3     w=2
 *                  P-256   208     208     160     136     124
 *                  P-384   682     416     320     272     248
 *                  P-521  1364     832     640     544     496
 *
 * \note            This setting is currently ignored by Curve25519.
 */
void mbedtls_ecp_set_max_ops( unsigned max_ops );

/**
 * \brief           Check if restart is enabled (max_ops != 0)
 *
 * \return          \c 0 if \c max_ops == 0 (restart disabled)
 * \return          \c 1 otherwise (restart enabled)
 */
int mbedtls_ecp_restart_is_enabled( void );
#endif /* MBEDTLS_ECP_RESTARTABLE */

/*
 * Get the type of a curve
 */
mbedtls_ecp_curve_type mbedtls_ecp_get_type( const mbedtls_ecp_group *grp );

/**
 * \brief           This function retrieves the information defined in
 *                  mbedtls_ecp_curve_info() for all supported curves in order
 *                  of preference.
 *
 * \note            This function returns information about all curves
 *                  supported by the library. Some curves may not be
 *                  supported for all algorithms. Call mbedtls_ecdh_can_do()
 *                  or mbedtls_ecdsa_can_do() to check if a curve is
 *                  supported for ECDH or ECDSA.
 *
 * \return          A statically allocated array. The last entry is 0.
 */
const mbedtls_ecp_curve_info *mbedtls_ecp_curve_list( void );

/**
 * \brief           This function retrieves the list of internal group
 *                  identifiers of all supported curves in the order of
 *                  preference.
 *
 * \note            This function returns information about all curves
 *                  supported by the library. Some curves may not be
 *                  supported for all algorithms. Call mbedtls_ecdh_can_do()
 *                  or mbedtls_ecdsa_can_do() to check if a curve is
 *                  supported for ECDH or ECDSA.
 *
 * \return          A statically allocated array,
 *                  terminated with MBEDTLS_ECP_DP_NONE.
 */
const mbedtls_ecp_group_id *mbedtls_ecp_grp_id_list( void );

/**
 * \brief           This function retrieves curve information from an internal
 *                  group identifier.
 *
 * \param grp_id    An \c MBEDTLS_ECP_DP_XXX value.
 *
 * \return          The associated curve information on success.
 * \return          NULL on failure.
 */
const mbedtls_ecp_curve_info *mbedtls_ecp_curve_info_from_grp_id( mbedtls_ecp_group_id grp_id );

/**
 * \brief           This function retrieves curve information from a TLS
 *                  NamedCurve value.
 *
 * \param tls_id    An \c MBEDTLS_ECP_DP_XXX value.
 *
 * \return          The associated curve information on success.
 * \return          NULL on failure.
 */
const mbedtls_ecp_curve_info *mbedtls_ecp_curve_info_from_tls_id( uint16_t tls_id );

/**
 * \brief           This function retrieves curve information from a
 *                  human-readable name.
 *
 * \param name      The human-readable name.
 *
 * \return          The associated curve information on success.
 * \return          NULL on failure.
 */
const mbedtls_ecp_curve_info *mbedtls_ecp_curve_info_from_name( const char *name );

/**
 * \brief           This function initializes a point as zero.
 *
 * \param pt        The point to initialize.
 */
void mbedtls_ecp_point_init( mbedtls_ecp_point *pt );

/**
 * \brief           This function initializes an ECP group context
 *                  without loading any domain parameters.
 *
 * \note            After this function is called, domain parameters
 *                  for various ECP groups can be loaded through the
 *                  mbedtls_ecp_group_load() or mbedtls_ecp_tls_read_group()
 *                  functions.
 */
void mbedtls_ecp_group_init( mbedtls_ecp_group *grp );

/**
 * \brief           This function initializes a key pair as an invalid one.
 *
 * \param key       The key pair to initialize.
 */
void mbedtls_ecp_keypair_init( mbedtls_ecp_keypair *key );

/**
 * \brief           This function frees the components of a point.
 *
 * \param pt        The point to free.
 */
void mbedtls_ecp_point_free( mbedtls_ecp_point *pt );

/**
 * \brief           This function frees the components of an ECP group.
 *
 * \param grp       The group to free. This may be \c NULL, in which
 *                  case this function returns immediately. If it is not
 *                  \c NULL, it must point to an initialized ECP group.
 */
void mbedtls_ecp_group_free( mbedtls_ecp_group *grp );

/**
 * \brief           This function frees the components of a key pair.
 *
 * \param key       The key pair to free. This may be \c NULL, in which
 *                  case this function returns immediately. If it is not
 *                  \c NULL, it must point to an initialized ECP key pair.
 */
void mbedtls_ecp_keypair_free( mbedtls_ecp_keypair *key );

#if defined(MBEDTLS_ECP_RESTARTABLE)
/**
 * \brief           Initialize a restart context.
 *
 * \param ctx       The restart context to initialize. This must
 *                  not be \c NULL.
 */
void mbedtls_ecp_restart_init( mbedtls_ecp_restart_ctx *ctx );

/**
 * \brief           Free the components of a restart context.
 *
 * \param ctx       The restart context to free. This may be \c NULL, in which
 *                  case this function returns immediately. If it is not
 *                  \c NULL, it must point to an initialized restart context.
 */
void mbedtls_ecp_restart_free( mbedtls_ecp_restart_ctx *ctx );
#endif /* MBEDTLS_ECP_RESTARTABLE */

/**
 * \brief           This function copies the contents of point \p Q into
 *                  point \p P.
 *
 * \param P         The destination point. This must be initialized.
 * \param Q         The source point. This must be initialized.
 *
 * \return          \c 0 on success.
 * \return          #MBEDTLS_ERR_MPI_ALLOC_FAILED on memory-allocation failure.
 * \return          Another negative error code for other kinds of failure.
 */
int mbedtls_ecp_copy( mbedtls_ecp_point *P, const mbedtls_ecp_point *Q );

/**
 * \brief           This function copies the contents of group \p src into
 *                  group \p dst.
 *
 * \param dst       The destination group. This must be initialized.
 * \param src       The source group. This must be initialized.
 *
 * \return          \c 0 on success.
 * \return          #MBEDTLS_ERR_MPI_ALLOC_FAILED on memory-allocation failure.
 * \return          Another negative error code on other kinds of failure.
 */
int mbedtls_ecp_group_copy( mbedtls_ecp_group *dst,
                            const mbedtls_ecp_group *src );

/**
 * \brief           This function sets a point to the point at infinity.
 *
 * \param pt        The point to set. This must be initialized.
 *
 * \return          \c 0 on success.
 * \return          #MBEDTLS_ERR_MPI_ALLOC_FAILED on memory-allocation failure.
 * \return          Another negative error code on other kinds of failure.
 */
int mbedtls_ecp_set_zero( mbedtls_ecp_point *pt );

/**
 * \brief           This function checks if a point is the point at infinity.
 *
 * \param pt        The point to test. This must be initialized.
 *
 * \return          \c 1 if the point is zero.
 * \return          \c 0 if the point is non-zero.
 * \return          A negative error code on failure.
 */
int mbedtls_ecp_is_zero( mbedtls_ecp_point *pt );

/**
 * \brief           This function compares two points.
 *
 * \note            This assumes that the points are normalized. Otherwise,
 *                  they may compare as "not equal" even if they are.
 *
 * \param P         The first point to compare. This must be initialized.
 * \param Q         The second point to compare. This must be initialized.
 *
 * \return          \c 0 if the points are equal.
 * \return          #MBEDTLS_ERR_ECP_BAD_INPUT_DATA if the points are not equal.
 */
int mbedtls_ecp_point_cmp( const mbedtls_ecp_point *P,
                           const mbedtls_ecp_point *Q );

/**
 * \brief           This function imports a non-zero point from two ASCII
 *                  strings.
 *
 * \param P         The destination point. This must be initialized.
 * \param radix     The numeric base of the input.
 * \param x         The first affine coordinate, as a null-terminated string.
 * \param y         The second affine coordinate, as a null-terminated string.
 *
 * \return          \c 0 on success.
 * \return          An \c MBEDTLS_ERR_MPI_XXX error code on failure.
 */
int mbedtls_ecp_point_read_string( mbedtls_ecp_point *P, int radix,
                           const char *x, const char *y );

/**
 * \brief           This function exports a point into unsigned binary data.
 *
 * \param grp       The group to which the point should belong.
 *                  This must be initialized and have group parameters
 *                  set, for example through mbedtls_ecp_group_load().
 * \param P         The point to export. This must be initialized.
 * \param format    The point format. This must be either
 *                  #MBEDTLS_ECP_PF_COMPRESSED or #MBEDTLS_ECP_PF_UNCOMPRESSED.
 *                  (For groups without these formats, this parameter is
 *                  ignored. But it still has to be either of the above
 *                  values.)
 * \param olen      The address at which to store the length of
 *                  the output in Bytes. This must not be \c NULL.
 * \param buf       The output buffer. This must be a writable buffer
 *                  of length \p buflen Bytes.
 * \param buflen    The length of the output buffer \p buf in Bytes.
 *
 * \return          \c 0 on success.
 * \return          #MBEDTLS_ERR_ECP_BUFFER_TOO_SMALL if the output buffer
 *                  is too small to hold the point.
 * \return          #MBEDTLS_ERR_ECP_FEATURE_UNAVAILABLE if the point format
 *                  or the export for the given group is not implemented.
 * \return          Another negative error code on other kinds of failure.
 */
int mbedtls_ecp_point_write_binary( const mbedtls_ecp_group *grp,
                                    const mbedtls_ecp_point *P,
                                    int format, size_t *olen,
                                    unsigned char *buf, size_t buflen );

/**
 * \brief           This function imports a point from unsigned binary data.
 *
 * \note            This function does not check that the point actually
 *                  belongs to the given group, see mbedtls_ecp_check_pubkey()
 *                  for that.
 *
 * \param grp       The group to which the point should belong.
 *                  This must be initialized and have group parameters
 *                  set, for example through mbedtls_ecp_group_load().
 * \param P         The destination context to import the point to.
 *                  This must be initialized.
 * \param buf       The input buffer. This must be a readable buffer
 *                  of length \p ilen Bytes.
 * \param ilen      The length of the input buffer \p buf in Bytes.
 *
 * \return          \c 0 on success.
 * \return          #MBEDTLS_ERR_ECP_BAD_INPUT_DATA if the input is invalid.
 * \return          #MBEDTLS_ERR_MPI_ALLOC_FAILED on memory-allocation failure.
 * \return          #MBEDTLS_ERR_ECP_FEATURE_UNAVAILABLE if the import for the
 *                  given group is not implemented.
 */
int mbedtls_ecp_point_read_binary( const mbedtls_ecp_group *grp,
                                   mbedtls_ecp_point *P,
                                   const unsigned char *buf, size_t ilen );

/**
 * \brief           This function imports a point from a TLS ECPoint record.
 *
 * \note            On function return, \p *buf is updated to point immediately
 *                  after the ECPoint record.
 *
 * \param grp       The ECP group to use.
 *                  This must be initialized and have group parameters
 *                  set, for example through mbedtls_ecp_group_load().
 * \param pt        The destination point.
 * \param buf       The address of the pointer to the start of the input buffer.
 * \param len       The length of the buffer.
 *
 * \return          \c 0 on success.
 * \return          An \c MBEDTLS_ERR_MPI_XXX error code on initialization
 *                  failure.
 * \return          #MBEDTLS_ERR_ECP_BAD_INPUT_DATA if input is invalid.
 */
int mbedtls_ecp_tls_read_point( const mbedtls_ecp_group *grp,
                                mbedtls_ecp_point *pt,
                                const unsigned char **buf, size_t len );

/**
 * \brief           This function exports a point as a TLS ECPoint record
 *                  defined in RFC 4492, Section 5.4.
 *
 * \param grp       The ECP group to use.
 *                  This must be initialized and have group parameters
 *                  set, for example through mbedtls_ecp_group_load().
 * \param pt        The point to be exported. This must be initialized.
 * \param format    The point format to use. This must be either
 *                  #MBEDTLS_ECP_PF_COMPRESSED or #MBEDTLS_ECP_PF_UNCOMPRESSED.
 * \param olen      The address at which to store the length in Bytes
 *                  of the data written.
 * \param buf       The target buffer. This must be a writable buffer of
 *                  length \p blen Bytes.
 * \param blen      The length of the target buffer \p buf in Bytes.
 *
 * \return          \c 0 on success.
 * \return          #MBEDTLS_ERR_ECP_BAD_INPUT_DATA if the input is invalid.
 * \return          #MBEDTLS_ERR_ECP_BUFFER_TOO_SMALL if the target buffer
 *                  is too small to hold the exported point.
 * \return          Another negative error code on other kinds of failure.
 */
int mbedtls_ecp_tls_write_point( const mbedtls_ecp_group *grp,
                                 const mbedtls_ecp_point *pt,
                                 int format, size_t *olen,
                                 unsigned char *buf, size_t blen );

/**
 * \brief           This function sets up an ECP group context
 *                  from a standardized set of domain parameters.
 *
 * \note            The index should be a value of the NamedCurve enum,
 *                  as defined in <em>RFC-4492: Elliptic Curve Cryptography
 *                  (ECC) Cipher Suites for Transport Layer Security (TLS)</em>,
 *                  usually in the form of an \c MBEDTLS_ECP_DP_XXX macro.
 *
 * \param grp       The group context to setup. This must be initialized.
 * \param id        The identifier of the domain parameter set to load.
 *
 * \return          \c 0 on success.
 * \return          #MBEDTLS_ERR_ECP_FEATURE_UNAVAILABLE if \p id doesn't
 *                  correspond to a known group.
 * \return          Another negative error code on other kinds of failure.
 */
int mbedtls_ecp_group_load( mbedtls_ecp_group *grp, mbedtls_ecp_group_id id );

/**
 * \brief           This function sets up an ECP group context from a TLS
 *                  ECParameters record as defined in RFC 4492, Section 5.4.
 *
 * \note            The read pointer \p buf is updated to point right after
 *                  the ECParameters record on exit.
 *
 * \param grp       The group context to setup. This must be initialized.
 * \param buf       The address of the pointer to the start of the input buffer.
 * \param len       The length of the input buffer \c *buf in Bytes.
 *
 * \return          \c 0 on success.
 * \return          #MBEDTLS_ERR_ECP_BAD_INPUT_DATA if input is invalid.
 * \return          #MBEDTLS_ERR_ECP_FEATURE_UNAVAILABLE if the group is not
 *                  recognized.
 * \return          Another negative error code on other kinds of failure.
 */
int mbedtls_ecp_tls_read_group( mbedtls_ecp_group *grp,
                                const unsigned char **buf, size_t len );

/**
 * \brief           This function extracts an elliptic curve group ID from a
 *                  TLS ECParameters record as defined in RFC 4492, Section 5.4.
 *
 * \note            The read pointer \p buf is updated to point right after
 *                  the ECParameters record on exit.
 *
 * \param grp       The address at which to store the group id.
 *                  This must not be \c NULL.
 * \param buf       The address of the pointer to the start of the input buffer.
 * \param len       The length of the input buffer \c *buf in Bytes.
 *
 * \return          \c 0 on success.
 * \return          #MBEDTLS_ERR_ECP_BAD_INPUT_DATA if input is invalid.
 * \return          #MBEDTLS_ERR_ECP_FEATURE_UNAVAILABLE if the group is not
 *                  recognized.
 * \return          Another negative error code on other kinds of failure.
 */
int mbedtls_ecp_tls_read_group_id( mbedtls_ecp_group_id *grp,
                                   const unsigned char **buf,
                                   size_t len );
/**
 * \brief           This function exports an elliptic curve as a TLS
 *                  ECParameters record as defined in RFC 4492, Section 5.4.
 *
 * \param grp       The ECP group to be exported.
 *                  This must be initialized and have group parameters
 *                  set, for example through mbedtls_ecp_group_load().
 * \param olen      The address at which to store the number of Bytes written.
 *                  This must not be \c NULL.
 * \param buf       The buffer to write to. This must be a writable buffer
 *                  of length \p blen Bytes.
 * \param blen      The length of the output buffer \p buf in Bytes.
 *
 * \return          \c 0 on success.
 * \return          #MBEDTLS_ERR_ECP_BUFFER_TOO_SMALL if the output
 *                  buffer is too small to hold the exported group.
 * \return          Another negative error code on other kinds of failure.
 */
int mbedtls_ecp_tls_write_group( const mbedtls_ecp_group *grp,
                                 size_t *olen,
                                 unsigned char *buf, size_t blen );

/**
 * \brief           This function performs a scalar multiplication of a point
 *                  by an integer: \p R = \p m * \p P.
 *
 *                  It is not thread-safe to use same group in multiple threads.
 *
 * \note            To prevent timing attacks, this function
 *                  executes the exact same sequence of base-field
 *                  operations for any valid \p m. It avoids any if-branch or
 *                  array index depending on the value of \p m.
 *
 * \note            If \p f_rng is not NULL, it is used to randomize
 *                  intermediate results to prevent potential timing attacks
 *                  targeting these results. We recommend always providing
 *                  a non-NULL \p f_rng. The overhead is negligible.
 *                  Note: unless #MBEDTLS_ECP_NO_INTERNAL_RNG is defined, when
 *                  \p f_rng is NULL, an internal RNG (seeded from the value
 *                  of \p m) will be used instead.
 *
 * \param grp       The ECP group to use.
 *                  This must be initialized and have group parameters
 *                  set, for example through mbedtls_ecp_group_load().
 * \param R         The point in which to store the result of the calculation.
 *                  This must be initialized.
 * \param m         The integer by which to multiply. This must be initialized.
 * \param P         The point to multiply. This must be initialized.
 * \param f_rng     The RNG function. This may be \c NULL if randomization
 *                  of intermediate results isn't desired (discouraged).
 * \param p_rng     The RNG context to be passed to \p p_rng.
 *
 * \return          \c 0 on success.
 * \return          #MBEDTLS_ERR_ECP_INVALID_KEY if \p m is not a valid private
 *                  key, or \p P is not a valid public key.
 * \return          #MBEDTLS_ERR_MPI_ALLOC_FAILED on memory-allocation failure.
 * \return          Another negative error code on other kinds of failure.
 */
int mbedtls_ecp_mul( mbedtls_ecp_group *grp, mbedtls_ecp_point *R,
             const mbedtls_mpi *m, const mbedtls_ecp_point *P,
             int (*f_rng)(void *, unsigned char *, size_t), void *p_rng );

/**
 * \brief           This function performs multiplication of a point by
 *                  an integer: \p R = \p m * \p P in a restartable way.
 *
 * \see             mbedtls_ecp_mul()
 *
 * \note            This function does the same as \c mbedtls_ecp_mul(), but
 *                  it can return early and restart according to the limit set
 *                  with \c mbedtls_ecp_set_max_ops() to reduce blocking.
 *
 * \param grp       The ECP group to use.
 *                  This must be initialized and have group parameters
 *                  set, for example through mbedtls_ecp_group_load().
 * \param R         The point in which to store the result of the calculation.
 *                  This must be initialized.
 * \param m         The integer by which to multiply. This must be initialized.
 * \param P         The point to multiply. This must be initialized.
 * \param f_rng     The RNG function. This may be \c NULL if randomization
 *                  of intermediate results isn't desired (discouraged).
 * \param p_rng     The RNG context to be passed to \p p_rng.
 * \param rs_ctx    The restart context (NULL disables restart).
 *
 * \return          \c 0 on success.
 * \return          #MBEDTLS_ERR_ECP_INVALID_KEY if \p m is not a valid private
 *                  key, or \p P is not a valid public key.
 * \return          #MBEDTLS_ERR_MPI_ALLOC_FAILED on memory-allocation failure.
 * \return          #MBEDTLS_ERR_ECP_IN_PROGRESS if maximum number of
 *                  operations was reached: see \c mbedtls_ecp_set_max_ops().
 * \return          Another negative error code on other kinds of failure.
 */
int mbedtls_ecp_mul_restartable( mbedtls_ecp_group *grp, mbedtls_ecp_point *R,
             const mbedtls_mpi *m, const mbedtls_ecp_point *P,
             int (*f_rng)(void *, unsigned char *, size_t), void *p_rng,
             mbedtls_ecp_restart_ctx *rs_ctx );

#if defined(MBEDTLS_ECP_SHORT_WEIERSTRASS_ENABLED)
/**
 * \brief           This function performs multiplication and addition of two
 *                  points by integers: \p R = \p m * \p P + \p n * \p Q
 *
 *                  It is not thread-safe to use same group in multiple threads.
 *
 * \note            In contrast to mbedtls_ecp_mul(), this function does not
 *                  guarantee a constant execution flow and timing.
 *
 * \note            This function is only defined for short Weierstrass curves.
 *                  It may not be included in builds without any short
 *                  Weierstrass curve.
 *
 * \param grp       The ECP group to use.
 *                  This must be initialized and have group parameters
 *                  set, for example through mbedtls_ecp_group_load().
 * \param R         The point in which to store the result of the calculation.
 *                  This must be initialized.
 * \param m         The integer by which to multiply \p P.
 *                  This must be initialized.
 * \param P         The point to multiply by \p m. This must be initialized.
 * \param n         The integer by which to multiply \p Q.
 *                  This must be initialized.
 * \param Q         The point to be multiplied by \p n.
 *                  This must be initialized.
 *
 * \return          \c 0 on success.
 * \return          #MBEDTLS_ERR_ECP_INVALID_KEY if \p m or \p n are not
 *                  valid private keys, or \p P or \p Q are not valid public
 *                  keys.
 * \return          #MBEDTLS_ERR_MPI_ALLOC_FAILED on memory-allocation failure.
 * \return          #MBEDTLS_ERR_ECP_FEATURE_UNAVAILABLE if \p grp does not
 *                  designate a short Weierstrass curve.
 * \return          Another negative error code on other kinds of failure.
 */
int mbedtls_ecp_muladd( mbedtls_ecp_group *grp, mbedtls_ecp_point *R,
             const mbedtls_mpi *m, const mbedtls_ecp_point *P,
             const mbedtls_mpi *n, const mbedtls_ecp_point *Q );

/**
 * \brief           This function performs multiplication and addition of two
 *                  points by integers: \p R = \p m * \p P + \p n * \p Q in a
 *                  restartable way.
 *
 * \see             \c mbedtls_ecp_muladd()
 *
 * \note            This function works the same as \c mbedtls_ecp_muladd(),
 *                  but it can return early and restart according to the limit
 *                  set with \c mbedtls_ecp_set_max_ops() to reduce blocking.
 *
 * \note            This function is only defined for short Weierstrass curves.
 *                  It may not be included in builds without any short
 *                  Weierstrass curve.
 *
 * \param grp       The ECP group to use.
 *                  This must be initialized and have group parameters
 *                  set, for example through mbedtls_ecp_group_load().
 * \param R         The point in which to store the result of the calculation.
 *                  This must be initialized.
 * \param m         The integer by which to multiply \p P.
 *                  This must be initialized.
 * \param P         The point to multiply by \p m. This must be initialized.
 * \param n         The integer by which to multiply \p Q.
 *                  This must be initialized.
 * \param Q         The point to be multiplied by \p n.
 *                  This must be initialized.
 * \param rs_ctx    The restart context (NULL disables restart).
 *
 * \return          \c 0 on success.
 * \return          #MBEDTLS_ERR_ECP_INVALID_KEY if \p m or \p n are not
 *                  valid private keys, or \p P or \p Q are not valid public
 *                  keys.
 * \return          #MBEDTLS_ERR_MPI_ALLOC_FAILED on memory-allocation failure.
 * \return          #MBEDTLS_ERR_ECP_FEATURE_UNAVAILABLE if \p grp does not
 *                  designate a short Weierstrass curve.
 * \return          #MBEDTLS_ERR_ECP_IN_PROGRESS if maximum number of
 *                  operations was reached: see \c mbedtls_ecp_set_max_ops().
 * \return          Another negative error code on other kinds of failure.
 */
int mbedtls_ecp_muladd_restartable(
             mbedtls_ecp_group *grp, mbedtls_ecp_point *R,
             const mbedtls_mpi *m, const mbedtls_ecp_point *P,
             const mbedtls_mpi *n, const mbedtls_ecp_point *Q,
             mbedtls_ecp_restart_ctx *rs_ctx );
#endif /* MBEDTLS_ECP_SHORT_WEIERSTRASS_ENABLED */

/**
 * \brief           This function checks that a point is a valid public key
 *                  on this curve.
 *
 *                  It only checks that the point is non-zero, has
 *                  valid coordinates and lies on the curve. It does not verify
 *                  that it is indeed a multiple of \p G. This additional
 *                  check is computationally more expensive, is not required
 *                  by standards, and should not be necessary if the group
 *                  used has a small cofactor. In particular, it is useless for
 *                  the NIST groups which all have a cofactor of 1.
 *
 * \note            This function uses bare components rather than an
 *                  ::mbedtls_ecp_keypair structure, to ease use with other
 *                  structures, such as ::mbedtls_ecdh_context or
 *                  ::mbedtls_ecdsa_context.
 *
 * \param grp       The ECP group the point should belong to.
 *                  This must be initialized and have group parameters
 *                  set, for example through mbedtls_ecp_group_load().
 * \param pt        The point to check. This must be initialized.
 *
 * \return          \c 0 if the point is a valid public key.
 * \return          #MBEDTLS_ERR_ECP_INVALID_KEY if the point is not
 *                  a valid public key for the given curve.
 * \return          Another negative error code on other kinds of failure.
 */
int mbedtls_ecp_check_pubkey( const mbedtls_ecp_group *grp,
                              const mbedtls_ecp_point *pt );

/**
 * \brief           This function checks that an \p mbedtls_mpi is a
 *                  valid private key for this curve.
 *
 * \note            This function uses bare components rather than an
 *                  ::mbedtls_ecp_keypair structure to ease use with other
 *                  structures, such as ::mbedtls_ecdh_context or
 *                  ::mbedtls_ecdsa_context.
 *
 * \param grp       The ECP group the private key should belong to.
 *                  This must be initialized and have group parameters
 *                  set, for example through mbedtls_ecp_group_load().
 * \param d         The integer to check. This must be initialized.
 *
 * \return          \c 0 if the point is a valid private key.
 * \return          #MBEDTLS_ERR_ECP_INVALID_KEY if the point is not a valid
 *                  private key for the given curve.
 * \return          Another negative error code on other kinds of failure.
 */
int mbedtls_ecp_check_privkey( const mbedtls_ecp_group *grp,
                               const mbedtls_mpi *d );

/**
 * \brief           This function generates a private key.
 *
 * \param grp       The ECP group to generate a private key for.
 *                  This must be initialized and have group parameters
 *                  set, for example through mbedtls_ecp_group_load().
 * \param d         The destination MPI (secret part). This must be initialized.
 * \param f_rng     The RNG function. This must not be \c NULL.
 * \param p_rng     The RNG parameter to be passed to \p f_rng. This may be
 *                  \c NULL if \p f_rng doesn't need a context argument.
 *
 * \return          \c 0 on success.
 * \return          An \c MBEDTLS_ERR_ECP_XXX or \c MBEDTLS_MPI_XXX error code
 *                  on failure.
 */
int mbedtls_ecp_gen_privkey( const mbedtls_ecp_group *grp,
                     mbedtls_mpi *d,
                     int (*f_rng)(void *, unsigned char *, size_t),
                     void *p_rng );

/**
 * \brief           This function generates a keypair with a configurable base
 *                  point.
 *
 * \note            This function uses bare components rather than an
 *                  ::mbedtls_ecp_keypair structure to ease use with other
 *                  structures, such as ::mbedtls_ecdh_context or
 *                  ::mbedtls_ecdsa_context.
 *
 * \param grp       The ECP group to generate a key pair for.
 *                  This must be initialized and have group parameters
 *                  set, for example through mbedtls_ecp_group_load().
 * \param G         The base point to use. This must be initialized
 *                  and belong to \p grp. It replaces the default base
 *                  point \c grp->G used by mbedtls_ecp_gen_keypair().
 * \param d         The destination MPI (secret part).
 *                  This must be initialized.
 * \param Q         The destination point (public part).
 *                  This must be initialized.
 * \param f_rng     The RNG function. This must not be \c NULL.
 * \param p_rng     The RNG context to be passed to \p f_rng. This may
 *                  be \c NULL if \p f_rng doesn't need a context argument.
 *
 * \return          \c 0 on success.
 * \return          An \c MBEDTLS_ERR_ECP_XXX or \c MBEDTLS_MPI_XXX error code
 *                  on failure.
 */
int mbedtls_ecp_gen_keypair_base( mbedtls_ecp_group *grp,
                                  const mbedtls_ecp_point *G,
                                  mbedtls_mpi *d, mbedtls_ecp_point *Q,
                                  int (*f_rng)(void *, unsigned char *, size_t),
                                  void *p_rng );

/**
 * \brief           This function generates an ECP keypair.
 *
 * \note            This function uses bare components rather than an
 *                  ::mbedtls_ecp_keypair structure to ease use with other
 *                  structures, such as ::mbedtls_ecdh_context or
 *                  ::mbedtls_ecdsa_context.
 *
 * \param grp       The ECP group to generate a key pair for.
 *                  This must be initialized and have group parameters
 *                  set, for example through mbedtls_ecp_group_load().
 * \param d         The destination MPI (secret part).
 *                  This must be initialized.
 * \param Q         The destination point (public part).
 *                  This must be initialized.
 * \param f_rng     The RNG function. This must not be \c NULL.
 * \param p_rng     The RNG context to be passed to \p f_rng. This may
 *                  be \c NULL if \p f_rng doesn't need a context argument.
 *
 * \return          \c 0 on success.
 * \return          An \c MBEDTLS_ERR_ECP_XXX or \c MBEDTLS_MPI_XXX error code
 *                  on failure.
 */
int mbedtls_ecp_gen_keypair( mbedtls_ecp_group *grp, mbedtls_mpi *d,
                             mbedtls_ecp_point *Q,
                             int (*f_rng)(void *, unsigned char *, size_t),
                             void *p_rng );

/**
 * \brief           This function generates an ECP key.
 *
 * \param grp_id    The ECP group identifier.
 * \param key       The destination key. This must be initialized.
 * \param f_rng     The RNG function to use. This must not be \c NULL.
 * \param p_rng     The RNG context to be passed to \p f_rng. This may
 *                  be \c NULL if \p f_rng doesn't need a context argument.
 *
 * \return          \c 0 on success.
 * \return          An \c MBEDTLS_ERR_ECP_XXX or \c MBEDTLS_MPI_XXX error code
 *                  on failure.
 */
int mbedtls_ecp_gen_key( mbedtls_ecp_group_id grp_id, mbedtls_ecp_keypair *key,
                         int (*f_rng)(void *, unsigned char *, size_t),
                         void *p_rng );

/**
 * \brief           This function reads an elliptic curve private key.
 *
 * \param grp_id    The ECP group identifier.
 * \param key       The destination key.
 * \param buf       The buffer containing the binary representation of the
 *                  key. (Big endian integer for Weierstrass curves, byte
 *                  string for Montgomery curves.)
 * \param buflen    The length of the buffer in bytes.
 *
 * \return          \c 0 on success.
 * \return          #MBEDTLS_ERR_ECP_INVALID_KEY error if the key is
 *                  invalid.
 * \return          #MBEDTLS_ERR_MPI_ALLOC_FAILED if memory allocation failed.
 * \return          #MBEDTLS_ERR_ECP_FEATURE_UNAVAILABLE if the operation for
 *                  the group is not implemented.
 * \return          Another negative error code on different kinds of failure.
 */
int mbedtls_ecp_read_key( mbedtls_ecp_group_id grp_id, mbedtls_ecp_keypair *key,
                          const unsigned char *buf, size_t buflen );

/**
 * \brief           This function exports an elliptic curve private key.
 *
 * \param key       The private key.
 * \param buf       The output buffer for containing the binary representation
 *                  of the key. (Big endian integer for Weierstrass curves, byte
 *                  string for Montgomery curves.)
 * \param buflen    The total length of the buffer in bytes.
 *
 * \return          \c 0 on success.
 * \return          #MBEDTLS_ERR_ECP_BUFFER_TOO_SMALL if the \p key
                    representation is larger than the available space in \p buf.
 * \return          #MBEDTLS_ERR_ECP_FEATURE_UNAVAILABLE if the operation for
 *                  the group is not implemented.
 * \return          Another negative error code on different kinds of failure.
 */
int mbedtls_ecp_write_key( mbedtls_ecp_keypair *key,
                           unsigned char *buf, size_t buflen );

/**
 * \brief           This function checks that the keypair objects
 *                  \p pub and \p prv have the same group and the
 *                  same public point, and that the private key in
 *                  \p prv is consistent with the public key.
 *
 * \param pub       The keypair structure holding the public key. This
 *                  must be initialized. If it contains a private key, that
 *                  part is ignored.
 * \param prv       The keypair structure holding the full keypair.
 *                  This must be initialized.
 *
 * \return          \c 0 on success, meaning that the keys are valid and match.
 * \return          #MBEDTLS_ERR_ECP_BAD_INPUT_DATA if the keys are invalid or do not match.
 * \return          An \c MBEDTLS_ERR_ECP_XXX or an \c MBEDTLS_ERR_MPI_XXX
 *                  error code on calculation failure.
 */
int mbedtls_ecp_check_pub_priv( const mbedtls_ecp_keypair *pub,
                                const mbedtls_ecp_keypair *prv );

#if defined(MBEDTLS_SELF_TEST)

/**
 * \brief          The ECP checkup routine.
 *
 * \return         \c 0 on success.
 * \return         \c 1 on failure.
 */
int mbedtls_ecp_self_test( int verbose );

#endif /* MBEDTLS_SELF_TEST */

#ifdef __cplusplus
}
#endif

#endif /* ecp.h */<|MERGE_RESOLUTION|>--- conflicted
+++ resolved
@@ -226,19 +226,11 @@
     unsigned int MBEDTLS_PRIVATE(h);             /*!< \internal 1 if the constants are static. */
     int (*MBEDTLS_PRIVATE(modp))(mbedtls_mpi *); /*!< The function for fast pseudo-reduction
                                      mod \p P (see above).*/
-<<<<<<< HEAD
     int (*MBEDTLS_PRIVATE(t_pre))(mbedtls_ecp_point *, void *);  /*!< Unused. */
     int (*MBEDTLS_PRIVATE(t_post))(mbedtls_ecp_point *, void *); /*!< Unused. */
     void *MBEDTLS_PRIVATE(t_data);               /*!< Unused. */
     mbedtls_ecp_point *MBEDTLS_PRIVATE(T);       /*!< Pre-computed points for ecp_mul_comb(). */
-    size_t MBEDTLS_PRIVATE(T_size);              /*!< The number of pre-computed points. */
-=======
-    int (*t_pre)(mbedtls_ecp_point *, void *);  /*!< Unused. */
-    int (*t_post)(mbedtls_ecp_point *, void *); /*!< Unused. */
-    void *t_data;               /*!< Unused. */
-    mbedtls_ecp_point *T;       /*!< Pre-computed points for ecp_mul_comb(). */
-    size_t T_size;              /*!< The number of dynamic allocated pre-computed points. */
->>>>>>> 0c1a42a1
+    size_t MBEDTLS_PRIVATE(T_size);              /*!< The number of dynamic allocated pre-computed points. */
 }
 mbedtls_ecp_group;
 

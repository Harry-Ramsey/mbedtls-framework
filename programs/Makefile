
# To compile on SunOS: add "-lsocket -lnsl" to LDFLAGS
# To compile with PKCS11: add "-lpkcs11-helper" to LDFLAGS

CFLAGS	?= -O2
WARNING_CFLAGS ?= -Wall -W -Wdeclaration-after-statement
WARNING_CXXFLAGS ?= -Wall -W
LDFLAGS ?=

LOCAL_CFLAGS = $(WARNING_CFLAGS) -I../include -D_FILE_OFFSET_BITS=64
LOCAL_CXXFLAGS = $(WARNING_CXXFLAGS) -I../include -D_FILE_OFFSET_BITS=64
LOCAL_LDFLAGS = -L../library 			\
		-lmbedtls$(SHARED_SUFFIX)	\
		-lmbedx509$(SHARED_SUFFIX)	\
		-lmbedcrypto$(SHARED_SUFFIX)

ifndef SHARED
DEP=../library/libmbedcrypto.a ../library/libmbedx509.a ../library/libmbedtls.a
else
DEP=../library/libmbedcrypto.$(DLEXT) ../library/libmbedx509.$(DLEXT) ../library/libmbedtls.$(DLEXT)
endif

ifdef DEBUG
LOCAL_CFLAGS += -g3
endif

# if we're running on Windows, build for Windows
ifdef WINDOWS
WINDOWS_BUILD=1
endif

ifdef WINDOWS_BUILD
DLEXT=dll
EXEXT=.exe
LOCAL_LDFLAGS += -lws2_32
ifdef SHARED
SHARED_SUFFIX=.$(DLEXT)
endif
else
DLEXT ?= so
EXEXT=
SHARED_SUFFIX=
endif

# Zlib shared library extensions:
ifdef ZLIB
LOCAL_LDFLAGS += -lz
endif

<<<<<<< HEAD
APPS = \
	aes/aescrypt2$(EXEXT) \
	aes/crypt_and_hash$(EXEXT) \
	hash/hello$(EXEXT) \
	hash/generic_sum$(EXEXT) \
	pkey/dh_genprime$(EXEXT) \
	pkey/ecdh_curve25519$(EXEXT) \
	pkey/ecdsa$(EXEXT) \
	pkey/gen_key$(EXEXT) \
	pkey/key_app$(EXEXT) \
	pkey/key_app_writer$(EXEXT) \
	pkey/mpi_demo$(EXEXT) \
	pkey/pk_decrypt$(EXEXT) \
	pkey/pk_encrypt$(EXEXT) \
	pkey/pk_sign$(EXEXT) \
	pkey/pk_verify$(EXEXT) \
	pkey/rsa_genkey$(EXEXT) \
	pkey/rsa_decrypt$(EXEXT) \
	pkey/rsa_encrypt$(EXEXT) \
	pkey/rsa_sign$(EXEXT) \
	pkey/rsa_verify$(EXEXT) \
	pkey/rsa_sign_pss$(EXEXT) \
	pkey/rsa_verify_pss$(EXEXT) \
	psa/crypto_examples$(EXEXT) \
	psa/key_ladder_demo$(EXEXT) \
	psa/psa_constant_names$(EXEXT) \
	ssl/dtls_client$(EXEXT) \
	ssl/dtls_server$(EXEXT) \
	ssl/ssl_client1$(EXEXT) \
	ssl/ssl_client2$(EXEXT) \
	ssl/ssl_server$(EXEXT) \
	ssl/ssl_server2$(EXEXT) \
	ssl/ssl_fork_server$(EXEXT) \
	ssl/mini_client$(EXEXT) \
	ssl/ssl_mail_client$(EXEXT) \
	random/gen_entropy$(EXEXT) \
	random/gen_random_havege$(EXEXT) \
	random/gen_random_ctr_drbg$(EXEXT) \
	test/ssl_cert_test$(EXEXT) \
	test/benchmark$(EXEXT) \
	test/selftest$(EXEXT) \
	test/udp_proxy$(EXEXT) \
	test/zeroize$(EXEXT) \
	test/query_compile_time_config$(EXEXT) \
	util/pem2der$(EXEXT) \
	util/strerror$(EXEXT) \
	x509/cert_app$(EXEXT) \
	x509/crl_app$(EXEXT) \
	x509/cert_req$(EXEXT) \
	x509/cert_write$(EXEXT) \
	x509/req_app$(EXEXT) \
# End of APPS
=======
APPS =	aes/aescrypt2$(EXEXT)		aes/crypt_and_hash$(EXEXT)	\
	hash/hello$(EXEXT)		hash/generic_sum$(EXEXT)	\
					pkey/dh_client$(EXEXT)		\
	pkey/dh_genprime$(EXEXT)	pkey/dh_server$(EXEXT)		\
	pkey/ecdh_curve25519$(EXEXT)					\
	pkey/ecdsa$(EXEXT)		pkey/gen_key$(EXEXT)		\
	pkey/key_app$(EXEXT)		pkey/key_app_writer$(EXEXT)	\
	pkey/mpi_demo$(EXEXT)		pkey/pk_decrypt$(EXEXT)		\
	pkey/pk_encrypt$(EXEXT)		pkey/pk_sign$(EXEXT)		\
	pkey/pk_verify$(EXEXT)		pkey/rsa_genkey$(EXEXT)		\
	pkey/rsa_decrypt$(EXEXT)	pkey/rsa_encrypt$(EXEXT)	\
	pkey/rsa_sign$(EXEXT)		pkey/rsa_verify$(EXEXT)		\
	pkey/rsa_sign_pss$(EXEXT)	pkey/rsa_verify_pss$(EXEXT)	\
	ssl/dtls_client$(EXEXT)		ssl/dtls_server$(EXEXT)		\
	ssl/ssl_client1$(EXEXT)		ssl/ssl_client2$(EXEXT)		\
	ssl/ssl_server$(EXEXT)		ssl/ssl_server2$(EXEXT)		\
	ssl/ssl_fork_server$(EXEXT)	ssl/mini_client$(EXEXT)		\
	ssl/ssl_mail_client$(EXEXT)	random/gen_entropy$(EXEXT)	\
	random/gen_random_havege$(EXEXT)				\
	random/gen_random_ctr_drbg$(EXEXT)				\
	test/benchmark$(EXEXT)                          		\
	test/selftest$(EXEXT)		test/udp_proxy$(EXEXT)		\
	test/zeroize$(EXEXT)						\
	test/query_compile_time_config$(EXEXT)				\
	util/pem2der$(EXEXT)		util/strerror$(EXEXT)		\
	x509/cert_app$(EXEXT)		x509/crl_app$(EXEXT)		\
	x509/cert_req$(EXEXT)		x509/cert_write$(EXEXT)		\
	x509/req_app$(EXEXT)
>>>>>>> f790a6cb

ifdef PTHREAD
APPS +=	ssl/ssl_pthread_server$(EXEXT)
endif

ifdef TEST_CPP
APPS += test/cpp_dummy_build$(EXEXT)
endif

EXTRA_GENERATED =

.SILENT:

.PHONY: all clean list

all: $(APPS)

$(DEP):
	$(MAKE) -C ../library

ifdef WINDOWS
EXTRA_GENERATED += psa\psa_constant_names_generated.c
else
EXTRA_GENERATED += psa/psa_constant_names_generated.c
endif

psa/psa_constant_names$(EXEXT): psa/psa_constant_names_generated.c
psa/psa_constant_names_generated.c: ../scripts/generate_psa_constants.py ../include/psa/crypto_values.h ../include/psa/crypto_extra.h
	../scripts/generate_psa_constants.py

aes/aescrypt2$(EXEXT): aes/aescrypt2.c $(DEP)
	echo "  CC    aes/aescrypt2.c"
	$(CC) $(LOCAL_CFLAGS) $(CFLAGS) aes/aescrypt2.c    $(LOCAL_LDFLAGS) $(LDFLAGS) -o $@

aes/crypt_and_hash$(EXEXT): aes/crypt_and_hash.c $(DEP)
	echo "  CC    aes/crypt_and_hash.c"
	$(CC) $(LOCAL_CFLAGS) $(CFLAGS) aes/crypt_and_hash.c $(LOCAL_LDFLAGS) $(LDFLAGS) -o $@

hash/hello$(EXEXT): hash/hello.c $(DEP)
	echo "  CC    hash/hello.c"
	$(CC) $(LOCAL_CFLAGS) $(CFLAGS) hash/hello.c       $(LOCAL_LDFLAGS) $(LDFLAGS) -o $@

hash/generic_sum$(EXEXT): hash/generic_sum.c $(DEP)
	echo "  CC    hash/generic_sum.c"
	$(CC) $(LOCAL_CFLAGS) $(CFLAGS) hash/generic_sum.c $(LOCAL_LDFLAGS) $(LDFLAGS) -o $@

pkey/dh_genprime$(EXEXT): pkey/dh_genprime.c $(DEP)
	echo "  CC    pkey/dh_genprime.c"
	$(CC) $(LOCAL_CFLAGS) $(CFLAGS) pkey/dh_genprime.c $(LOCAL_LDFLAGS) $(LDFLAGS) -o $@

pkey/ecdh_curve25519$(EXEXT): pkey/ecdh_curve25519.c $(DEP)
	echo "  CC    pkey/ecdh_curve25519.c"
	$(CC) $(LOCAL_CFLAGS) $(CFLAGS) pkey/ecdh_curve25519.c   $(LOCAL_LDFLAGS) $(LDFLAGS) -o $@

pkey/ecdsa$(EXEXT): pkey/ecdsa.c $(DEP)
	echo "  CC    pkey/ecdsa.c"
	$(CC) $(LOCAL_CFLAGS) $(CFLAGS) pkey/ecdsa.c       $(LOCAL_LDFLAGS) $(LDFLAGS) -o $@

pkey/gen_key$(EXEXT): pkey/gen_key.c $(DEP)
	echo "  CC    pkey/gen_key.c"
	$(CC) $(LOCAL_CFLAGS) $(CFLAGS) pkey/gen_key.c   $(LOCAL_LDFLAGS) $(LDFLAGS) -o $@

pkey/key_app$(EXEXT): pkey/key_app.c $(DEP)
	echo "  CC    pkey/key_app.c"
	$(CC) $(LOCAL_CFLAGS) $(CFLAGS) pkey/key_app.c   $(LOCAL_LDFLAGS) $(LDFLAGS) -o $@

pkey/key_app_writer$(EXEXT): pkey/key_app_writer.c $(DEP)
	echo "  CC    pkey/key_app_writer.c"
	$(CC) $(LOCAL_CFLAGS) $(CFLAGS) pkey/key_app_writer.c   $(LOCAL_LDFLAGS) $(LDFLAGS) -o $@

pkey/mpi_demo$(EXEXT): pkey/mpi_demo.c $(DEP)
	echo "  CC    pkey/mpi_demo.c"
	$(CC) $(LOCAL_CFLAGS) $(CFLAGS) pkey/mpi_demo.c    $(LOCAL_LDFLAGS) $(LDFLAGS) -o $@

pkey/pk_decrypt$(EXEXT): pkey/pk_decrypt.c $(DEP)
	echo "  CC    pkey/pk_decrypt.c"
	$(CC) $(LOCAL_CFLAGS) $(CFLAGS) pkey/pk_decrypt.c    $(LOCAL_LDFLAGS) $(LDFLAGS) -o $@

pkey/pk_encrypt$(EXEXT): pkey/pk_encrypt.c $(DEP)
	echo "  CC    pkey/pk_encrypt.c"
	$(CC) $(LOCAL_CFLAGS) $(CFLAGS) pkey/pk_encrypt.c    $(LOCAL_LDFLAGS) $(LDFLAGS) -o $@

pkey/pk_sign$(EXEXT): pkey/pk_sign.c $(DEP)
	echo "  CC    pkey/pk_sign.c"
	$(CC) $(LOCAL_CFLAGS) $(CFLAGS) pkey/pk_sign.c    $(LOCAL_LDFLAGS) $(LDFLAGS) -o $@

pkey/pk_verify$(EXEXT): pkey/pk_verify.c $(DEP)
	echo "  CC    pkey/pk_verify.c"
	$(CC) $(LOCAL_CFLAGS) $(CFLAGS) pkey/pk_verify.c  $(LOCAL_LDFLAGS) $(LDFLAGS) -o $@

pkey/rsa_genkey$(EXEXT): pkey/rsa_genkey.c $(DEP)
	echo "  CC    pkey/rsa_genkey.c"
	$(CC) $(LOCAL_CFLAGS) $(CFLAGS) pkey/rsa_genkey.c  $(LOCAL_LDFLAGS) $(LDFLAGS) -o $@

pkey/rsa_sign$(EXEXT): pkey/rsa_sign.c $(DEP)
	echo "  CC    pkey/rsa_sign.c"
	$(CC) $(LOCAL_CFLAGS) $(CFLAGS) pkey/rsa_sign.c    $(LOCAL_LDFLAGS) $(LDFLAGS) -o $@

pkey/rsa_verify$(EXEXT): pkey/rsa_verify.c $(DEP)
	echo "  CC    pkey/rsa_verify.c"
	$(CC) $(LOCAL_CFLAGS) $(CFLAGS) pkey/rsa_verify.c  $(LOCAL_LDFLAGS) $(LDFLAGS) -o $@

pkey/rsa_sign_pss$(EXEXT): pkey/rsa_sign_pss.c $(DEP)
	echo "  CC    pkey/rsa_sign_pss.c"
	$(CC) $(LOCAL_CFLAGS) $(CFLAGS) pkey/rsa_sign_pss.c    $(LOCAL_LDFLAGS) $(LDFLAGS) -o $@

pkey/rsa_verify_pss$(EXEXT): pkey/rsa_verify_pss.c $(DEP)
	echo "  CC    pkey/rsa_verify_pss.c"
	$(CC) $(LOCAL_CFLAGS) $(CFLAGS) pkey/rsa_verify_pss.c  $(LOCAL_LDFLAGS) $(LDFLAGS) -o $@

pkey/rsa_decrypt$(EXEXT): pkey/rsa_decrypt.c $(DEP)
	echo "  CC    pkey/rsa_decrypt.c"
	$(CC) $(LOCAL_CFLAGS) $(CFLAGS) pkey/rsa_decrypt.c    $(LOCAL_LDFLAGS) $(LDFLAGS) -o $@

pkey/rsa_encrypt$(EXEXT): pkey/rsa_encrypt.c $(DEP)
	echo "  CC    pkey/rsa_encrypt.c"
	$(CC) $(LOCAL_CFLAGS) $(CFLAGS) pkey/rsa_encrypt.c    $(LOCAL_LDFLAGS) $(LDFLAGS) -o $@

psa/key_ladder_demo$(EXEXT): psa/key_ladder_demo.c $(DEP)
	echo "  CC    psa/key_ladder_demo.c"
	$(CC) $(LOCAL_CFLAGS) $(CFLAGS) psa/key_ladder_demo.c    $(LOCAL_LDFLAGS) $(LDFLAGS) -o $@

psa/psa_constant_names$(EXEXT): psa/psa_constant_names.c $(DEP)
	echo "  CC    psa/psa_constant_names.c"
	$(CC) $(LOCAL_CFLAGS) $(CFLAGS) psa/psa_constant_names.c    $(LOCAL_LDFLAGS) $(LDFLAGS) -o $@

random/gen_entropy$(EXEXT): random/gen_entropy.c $(DEP)
	echo "  CC    random/gen_entropy.c"
	$(CC) $(LOCAL_CFLAGS) $(CFLAGS) random/gen_entropy.c $(LOCAL_LDFLAGS) $(LDFLAGS) -o $@

random/gen_random_havege$(EXEXT): random/gen_random_havege.c $(DEP)
	echo "  CC    random/gen_random_havege.c"
	$(CC) $(LOCAL_CFLAGS) $(CFLAGS) random/gen_random_havege.c $(LOCAL_LDFLAGS) $(LDFLAGS) -o $@

random/gen_random_ctr_drbg$(EXEXT): random/gen_random_ctr_drbg.c $(DEP)
	echo "  CC    random/gen_random_ctr_drbg.c"
	$(CC) $(LOCAL_CFLAGS) $(CFLAGS) random/gen_random_ctr_drbg.c $(LOCAL_LDFLAGS) $(LDFLAGS) -o $@

ssl/dtls_client$(EXEXT): ssl/dtls_client.c $(DEP)
	echo "  CC    ssl/dtls_client.c"
	$(CC) $(LOCAL_CFLAGS) $(CFLAGS) ssl/dtls_client.c  $(LOCAL_LDFLAGS) $(LDFLAGS) -o $@

ssl/dtls_server$(EXEXT): ssl/dtls_server.c $(DEP)
	echo "  CC    ssl/dtls_server.c"
	$(CC) $(LOCAL_CFLAGS) $(CFLAGS) ssl/dtls_server.c  $(LOCAL_LDFLAGS) $(LDFLAGS) -o $@

ssl/ssl_client1$(EXEXT): ssl/ssl_client1.c $(DEP)
	echo "  CC    ssl/ssl_client1.c"
	$(CC) $(LOCAL_CFLAGS) $(CFLAGS) ssl/ssl_client1.c  $(LOCAL_LDFLAGS) $(LDFLAGS) -o $@

ssl/ssl_client2$(EXEXT): ssl/ssl_client2.c test/query_config.c $(DEP)
	echo "  CC    ssl/ssl_client2.c"
	$(CC) $(LOCAL_CFLAGS) $(CFLAGS) ssl/ssl_client2.c test/query_config.c $(LOCAL_LDFLAGS) $(LDFLAGS) -o $@

ssl/ssl_server$(EXEXT): ssl/ssl_server.c $(DEP)
	echo "  CC    ssl/ssl_server.c"
	$(CC) $(LOCAL_CFLAGS) $(CFLAGS) ssl/ssl_server.c   $(LOCAL_LDFLAGS) $(LDFLAGS) -o $@

ssl/ssl_server2$(EXEXT): ssl/ssl_server2.c test/query_config.c $(DEP)
	echo "  CC    ssl/ssl_server2.c"
	$(CC) $(LOCAL_CFLAGS) $(CFLAGS) ssl/ssl_server2.c test/query_config.c $(LOCAL_LDFLAGS) $(LDFLAGS) -o $@

ssl/ssl_fork_server$(EXEXT): ssl/ssl_fork_server.c $(DEP)
	echo "  CC    ssl/ssl_fork_server.c"
	$(CC) $(LOCAL_CFLAGS) $(CFLAGS) ssl/ssl_fork_server.c   $(LOCAL_LDFLAGS) $(LDFLAGS) -o $@

ssl/ssl_pthread_server$(EXEXT): ssl/ssl_pthread_server.c $(DEP)
	echo "  CC    ssl/ssl_pthread_server.c"
	$(CC) $(LOCAL_CFLAGS) $(CFLAGS) ssl/ssl_pthread_server.c   $(LOCAL_LDFLAGS) -lpthread  $(LDFLAGS) -o $@

ssl/ssl_mail_client$(EXEXT): ssl/ssl_mail_client.c $(DEP)
	echo "  CC    ssl/ssl_mail_client.c"
	$(CC) $(LOCAL_CFLAGS) $(CFLAGS) ssl/ssl_mail_client.c   $(LOCAL_LDFLAGS) $(LDFLAGS) -o $@

ssl/mini_client$(EXEXT): ssl/mini_client.c $(DEP)
	echo "  CC    ssl/mini_client.c"
	$(CC) $(LOCAL_CFLAGS) $(CFLAGS) ssl/mini_client.c   $(LOCAL_LDFLAGS) $(LDFLAGS) -o $@

test/benchmark$(EXEXT): test/benchmark.c $(DEP)
	echo "  CC    test/benchmark.c"
	$(CC) $(LOCAL_CFLAGS) $(CFLAGS) test/benchmark.c   $(LOCAL_LDFLAGS) $(LDFLAGS) -o $@

test/cpp_dummy_build$(EXEXT): test/cpp_dummy_build.cpp $(DEP)
	echo "  CXX   test/cpp_dummy_build.cpp"
	$(CXX) $(LOCAL_CXXFLAGS) $(CXXFLAGS) test/cpp_dummy_build.cpp   $(LOCAL_LDFLAGS) $(LDFLAGS) -o $@

test/selftest$(EXEXT): test/selftest.c $(DEP)
	echo "  CC    test/selftest.c"
	$(CC) $(LOCAL_CFLAGS) $(CFLAGS) test/selftest.c    $(LOCAL_LDFLAGS) $(LDFLAGS) -o $@

test/udp_proxy$(EXEXT): test/udp_proxy.c $(DEP)
	echo "  CC    test/udp_proxy.c"
	$(CC) $(LOCAL_CFLAGS) $(CFLAGS) test/udp_proxy.c    $(LOCAL_LDFLAGS) $(LDFLAGS) -o $@

test/zeroize$(EXEXT): test/zeroize.c $(DEP)
	echo "  CC    test/zeroize.c"
	$(CC) $(LOCAL_CFLAGS) $(CFLAGS) test/zeroize.c    $(LOCAL_LDFLAGS) $(LDFLAGS) -o $@

test/query_compile_time_config$(EXEXT): test/query_compile_time_config.c test/query_config.c $(DEP)
	echo "  CC    test/query_compile_time_config.c"
	$(CC) $(LOCAL_CFLAGS) $(CFLAGS) test/query_compile_time_config.c test/query_config.c $(LOCAL_LDFLAGS) $(LDFLAGS) -o $@

util/pem2der$(EXEXT): util/pem2der.c $(DEP)
	echo "  CC    util/pem2der.c"
	$(CC) $(LOCAL_CFLAGS) $(CFLAGS) util/pem2der.c    $(LOCAL_LDFLAGS) $(LDFLAGS) -o $@

util/strerror$(EXEXT): util/strerror.c $(DEP)
	echo "  CC    util/strerror.c"
	$(CC) $(LOCAL_CFLAGS) $(CFLAGS) util/strerror.c    $(LOCAL_LDFLAGS) $(LDFLAGS) -o $@

x509/cert_app$(EXEXT): x509/cert_app.c $(DEP)
	echo "  CC    x509/cert_app.c"
	$(CC) $(LOCAL_CFLAGS) $(CFLAGS) x509/cert_app.c    $(LOCAL_LDFLAGS) $(LDFLAGS) -o $@

x509/cert_write$(EXEXT): x509/cert_write.c $(DEP)
	echo "  CC    x509/cert_write.c"
	$(CC) $(LOCAL_CFLAGS) $(CFLAGS) x509/cert_write.c    $(LOCAL_LDFLAGS) $(LDFLAGS) -o $@

x509/crl_app$(EXEXT): x509/crl_app.c $(DEP)
	echo "  CC    x509/crl_app.c"
	$(CC) $(LOCAL_CFLAGS) $(CFLAGS) x509/crl_app.c    $(LOCAL_LDFLAGS) $(LDFLAGS) -o $@

x509/cert_req$(EXEXT): x509/cert_req.c $(DEP)
	echo "  CC    x509/cert_req.c"
	$(CC) $(LOCAL_CFLAGS) $(CFLAGS) x509/cert_req.c    $(LOCAL_LDFLAGS) $(LDFLAGS) -o $@

x509/req_app$(EXEXT): x509/req_app.c $(DEP)
	echo "  CC    x509/req_app.c"
	$(CC) $(LOCAL_CFLAGS) $(CFLAGS) x509/req_app.c    $(LOCAL_LDFLAGS) $(LDFLAGS) -o $@

psa/crypto_examples$(EXEXT): psa/crypto_examples.c $(DEP)
	echo "  CC    psa/crypto_examples.c"
	$(CC) $(LOCAL_CFLAGS) $(CFLAGS) psa/crypto_examples.c    $(LOCAL_LDFLAGS) $(LDFLAGS) -o $@

clean:
ifndef WINDOWS
	rm -f $(APPS) $(EXTRA_GENERATED)
else
	if exist *.o del /S /Q /F *.o
	if exist *.exe del /S /Q /F *.exe
	if exist $(EXTRA_GENERATED) del /S /Q /F $(EXTRA_GENERATED)
endif

list:
	echo $(APPS)<|MERGE_RESOLUTION|>--- conflicted
+++ resolved
@@ -47,7 +47,6 @@
 LOCAL_LDFLAGS += -lz
 endif
 
-<<<<<<< HEAD
 APPS = \
 	aes/aescrypt2$(EXEXT) \
 	aes/crypt_and_hash$(EXEXT) \
@@ -86,7 +85,6 @@
 	random/gen_entropy$(EXEXT) \
 	random/gen_random_havege$(EXEXT) \
 	random/gen_random_ctr_drbg$(EXEXT) \
-	test/ssl_cert_test$(EXEXT) \
 	test/benchmark$(EXEXT) \
 	test/selftest$(EXEXT) \
 	test/udp_proxy$(EXEXT) \
@@ -100,36 +98,6 @@
 	x509/cert_write$(EXEXT) \
 	x509/req_app$(EXEXT) \
 # End of APPS
-=======
-APPS =	aes/aescrypt2$(EXEXT)		aes/crypt_and_hash$(EXEXT)	\
-	hash/hello$(EXEXT)		hash/generic_sum$(EXEXT)	\
-					pkey/dh_client$(EXEXT)		\
-	pkey/dh_genprime$(EXEXT)	pkey/dh_server$(EXEXT)		\
-	pkey/ecdh_curve25519$(EXEXT)					\
-	pkey/ecdsa$(EXEXT)		pkey/gen_key$(EXEXT)		\
-	pkey/key_app$(EXEXT)		pkey/key_app_writer$(EXEXT)	\
-	pkey/mpi_demo$(EXEXT)		pkey/pk_decrypt$(EXEXT)		\
-	pkey/pk_encrypt$(EXEXT)		pkey/pk_sign$(EXEXT)		\
-	pkey/pk_verify$(EXEXT)		pkey/rsa_genkey$(EXEXT)		\
-	pkey/rsa_decrypt$(EXEXT)	pkey/rsa_encrypt$(EXEXT)	\
-	pkey/rsa_sign$(EXEXT)		pkey/rsa_verify$(EXEXT)		\
-	pkey/rsa_sign_pss$(EXEXT)	pkey/rsa_verify_pss$(EXEXT)	\
-	ssl/dtls_client$(EXEXT)		ssl/dtls_server$(EXEXT)		\
-	ssl/ssl_client1$(EXEXT)		ssl/ssl_client2$(EXEXT)		\
-	ssl/ssl_server$(EXEXT)		ssl/ssl_server2$(EXEXT)		\
-	ssl/ssl_fork_server$(EXEXT)	ssl/mini_client$(EXEXT)		\
-	ssl/ssl_mail_client$(EXEXT)	random/gen_entropy$(EXEXT)	\
-	random/gen_random_havege$(EXEXT)				\
-	random/gen_random_ctr_drbg$(EXEXT)				\
-	test/benchmark$(EXEXT)                          		\
-	test/selftest$(EXEXT)		test/udp_proxy$(EXEXT)		\
-	test/zeroize$(EXEXT)						\
-	test/query_compile_time_config$(EXEXT)				\
-	util/pem2der$(EXEXT)		util/strerror$(EXEXT)		\
-	x509/cert_app$(EXEXT)		x509/crl_app$(EXEXT)		\
-	x509/cert_req$(EXEXT)		x509/cert_write$(EXEXT)		\
-	x509/req_app$(EXEXT)
->>>>>>> f790a6cb
 
 ifdef PTHREAD
 APPS +=	ssl/ssl_pthread_server$(EXEXT)
